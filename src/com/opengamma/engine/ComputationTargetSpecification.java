--- conflicted
+++ resolved
@@ -26,11 +26,6 @@
  * later on in a computation process.
  */
 public final class ComputationTargetSpecification implements Serializable {
-<<<<<<< HEAD
-  private static final String TYPE_FIELD_NAME = "computationTargetType";
-  private static final String IDENTIFIER_FIELD_NAME = "computationTargetIdentifier";
-=======
->>>>>>> 08b66f43
 
   /**
    * The type of the target.
