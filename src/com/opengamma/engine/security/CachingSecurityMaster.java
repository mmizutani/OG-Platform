/**
 * Copyright (C) 2009 - 2010 by OpenGamma Inc.
 *
 * Please see distribution for license.
 */
package com.opengamma.engine.security;

import java.util.Collection;
import java.util.HashMap;
import java.util.Map;
import java.util.Set;

import com.opengamma.id.IdentifierBundle;
import com.opengamma.id.UniqueIdentifier;
import com.opengamma.util.ArgumentChecker;

/**
 * A security master implementation that caches another.
 */
public class CachingSecurityMaster implements SecurityMaster {

  /**
   * The underlying security master.
   */
  private final SecurityMaster _underlying;
<<<<<<< HEAD
  private final Map<IdentifierBundle, Collection<Security>> _identifierBundle2SecurityCollectionCache = new HashMap<IdentifierBundle, Collection<Security>>();
  private final Map<IdentifierBundle, Security> _identifierBundle2SecurityCache = new HashMap<IdentifierBundle, Security>();
  private final Map<Identifier, Security> _identityKey2SecurityCache = new HashMap<Identifier, Security>();
  
=======
  /**
   * The cache.
   */
  private final Map<UniqueIdentifier, Security> _uidCache = new HashMap<UniqueIdentifier, Security>();
  /**
   * The cache.
   */
  private final Map<IdentifierBundle, Collection<Security>> _bundleCache = new HashMap<IdentifierBundle, Collection<Security>>();

  /**
   * Creates a security master.
   * @param underlying  the underlying master, not null
   */
>>>>>>> f3bad919
  public CachingSecurityMaster(SecurityMaster underlying) {
    ArgumentChecker.notNull(underlying, "underlying");
    _underlying = underlying;
  }

  //-------------------------------------------------------------------------
  /**
   * Gets the underlying security master.
   * @return the underlying security master, not null
   */
  public SecurityMaster getUnderlying() {
    return _underlying;
  }

  //-------------------------------------------------------------------------
  @Override
  public synchronized Security getSecurity(UniqueIdentifier uid) {
    if (_uidCache.containsKey(uid)) {
      return _uidCache.get(uid);
    }
    Security security = getUnderlying().getSecurity(uid);
    _uidCache.put(uid, security);
    return security;
  }

  @Override
<<<<<<< HEAD
  public Collection<Security> getSecurities(IdentifierBundle secKey) {
    if(_identifierBundle2SecurityCollectionCache.containsKey(secKey)) {
      return _identifierBundle2SecurityCollectionCache.get(secKey);
    }
    Collection<Security> result = getUnderlying().getSecurities(secKey);
    _identifierBundle2SecurityCollectionCache.put(secKey, result);
=======
  public synchronized Collection<Security> getSecurities(IdentifierBundle secKey) {
    if (_bundleCache.containsKey(secKey)) {
      return _bundleCache.get(secKey);
    }
    Collection<Security> result = getUnderlying().getSecurities(secKey);
    _bundleCache.put(secKey, result);
>>>>>>> f3bad919
    return result;
  }

  @Override
  public synchronized Security getSecurity(IdentifierBundle secKey) {
<<<<<<< HEAD
    if(_identifierBundle2SecurityCache.containsKey(secKey)) {
      return _identifierBundle2SecurityCache.get(secKey);
    }
    Security result = getUnderlying().getSecurity(secKey);
    _identifierBundle2SecurityCache.put(secKey, result);
    return result;
  }

  @Override
  public synchronized Security getSecurity(Identifier identityKey) {
    if(_identityKey2SecurityCache.containsKey(identityKey)) {
      return _identityKey2SecurityCache.get(identityKey);
    }
    Security security = getUnderlying().getSecurity(identityKey);
    _identityKey2SecurityCache.put(identityKey, security);
    return security;
=======
    Collection<Security> matched = getSecurities(secKey);
    if (matched.isEmpty()) {
      return null;
    }
    return matched.iterator().next();
  }

  @Override
  public Set<String> getAllSecurityTypes() {
    return getUnderlying().getAllSecurityTypes();
>>>>>>> f3bad919
  }

}<|MERGE_RESOLUTION|>--- conflicted
+++ resolved
@@ -23,12 +23,6 @@
    * The underlying security master.
    */
   private final SecurityMaster _underlying;
-<<<<<<< HEAD
-  private final Map<IdentifierBundle, Collection<Security>> _identifierBundle2SecurityCollectionCache = new HashMap<IdentifierBundle, Collection<Security>>();
-  private final Map<IdentifierBundle, Security> _identifierBundle2SecurityCache = new HashMap<IdentifierBundle, Security>();
-  private final Map<Identifier, Security> _identityKey2SecurityCache = new HashMap<Identifier, Security>();
-  
-=======
   /**
    * The cache.
    */
@@ -42,7 +36,6 @@
    * Creates a security master.
    * @param underlying  the underlying master, not null
    */
->>>>>>> f3bad919
   public CachingSecurityMaster(SecurityMaster underlying) {
     ArgumentChecker.notNull(underlying, "underlying");
     _underlying = underlying;
@@ -69,44 +62,17 @@
   }
 
   @Override
-<<<<<<< HEAD
-  public Collection<Security> getSecurities(IdentifierBundle secKey) {
-    if(_identifierBundle2SecurityCollectionCache.containsKey(secKey)) {
-      return _identifierBundle2SecurityCollectionCache.get(secKey);
-    }
-    Collection<Security> result = getUnderlying().getSecurities(secKey);
-    _identifierBundle2SecurityCollectionCache.put(secKey, result);
-=======
   public synchronized Collection<Security> getSecurities(IdentifierBundle secKey) {
     if (_bundleCache.containsKey(secKey)) {
       return _bundleCache.get(secKey);
     }
     Collection<Security> result = getUnderlying().getSecurities(secKey);
     _bundleCache.put(secKey, result);
->>>>>>> f3bad919
     return result;
   }
 
   @Override
   public synchronized Security getSecurity(IdentifierBundle secKey) {
-<<<<<<< HEAD
-    if(_identifierBundle2SecurityCache.containsKey(secKey)) {
-      return _identifierBundle2SecurityCache.get(secKey);
-    }
-    Security result = getUnderlying().getSecurity(secKey);
-    _identifierBundle2SecurityCache.put(secKey, result);
-    return result;
-  }
-
-  @Override
-  public synchronized Security getSecurity(Identifier identityKey) {
-    if(_identityKey2SecurityCache.containsKey(identityKey)) {
-      return _identityKey2SecurityCache.get(identityKey);
-    }
-    Security security = getUnderlying().getSecurity(identityKey);
-    _identityKey2SecurityCache.put(identityKey, security);
-    return security;
-=======
     Collection<Security> matched = getSecurities(secKey);
     if (matched.isEmpty()) {
       return null;
@@ -117,7 +83,6 @@
   @Override
   public Set<String> getAllSecurityTypes() {
     return getUnderlying().getAllSecurityTypes();
->>>>>>> f3bad919
   }
 
 }