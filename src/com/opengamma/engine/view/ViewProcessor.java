--- conflicted
+++ resolved
@@ -36,39 +36,7 @@
    * @return  the view
    */
   View getView(String name, UserPrincipal credentials);
-  
-<<<<<<< HEAD
-  /**
-  * Initializes the named view.
-  *
-  * @param viewName the name of the view to initialize
-  * @throws NoSuchElementException if a view with the name is not available
-  */
-  void initializeView(String viewName);
-  
-  /**
-   * Attempts to get a view by name, initializing it if necessary.
-   * 
-   * @param viewName  the name of the view to obtain, not null
-   * @param credentials  the user attempting to access the view, not null
-   * @return the view, not null
-   */
-  View getOrInitializeView(String viewName, UserPrincipal credentials);
-  
-  /**
-   * Causes processing to begin on the named view.
-   * 
-   * @param viewName  the name of the view
-   */
-  void startProcessing(String viewName);
-  
-  /**
-   * Causes processing to stop on the named view.
-   * 
-   * @param viewName  the name of the view
-   */
-  void stopProcessing(String viewName);
-  
+
   /**
    * Indicates whether the view has been started. A view in this state will perform a computation cycle when changes to
    * its inputs are detected.  
@@ -78,6 +46,4 @@
    */
   boolean isRunning(String viewName);
   
-=======
->>>>>>> 032f9ccf
 }