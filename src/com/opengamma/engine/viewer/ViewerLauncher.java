/**
 * Copyright (C) 2009 - 2009 by OpenGamma Inc.
 *
 * Please see distribution for license.
 */
package com.opengamma.engine.viewer;

import java.awt.BorderLayout;

import javax.swing.JPanel;
import javax.swing.JScrollPane;
import javax.swing.JSplitPane;
import javax.swing.ListSelectionModel;
import javax.swing.SwingConstants;
import javax.swing.table.TableModel;

import org.jdesktop.application.SingleFrameApplication;
import org.jdesktop.swingx.JXTable;

import com.opengamma.engine.view.ViewImpl;
<<<<<<< HEAD
=======
import com.opengamma.engine.view.ViewProcessingContext;
import com.opengamma.engine.view.calcnode.LinkedBlockingCompletionQueue;
import com.opengamma.engine.view.calcnode.LinkedBlockingJobQueue;
import com.opengamma.financial.model.interestrate.curve.DiscountCurve;
import com.opengamma.financial.securities.Currency;
import com.opengamma.util.KeyValuePair;
>>>>>>> 77aef77b
import com.opengamma.util.Pair;

/**
 * 
 *
 * @author jim
 */
public class ViewerLauncher extends SingleFrameApplication {
<<<<<<< HEAD
 
  private ViewManager _viewManager;
=======
  private final Clock _clock = Clock.system(TimeZone.UTC);
  private static final double ONEYEAR = 365.25;
  private static final SecurityIdentificationDomain BLOOMBERG = new SecurityIdentificationDomain("BLOOMBERG");
  private ViewImpl _view;
  private SnapshotPopulatorJob _popJob;
  

  protected ViewImpl constructTrivialExampleView() throws Exception {
    ViewDefinitionImpl viewDefinition = new ViewDefinitionImpl("Kirk", "KirkPortfolio");
    //viewDefinition.addValueDefinition("EQUITY_OPTION", HardCodedUSDDiscountCurveAnalyticFunction.getDiscountCurveValueDefinition());
    viewDefinition.addValueDefinition("EQUITY_OPTION", new VolatilitySurfaceValueDefinition(null));
    final Portfolio portfolio = CSVPositionMaster.loadPortfolio("KirkPortfolio", getClass().getResourceAsStream("KirkPortfolio.txt"));
    PositionMaster positionMaster = new PositionMaster() {
      @Override
      public Portfolio getRootPortfolio(String portfolioName) {
        return portfolio;
      }

      @Override
      public Collection<String> getRootPortfolioNames() {
        return Collections.singleton(portfolio.getName());
      }
    };
    InMemorySecurityMaster secMaster = new InMemorySecurityMaster();
    List<Security> securities = new ArrayList<Security>();
    String[] tickers = new String[] {"APVJS.X", "APVJN.X", "AJLJV.X"};
    double[] strikes = new double[] {195.0, 170.0, 210.0 };
    Expiry expiry = new Expiry(_clock.zonedDateTime().withDate(2009, 10, 16).withTime(17, 00));
    Security aapl = new EquitySecurity("AAPL", "BLOOMBERG");
    secMaster.add(aapl);
    
    for (int i=0; i<tickers.length; i++) {
      DefaultSecurity security = new EuropeanVanillaEquityOptionSecurity(OptionType.CALL, strikes[i], expiry, aapl.getIndentityKey(), Currency.getInstance("USD"));
      security.setIdentifiers(Collections.singleton(new SecurityIdentifier(new SecurityIdentificationDomain("BLOOMBERG"), tickers[i])));
      securities.add(security);
      secMaster.add(security);
    }
    
    DiscountCurveDefinition curveDefinition = constructDiscountCurveDefinition("USD", "Stupidly Lame");
    DiscountCurveAnalyticFunction function = new DiscountCurveAnalyticFunction(curveDefinition);
    HardCodedBSMEquityOptionVolatilitySurfaceAnalyticFunction function2 = new HardCodedBSMEquityOptionVolatilitySurfaceAnalyticFunction();
    InMemoryAnalyticFunctionRepository functionRepo = new InMemoryAnalyticFunctionRepository();
    functionRepo.addFunction(function, function);
    functionRepo.addFunction(function2, function2);
    
    FixedLiveDataAvailabilityProvider ldap = new FixedLiveDataAvailabilityProvider();
    ldap.addDefinition(new ResolveSecurityKeyToMarketDataHeaderDefinition(aapl.getIndentityKey()));
    for(Security security : securities) {
      for(AnalyticValueDefinition<?> definition : function.getInputs(security)) {
        ldap.addDefinition(definition);
      }
      for(AnalyticValueDefinition<?> definition : function2.getInputs(security)) {
        if (!definition.getValue("TYPE").equals("DISCOUNT_CURVE")) { // skip derived data.
          ldap.addDefinition(definition);
        }
      }
    }
    
    ViewComputationCacheSource cacheFactory = new MapViewComputationCacheSource();
    
    InMemoryLKVSnapshotProvider snapshotProvider = new InMemoryLKVSnapshotProvider();
    populateSnapshot(snapshotProvider, curveDefinition, false);
    
    LinkedBlockingJobQueue jobQueue = new LinkedBlockingJobQueue();
    LinkedBlockingCompletionQueue completionQueue = new LinkedBlockingCompletionQueue();
    
    ViewProcessingContext processingContext = new ViewProcessingContext(
        ldap, snapshotProvider, functionRepo, positionMaster, secMaster, cacheFactory,
        jobQueue, completionQueue
      );
    
    ViewImpl view = new ViewImpl(viewDefinition, processingContext);
    view.setComputationExecutorService(Executors.newSingleThreadExecutor());
    
    return view;
  }
  
  public static AnalyticValueDefinition<?> constructBloombergTickerDefinition(String bbTicker) {
    ResolveSecurityKeyToMarketDataHeaderDefinition definition =
      new ResolveSecurityKeyToMarketDataHeaderDefinition(
          new SecurityKeyImpl(new SecurityIdentifier(BLOOMBERG, bbTicker)));
    return definition;
  }
  
  public static DiscountCurveDefinition constructDiscountCurveDefinition(String isoCode, String name) {
    DiscountCurveDefinition defn = new DiscountCurveDefinition(Currency.getInstance(isoCode), name);
    defn.addStrip(new FixedIncomeStrip(1/ONEYEAR, constructBloombergTickerDefinition("US1D")));
    defn.addStrip(new FixedIncomeStrip(2/ONEYEAR, constructBloombergTickerDefinition("US2D")));
    defn.addStrip(new FixedIncomeStrip(7/ONEYEAR, constructBloombergTickerDefinition("US7D")));
    defn.addStrip(new FixedIncomeStrip(1/12.0, constructBloombergTickerDefinition("US1M")));
    defn.addStrip(new FixedIncomeStrip(0.25, constructBloombergTickerDefinition("US3M")));
    defn.addStrip(new FixedIncomeStrip(0.5, constructBloombergTickerDefinition("US6M")));

    defn.addStrip(new FixedIncomeStrip(1.0, constructBloombergTickerDefinition("USSW1")));
    defn.addStrip(new FixedIncomeStrip(2.0, constructBloombergTickerDefinition("USSW2")));
    defn.addStrip(new FixedIncomeStrip(3.0, constructBloombergTickerDefinition("USSW3")));
    defn.addStrip(new FixedIncomeStrip(4.0, constructBloombergTickerDefinition("USSW4")));
    defn.addStrip(new FixedIncomeStrip(5.0, constructBloombergTickerDefinition("USSW5")));
    defn.addStrip(new FixedIncomeStrip(6.0, constructBloombergTickerDefinition("USSW6")));
    defn.addStrip(new FixedIncomeStrip(7.0, constructBloombergTickerDefinition("USSW7")));
    defn.addStrip(new FixedIncomeStrip(8.0, constructBloombergTickerDefinition("USSW8")));
    defn.addStrip(new FixedIncomeStrip(9.0, constructBloombergTickerDefinition("USSW9")));
    defn.addStrip(new FixedIncomeStrip(10.0, constructBloombergTickerDefinition("USSW10")));
    return defn;
  }

  
  /**
   * @param function 
   * @param snapshotProvider 
   * 
   */
  @SuppressWarnings("unchecked")
  private void populateSnapshot(
      InMemoryLKVSnapshotProvider snapshotProvider,
      DiscountCurveDefinition curveDefinition,
      boolean addRandom) {
    // Inflection point is 10.
    double currValue = 0.005;
    for(FixedIncomeStrip strip : curveDefinition.getStrips()) {
      if(addRandom) {
        currValue += (Math.random() * 0.010);
      }
      final Map<String, Double> dataFields = new HashMap<String, Double>();
      dataFields.put(DiscountCurveAnalyticFunction.PRICE_FIELD_NAME, currValue);
      
      AnalyticValue value = new AbstractAnalyticValue(strip.getStripValueDefinition(), dataFields) {
        @Override
        public AnalyticValue<Map<String, Double>> scaleForPosition(BigDecimal quantity) {
          return this;
        }
      };
      snapshotProvider.addValue(value);
      if(strip.getNumYears() <= 5.0) {
        currValue += 0.005;
      } else {
        currValue -= 0.001;
      }
    }
    populateOptions(snapshotProvider, addRandom);
  }
  
  private SecurityKey makeSecurityKey(String ticker) {
    return new SecurityKeyImpl(new SecurityIdentifier(new SecurityIdentificationDomain("BLOOMBERG"), ticker));
  }
  
  private AnalyticValue<Map<String, Double>> makeHeaderValue(AnalyticValueDefinition<Map<String, Double>> def, String field, Double value) {
    Map<String, Double> map = new HashMap<String, Double>();
    map.put(field, value);
    return new AbstractAnalyticValue<Map<String, Double>>(def, map) {
      @Override
      public AnalyticValue<Map<String, Double>> scaleForPosition(
          BigDecimal quantity) {
        return this;
      }
    };
  }
  
  private void populateOptions(InMemoryLKVSnapshotProvider snapshotProvider, boolean addRandom) {
    final double OPTION_SCALE_FACTOR = 5.0;
    final double UNDERLYING_SCALE_FACTOR = 5.0;
    AnalyticValueDefinition<Map<String, Double>> apvjs_x_def = new ResolveSecurityKeyToMarketDataHeaderDefinition(makeSecurityKey("APVJS.X"));
    AnalyticValueDefinition<Map<String, Double>> apvjn_x_def = new ResolveSecurityKeyToMarketDataHeaderDefinition(makeSecurityKey("APVJN.X"));
    AnalyticValueDefinition<Map<String, Double>> ajljv_x_def = new ResolveSecurityKeyToMarketDataHeaderDefinition(makeSecurityKey("AJLJV.X"));
    AnalyticValueDefinition<Map<String, Double>> aapl_def = new ResolveSecurityKeyToMarketDataHeaderDefinition(makeSecurityKey("AAPL"));
    
    AnalyticValue<Map<String, Double>> apvjs_x_val = makeHeaderValue(apvjs_x_def, HardCodedBSMEquityOptionVolatilitySurfaceAnalyticFunction.PRICE_FIELD_NAME, (1 + (Math.random() * OPTION_SCALE_FACTOR * 0.01)) * 2.69);
    AnalyticValue<Map<String, Double>> apvjn_x_val = makeHeaderValue(apvjn_x_def, HardCodedBSMEquityOptionVolatilitySurfaceAnalyticFunction.PRICE_FIELD_NAME, (1 + (Math.random() * OPTION_SCALE_FACTOR * 0.01)) * 16.75);
    AnalyticValue<Map<String, Double>> ajljv_x_val = makeHeaderValue(ajljv_x_def, HardCodedBSMEquityOptionVolatilitySurfaceAnalyticFunction.PRICE_FIELD_NAME, (1 + (Math.random() * OPTION_SCALE_FACTOR * 0.01)) * 0.66);
    AnalyticValue<Map<String, Double>> aapl_val = makeHeaderValue(aapl_def, HardCodedBSMEquityOptionVolatilitySurfaceAnalyticFunction.PRICE_FIELD_NAME, (1 + (Math.random() * UNDERLYING_SCALE_FACTOR * 0.01)) * 185.5);
    snapshotProvider.addValue(apvjs_x_val);
    snapshotProvider.addValue(apvjn_x_val);
    snapshotProvider.addValue(ajljv_x_val);
    snapshotProvider.addValue(aapl_val);
  }
  
  private class SnapshotPopulatorJob extends TerminatableJob {
    private final InMemoryLKVSnapshotProvider _snapshotProvider;
    private final DiscountCurveDefinition _curveDefinition;
    
    public SnapshotPopulatorJob(InMemoryLKVSnapshotProvider snapshotProvider,
        DiscountCurveDefinition curveDefinition) {
      _snapshotProvider = snapshotProvider;
      _curveDefinition = curveDefinition;
    }
    
    @Override
    protected void runOneCycle() {
      populateSnapshot(_snapshotProvider, _curveDefinition, true);
      try {
        Thread.sleep(10l);
      } catch (InterruptedException e) {
        throw new RuntimeException(e);
      }
    }
    
  }
  
  private class PortfolioTableModel extends AbstractTableModel implements ComputationResultListener {
    private List<Position> _positions = new ArrayList<Position>();
    private Map<Position, Map<AnalyticValueDefinition<?>, AnalyticValue<?>>> _resultsMap = new HashMap<Position, Map<AnalyticValueDefinition<?>, AnalyticValue<?>>>();
    private Set<AnalyticValueDefinition<?>> _valueDefinitionsSet = new HashSet<AnalyticValueDefinition<?>>();
    private AnalyticValueDefinition<?>[] _valueDefinitionsArray = new AnalyticValueDefinition<?>[] {};
    
    @Override
    public synchronized String getColumnName(int column) {
      if (column == 0) {
        return "Trade";
      } else {
        AnalyticValueDefinition<?> defn = _valueDefinitionsArray[column-1];
        return defn.getValue("TYPE").toString();
      }
    }
    @Override
    public synchronized int getColumnCount() {
      return _valueDefinitionsArray.length + 1;
    }

    @Override
    public synchronized int getRowCount() {
      return _positions.size();
    }

    @Override
    public synchronized Object getValueAt(int rowIndex, int columnIndex) {
      Position position = _positions.get(rowIndex);
      if (columnIndex == 0) {
        return position.getSecurityKey().getIdentifiers().iterator().next().getValue() + " @ "+position.getQuantity();
      } else {
        AnalyticValueDefinition<?> defn = _valueDefinitionsArray[columnIndex-1];
        
        Object o = _resultsMap.get(position).get(defn).getValue();
        if (o instanceof DiscountCurve) {
          DiscountCurve curve = (DiscountCurve)o;
          return curve.getData().toString();
        } else {
          return o.toString();
        }
      }
    }
    
    public synchronized Map.Entry<Position, Map<AnalyticValueDefinition<?>, AnalyticValue<?>>> getRow(int rowIndex) {
      Position position = _positions.get(rowIndex);
      Map<AnalyticValueDefinition<?>, AnalyticValue<?>> map = _resultsMap.get(position);
      return new KeyValuePair<Position, Map<AnalyticValueDefinition<?>, AnalyticValue<?>>>(position, map);
    }

    @Override
    public void computationResultAvailable(
        ViewComputationResultModel resultModel) {
      System.err.println("Tick!");
      boolean allDataChanged = false;
      synchronized (this) {
        _positions.clear();
        _positions.addAll(resultModel.getPositions());
        _resultsMap.clear();
        
        for (Position position : _positions) {
          Map<AnalyticValueDefinition<?>, AnalyticValue<?>> values = resultModel.getValues(position);
          _valueDefinitionsSet.addAll(values.keySet());
          _resultsMap.put(position, values);
        }
        int lengthB4 = _valueDefinitionsArray.length;
        _valueDefinitionsArray = _valueDefinitionsSet.toArray(new AnalyticValueDefinition<?>[] {});
        if (_valueDefinitionsArray.length != lengthB4) {
          allDataChanged = true;
        }
      }
      if (allDataChanged) {
        SwingUtilities.invokeLater(new Runnable() {
          @Override
          public void run() {
            fireTableDataChanged();
          }
        });
      } else {
        SwingUtilities.invokeLater(new Runnable() {
          @Override
          public void run() {
            fireTableRowsUpdated(0, getRowCount());
          }
        });
      }
    }
  }
  
  private class ValueSelectionListenerPanel extends JPanel implements ListSelectionListener, TableModelListener {
    private final Logger s_logger = LoggerFactory.getLogger(ValueSelectionListenerPanel.class);
    private final int DATA_POINTS = 50;
    private JXTable _parentTable;
    @SuppressWarnings("unused")
    private Position _position;
    private Entry<AnalyticValueDefinition<?>, AnalyticValue<?>> _row;
    private One2OneChannel _channel;

    public ValueSelectionListenerPanel(JXTable parentTable) {
      _parentTable = parentTable;
      _parentTable.getSelectionModel().addListSelectionListener(this);
      TableModel model = _parentTable.getModel();
      model.addTableModelListener(this);
      setLayout(new BorderLayout());
      _channel = Channel.one2one(new OverWriteOldestBuffer(1));
      ProcessManager manager = new ProcessManager(new UpdateProcess(_channel.in()));
      manager.start();
    }
    
    @Override
    public void valueChanged(ListSelectionEvent e) {
      if (e.getValueIsAdjusting()) return;
      ListSelectionModel lsm = (ListSelectionModel) e.getSource();
      readChanges(lsm);
      updateComponent();
    }

    @Override
    public void tableChanged(TableModelEvent e) {
      ListSelectionModel lsm = _parentTable.getSelectionModel();
      readChanges(lsm);
      updateComponent();
    }
    
    private class UpdateProcess implements CSProcess {
      private ChannelInput _in;
      public UpdateProcess(ChannelInput in) {
        _in = in;
      }
      @Override
      public void run() {
        while (true) {
          DiscountCurve curve = (DiscountCurve) _in.read();
          if (curve != null) {
            double smallestValue = curve.getData().firstKey();
            double numYears = curve.getData().lastKey();
            double delta = numYears/DATA_POINTS;
            XYSeries xySeries = new XYSeries("Discount Curve");
            for (double t = smallestValue; t<=numYears; t+=delta) {
                xySeries.add(t, curve.getInterestRate(t));
            }
            XYSeriesCollection dataSet = new XYSeriesCollection(xySeries);
            final JFreeChart chart = ChartFactory.createXYLineChart("Discount Curve", "Time (Years)", "Rate", dataSet, PlotOrientation.VERTICAL, true, false, false);
            try {
              SwingUtilities.invokeAndWait(new Runnable() {
                public void run() {
                  ValueSelectionListenerPanel.this.removeAll();
                  ValueSelectionListenerPanel.this.add(new ChartPanel(chart), BorderLayout.CENTER);
                  ValueSelectionListenerPanel.this.validate();              
                }
              });
            } catch (Exception e) {
              throw new RuntimeException(e); 
            }
          } else {
            try {
              SwingUtilities.invokeAndWait(new Runnable() {
                public void run() {
                  ValueSelectionListenerPanel.this.removeAll();
                  ValueSelectionListenerPanel.this.add(new JLabel("Nothing renderable selected"), BorderLayout.CENTER);
                  ValueSelectionListenerPanel.this.validate();              
                }
              });
            } catch (Exception e) {
              throw new RuntimeException(e); 
            }
          }
        }
      }
    }
    
    public void updateComponent() {
      if (_row != null) {
        Object type = _row.getKey().getValue("TYPE");
        if (type != null && type.equals("DISCOUNT_CURVE")) {
          s_logger.info("Updating discount curve component");
          DiscountCurve curve = (DiscountCurve) _row.getValue().getValue();
          _channel.out().write(curve);
          return;
        }
      }
      _channel.out().write(null);
    }
    
    private void readChanges(ListSelectionModel lsm) {
      if (lsm.isSelectionEmpty()) {
        synchronized (this) {
          
        }
      } else {
        int selectedRow = lsm.getMinSelectionIndex();
        RowSorter<? extends TableModel> rowSorter = _parentTable.getRowSorter();
        int modelRow;
        if (rowSorter != null) {
          modelRow = rowSorter.convertRowIndexToModel(selectedRow);
        }  else {
          modelRow = selectedRow;
        }
        PortfolioSelectionListenerAndTableModel model = (PortfolioSelectionListenerAndTableModel) _parentTable.getModel();
        _row = model.getRow(modelRow);
        _position = model.getPosition();
      }
    }
  }
  
  @SuppressWarnings("unchecked")
  private class PortfolioSelectionListenerAndTableModel extends AbstractTableModel implements ListSelectionListener, TableModelListener {
    private final String[] _columnNames = new String[] { "Definition", "Value" };
    private JXTable _parentTable;
    private Position _position = null;
    private Map.Entry<AnalyticValueDefinition<?>, AnalyticValue<?>>[] _rows = new Map.Entry[0];
    public PortfolioSelectionListenerAndTableModel(JXTable parentTable) {
      _parentTable = parentTable;
      _parentTable.getSelectionModel().addListSelectionListener(this);
      TableModel model = _parentTable.getModel();
      model.addTableModelListener(this);
    }
    
    private void readChanges(ListSelectionModel lsm) {
      boolean allDataChanged = false; // flag to refresh whole table or just all rows
      if (lsm.isSelectionEmpty()) {
        synchronized (this) {
          _rows = new Map.Entry[0];
          setPosition(null);
        }
      } else {
        int selectedRow = lsm.getMinSelectionIndex();
        RowSorter<? extends TableModel> rowSorter = _parentTable.getRowSorter();
        int modelRow;
        if (rowSorter != null) {
          modelRow = rowSorter.convertRowIndexToModel(selectedRow);
        }  else {
          modelRow = selectedRow;
        }
        PortfolioTableModel model = (PortfolioTableModel) _parentTable.getModel();
        Entry<Position, Map<AnalyticValueDefinition<?>, AnalyticValue<?>>> row = model.getRow(modelRow);
        synchronized (this) {
          int previousRows = _rows.length;
          _rows = row.getValue().entrySet().toArray(_rows);
          if (_rows.length != previousRows) {
            allDataChanged = true;
          }
          setPosition(row.getKey());
        }
        if (allDataChanged) {
          SwingUtilities.invokeLater(new Runnable() {
            @Override
            public void run() {
              fireTableDataChanged();
            }
          });
        } else {
          SwingUtilities.invokeLater(new Runnable() {
            @Override
            public void run() {
              fireTableRowsUpdated(0, getRowCount());
            }
          });
        }
      }
    }
    @Override
    public void valueChanged(ListSelectionEvent e) {
      if (e.getValueIsAdjusting()) return;
      
      ListSelectionModel lsm = (ListSelectionModel)e.getSource();
      readChanges(lsm);
    }
    
    public synchronized Map.Entry<AnalyticValueDefinition<?>, AnalyticValue<?>> getRow(final int row) {
      if (row > 0) {
        return _rows[row-1];
      } else {
        return null;
      }
    }
    
    
    @Override
    public int getColumnCount() {
      return 2;
    }
    @Override
    public synchronized int getRowCount() {
      return _rows.length+1;
    }
    @Override
    public synchronized Object getValueAt(int rowIndex, int columnIndex) {
      if (rowIndex == 0) {
        if (columnIndex == 0) {
          return "Position"; 
        } else { 
          return getPosition(); 
        }
      }
      if (columnIndex == 0) {
        return _rows[rowIndex-1].getKey();
      } else {
        return _rows[rowIndex-1].getValue();
      }
    }
    
    public String getColumnName(int column) {
      return _columnNames[column];
    }

    @Override
    public void tableChanged(TableModelEvent e) {
      ListSelectionModel lsm = _parentTable.getSelectionModel();
      RowSorter<? extends TableModel> rowSorter = _parentTable.getRowSorter();
      int row;
      if (rowSorter != null) {
        row = rowSorter.convertRowIndexToModel(lsm.getMinSelectionIndex());
      } else {
        row = lsm.getMinSelectionIndex();
      }
      // this logic isn't actually necessary at the moment, but might be if we get more efficient table updating.
      if (e.getFirstRow() <= row && e.getLastRow() >= row) {
        // the selected row has changed under us, regrab it.
        readChanges(lsm);
      }
    }

    /**
     * @param position the position to set
     */
    private void setPosition(Position position) {
      _position = position;
    }

    /**
     * @return the position
     */
    public Position getPosition() {
      return _position;
    }
  }
>>>>>>> 77aef77b
  
  private Pair<JPanel, JXTable> buildLeftTable(JXTable parentTable) {
    PortfolioSelectionListenerAndTableModel listenerAndTableModel = new PortfolioSelectionListenerAndTableModel(parentTable);
    JXTable table = new JXTable(listenerAndTableModel);
    table.setName("positionTable");
    table.setSelectionMode(ListSelectionModel.SINGLE_SELECTION);
    JScrollPane scrollPane = new JScrollPane(table);
    JPanel panel = new JPanel(new BorderLayout());
    panel.add(scrollPane, BorderLayout.CENTER);
    return new Pair<JPanel, JXTable>(panel, table);
  }
  
  private JPanel buildRightTable(JXTable parentTable) {
    ValueSelectionListenerPanel valueSelectionListenerPanel = new ValueSelectionListenerPanel(parentTable);
    JPanel panel = new JPanel(new BorderLayout());
    panel.add(valueSelectionListenerPanel);
    return panel;
  }
  
  private TableModel buildTableModel(ViewImpl view) {
    PortfolioTableModel tableModel = new PortfolioTableModel();
    view.addResultListener(tableModel);
    return tableModel; 
  }
  
<<<<<<< HEAD
=======
  private void setupView() {
    try {
      _view = constructTrivialExampleView();
    } catch (Exception e) {
      throw new OpenGammaRuntimeException("Error constructing view", e);
    }
    _view.init();
    InMemoryLKVSnapshotProvider snapshotProvider = (InMemoryLKVSnapshotProvider) _view.getProcessingContext().getLiveDataSnapshotProvider();
    DiscountCurveDefinition curveDefinition = constructDiscountCurveDefinition("USD", "Stupidly Lame");
    _popJob = new SnapshotPopulatorJob(snapshotProvider, curveDefinition);
    Thread popThread = new Thread(_popJob);
    popThread.start();
  }
  
  
>>>>>>> 77aef77b
  @Override
  protected void startup() {
    _viewManager = new ViewManager();
    TableModel tableModel = buildTableModel(_viewManager.getView());
    _viewManager.start();
    JXTable table = new JXTable(tableModel);
    table.setName("table");
    table.setShowGrid(true);
    table.setFillsViewportHeight(true);
    table.setAutoResizeMode(JXTable.AUTO_RESIZE_ALL_COLUMNS);
    table.setSelectionMode(ListSelectionModel.SINGLE_SELECTION);
    table.setSortable(true);
    
    JScrollPane scrollPane = new JScrollPane(table);
    JPanel panel = new JPanel(new BorderLayout());
   
    JSplitPane splitPane = new JSplitPane(SwingConstants.HORIZONTAL);
    splitPane.add(scrollPane);
    
    JSplitPane bottomPane = new JSplitPane(SwingConstants.VERTICAL);
    Pair<JPanel, JXTable> buildLeftTable = buildLeftTable(table);
    JPanel leftPanel = buildLeftTable.getFirst();
    JXTable leftTable = buildLeftTable.getSecond();
    
    bottomPane.add(leftPanel);
    bottomPane.add(buildRightTable(leftTable));
    
    splitPane.add(bottomPane);
    
    panel.add(splitPane, BorderLayout.CENTER);
    
    show(panel);
  }
  
  protected void shutdown() {
    _viewManager.stop();
  }
  
  public static void main(String[] args) {
    launch(ViewerLauncher.class, args);
  }

}<|MERGE_RESOLUTION|>--- conflicted
+++ resolved
@@ -18,15 +18,6 @@
 import org.jdesktop.swingx.JXTable;
 
 import com.opengamma.engine.view.ViewImpl;
-<<<<<<< HEAD
-=======
-import com.opengamma.engine.view.ViewProcessingContext;
-import com.opengamma.engine.view.calcnode.LinkedBlockingCompletionQueue;
-import com.opengamma.engine.view.calcnode.LinkedBlockingJobQueue;
-import com.opengamma.financial.model.interestrate.curve.DiscountCurve;
-import com.opengamma.financial.securities.Currency;
-import com.opengamma.util.KeyValuePair;
->>>>>>> 77aef77b
 import com.opengamma.util.Pair;
 
 /**
@@ -35,545 +26,7 @@
  * @author jim
  */
 public class ViewerLauncher extends SingleFrameApplication {
-<<<<<<< HEAD
- 
   private ViewManager _viewManager;
-=======
-  private final Clock _clock = Clock.system(TimeZone.UTC);
-  private static final double ONEYEAR = 365.25;
-  private static final SecurityIdentificationDomain BLOOMBERG = new SecurityIdentificationDomain("BLOOMBERG");
-  private ViewImpl _view;
-  private SnapshotPopulatorJob _popJob;
-  
-
-  protected ViewImpl constructTrivialExampleView() throws Exception {
-    ViewDefinitionImpl viewDefinition = new ViewDefinitionImpl("Kirk", "KirkPortfolio");
-    //viewDefinition.addValueDefinition("EQUITY_OPTION", HardCodedUSDDiscountCurveAnalyticFunction.getDiscountCurveValueDefinition());
-    viewDefinition.addValueDefinition("EQUITY_OPTION", new VolatilitySurfaceValueDefinition(null));
-    final Portfolio portfolio = CSVPositionMaster.loadPortfolio("KirkPortfolio", getClass().getResourceAsStream("KirkPortfolio.txt"));
-    PositionMaster positionMaster = new PositionMaster() {
-      @Override
-      public Portfolio getRootPortfolio(String portfolioName) {
-        return portfolio;
-      }
-
-      @Override
-      public Collection<String> getRootPortfolioNames() {
-        return Collections.singleton(portfolio.getName());
-      }
-    };
-    InMemorySecurityMaster secMaster = new InMemorySecurityMaster();
-    List<Security> securities = new ArrayList<Security>();
-    String[] tickers = new String[] {"APVJS.X", "APVJN.X", "AJLJV.X"};
-    double[] strikes = new double[] {195.0, 170.0, 210.0 };
-    Expiry expiry = new Expiry(_clock.zonedDateTime().withDate(2009, 10, 16).withTime(17, 00));
-    Security aapl = new EquitySecurity("AAPL", "BLOOMBERG");
-    secMaster.add(aapl);
-    
-    for (int i=0; i<tickers.length; i++) {
-      DefaultSecurity security = new EuropeanVanillaEquityOptionSecurity(OptionType.CALL, strikes[i], expiry, aapl.getIndentityKey(), Currency.getInstance("USD"));
-      security.setIdentifiers(Collections.singleton(new SecurityIdentifier(new SecurityIdentificationDomain("BLOOMBERG"), tickers[i])));
-      securities.add(security);
-      secMaster.add(security);
-    }
-    
-    DiscountCurveDefinition curveDefinition = constructDiscountCurveDefinition("USD", "Stupidly Lame");
-    DiscountCurveAnalyticFunction function = new DiscountCurveAnalyticFunction(curveDefinition);
-    HardCodedBSMEquityOptionVolatilitySurfaceAnalyticFunction function2 = new HardCodedBSMEquityOptionVolatilitySurfaceAnalyticFunction();
-    InMemoryAnalyticFunctionRepository functionRepo = new InMemoryAnalyticFunctionRepository();
-    functionRepo.addFunction(function, function);
-    functionRepo.addFunction(function2, function2);
-    
-    FixedLiveDataAvailabilityProvider ldap = new FixedLiveDataAvailabilityProvider();
-    ldap.addDefinition(new ResolveSecurityKeyToMarketDataHeaderDefinition(aapl.getIndentityKey()));
-    for(Security security : securities) {
-      for(AnalyticValueDefinition<?> definition : function.getInputs(security)) {
-        ldap.addDefinition(definition);
-      }
-      for(AnalyticValueDefinition<?> definition : function2.getInputs(security)) {
-        if (!definition.getValue("TYPE").equals("DISCOUNT_CURVE")) { // skip derived data.
-          ldap.addDefinition(definition);
-        }
-      }
-    }
-    
-    ViewComputationCacheSource cacheFactory = new MapViewComputationCacheSource();
-    
-    InMemoryLKVSnapshotProvider snapshotProvider = new InMemoryLKVSnapshotProvider();
-    populateSnapshot(snapshotProvider, curveDefinition, false);
-    
-    LinkedBlockingJobQueue jobQueue = new LinkedBlockingJobQueue();
-    LinkedBlockingCompletionQueue completionQueue = new LinkedBlockingCompletionQueue();
-    
-    ViewProcessingContext processingContext = new ViewProcessingContext(
-        ldap, snapshotProvider, functionRepo, positionMaster, secMaster, cacheFactory,
-        jobQueue, completionQueue
-      );
-    
-    ViewImpl view = new ViewImpl(viewDefinition, processingContext);
-    view.setComputationExecutorService(Executors.newSingleThreadExecutor());
-    
-    return view;
-  }
-  
-  public static AnalyticValueDefinition<?> constructBloombergTickerDefinition(String bbTicker) {
-    ResolveSecurityKeyToMarketDataHeaderDefinition definition =
-      new ResolveSecurityKeyToMarketDataHeaderDefinition(
-          new SecurityKeyImpl(new SecurityIdentifier(BLOOMBERG, bbTicker)));
-    return definition;
-  }
-  
-  public static DiscountCurveDefinition constructDiscountCurveDefinition(String isoCode, String name) {
-    DiscountCurveDefinition defn = new DiscountCurveDefinition(Currency.getInstance(isoCode), name);
-    defn.addStrip(new FixedIncomeStrip(1/ONEYEAR, constructBloombergTickerDefinition("US1D")));
-    defn.addStrip(new FixedIncomeStrip(2/ONEYEAR, constructBloombergTickerDefinition("US2D")));
-    defn.addStrip(new FixedIncomeStrip(7/ONEYEAR, constructBloombergTickerDefinition("US7D")));
-    defn.addStrip(new FixedIncomeStrip(1/12.0, constructBloombergTickerDefinition("US1M")));
-    defn.addStrip(new FixedIncomeStrip(0.25, constructBloombergTickerDefinition("US3M")));
-    defn.addStrip(new FixedIncomeStrip(0.5, constructBloombergTickerDefinition("US6M")));
-
-    defn.addStrip(new FixedIncomeStrip(1.0, constructBloombergTickerDefinition("USSW1")));
-    defn.addStrip(new FixedIncomeStrip(2.0, constructBloombergTickerDefinition("USSW2")));
-    defn.addStrip(new FixedIncomeStrip(3.0, constructBloombergTickerDefinition("USSW3")));
-    defn.addStrip(new FixedIncomeStrip(4.0, constructBloombergTickerDefinition("USSW4")));
-    defn.addStrip(new FixedIncomeStrip(5.0, constructBloombergTickerDefinition("USSW5")));
-    defn.addStrip(new FixedIncomeStrip(6.0, constructBloombergTickerDefinition("USSW6")));
-    defn.addStrip(new FixedIncomeStrip(7.0, constructBloombergTickerDefinition("USSW7")));
-    defn.addStrip(new FixedIncomeStrip(8.0, constructBloombergTickerDefinition("USSW8")));
-    defn.addStrip(new FixedIncomeStrip(9.0, constructBloombergTickerDefinition("USSW9")));
-    defn.addStrip(new FixedIncomeStrip(10.0, constructBloombergTickerDefinition("USSW10")));
-    return defn;
-  }
-
-  
-  /**
-   * @param function 
-   * @param snapshotProvider 
-   * 
-   */
-  @SuppressWarnings("unchecked")
-  private void populateSnapshot(
-      InMemoryLKVSnapshotProvider snapshotProvider,
-      DiscountCurveDefinition curveDefinition,
-      boolean addRandom) {
-    // Inflection point is 10.
-    double currValue = 0.005;
-    for(FixedIncomeStrip strip : curveDefinition.getStrips()) {
-      if(addRandom) {
-        currValue += (Math.random() * 0.010);
-      }
-      final Map<String, Double> dataFields = new HashMap<String, Double>();
-      dataFields.put(DiscountCurveAnalyticFunction.PRICE_FIELD_NAME, currValue);
-      
-      AnalyticValue value = new AbstractAnalyticValue(strip.getStripValueDefinition(), dataFields) {
-        @Override
-        public AnalyticValue<Map<String, Double>> scaleForPosition(BigDecimal quantity) {
-          return this;
-        }
-      };
-      snapshotProvider.addValue(value);
-      if(strip.getNumYears() <= 5.0) {
-        currValue += 0.005;
-      } else {
-        currValue -= 0.001;
-      }
-    }
-    populateOptions(snapshotProvider, addRandom);
-  }
-  
-  private SecurityKey makeSecurityKey(String ticker) {
-    return new SecurityKeyImpl(new SecurityIdentifier(new SecurityIdentificationDomain("BLOOMBERG"), ticker));
-  }
-  
-  private AnalyticValue<Map<String, Double>> makeHeaderValue(AnalyticValueDefinition<Map<String, Double>> def, String field, Double value) {
-    Map<String, Double> map = new HashMap<String, Double>();
-    map.put(field, value);
-    return new AbstractAnalyticValue<Map<String, Double>>(def, map) {
-      @Override
-      public AnalyticValue<Map<String, Double>> scaleForPosition(
-          BigDecimal quantity) {
-        return this;
-      }
-    };
-  }
-  
-  private void populateOptions(InMemoryLKVSnapshotProvider snapshotProvider, boolean addRandom) {
-    final double OPTION_SCALE_FACTOR = 5.0;
-    final double UNDERLYING_SCALE_FACTOR = 5.0;
-    AnalyticValueDefinition<Map<String, Double>> apvjs_x_def = new ResolveSecurityKeyToMarketDataHeaderDefinition(makeSecurityKey("APVJS.X"));
-    AnalyticValueDefinition<Map<String, Double>> apvjn_x_def = new ResolveSecurityKeyToMarketDataHeaderDefinition(makeSecurityKey("APVJN.X"));
-    AnalyticValueDefinition<Map<String, Double>> ajljv_x_def = new ResolveSecurityKeyToMarketDataHeaderDefinition(makeSecurityKey("AJLJV.X"));
-    AnalyticValueDefinition<Map<String, Double>> aapl_def = new ResolveSecurityKeyToMarketDataHeaderDefinition(makeSecurityKey("AAPL"));
-    
-    AnalyticValue<Map<String, Double>> apvjs_x_val = makeHeaderValue(apvjs_x_def, HardCodedBSMEquityOptionVolatilitySurfaceAnalyticFunction.PRICE_FIELD_NAME, (1 + (Math.random() * OPTION_SCALE_FACTOR * 0.01)) * 2.69);
-    AnalyticValue<Map<String, Double>> apvjn_x_val = makeHeaderValue(apvjn_x_def, HardCodedBSMEquityOptionVolatilitySurfaceAnalyticFunction.PRICE_FIELD_NAME, (1 + (Math.random() * OPTION_SCALE_FACTOR * 0.01)) * 16.75);
-    AnalyticValue<Map<String, Double>> ajljv_x_val = makeHeaderValue(ajljv_x_def, HardCodedBSMEquityOptionVolatilitySurfaceAnalyticFunction.PRICE_FIELD_NAME, (1 + (Math.random() * OPTION_SCALE_FACTOR * 0.01)) * 0.66);
-    AnalyticValue<Map<String, Double>> aapl_val = makeHeaderValue(aapl_def, HardCodedBSMEquityOptionVolatilitySurfaceAnalyticFunction.PRICE_FIELD_NAME, (1 + (Math.random() * UNDERLYING_SCALE_FACTOR * 0.01)) * 185.5);
-    snapshotProvider.addValue(apvjs_x_val);
-    snapshotProvider.addValue(apvjn_x_val);
-    snapshotProvider.addValue(ajljv_x_val);
-    snapshotProvider.addValue(aapl_val);
-  }
-  
-  private class SnapshotPopulatorJob extends TerminatableJob {
-    private final InMemoryLKVSnapshotProvider _snapshotProvider;
-    private final DiscountCurveDefinition _curveDefinition;
-    
-    public SnapshotPopulatorJob(InMemoryLKVSnapshotProvider snapshotProvider,
-        DiscountCurveDefinition curveDefinition) {
-      _snapshotProvider = snapshotProvider;
-      _curveDefinition = curveDefinition;
-    }
-    
-    @Override
-    protected void runOneCycle() {
-      populateSnapshot(_snapshotProvider, _curveDefinition, true);
-      try {
-        Thread.sleep(10l);
-      } catch (InterruptedException e) {
-        throw new RuntimeException(e);
-      }
-    }
-    
-  }
-  
-  private class PortfolioTableModel extends AbstractTableModel implements ComputationResultListener {
-    private List<Position> _positions = new ArrayList<Position>();
-    private Map<Position, Map<AnalyticValueDefinition<?>, AnalyticValue<?>>> _resultsMap = new HashMap<Position, Map<AnalyticValueDefinition<?>, AnalyticValue<?>>>();
-    private Set<AnalyticValueDefinition<?>> _valueDefinitionsSet = new HashSet<AnalyticValueDefinition<?>>();
-    private AnalyticValueDefinition<?>[] _valueDefinitionsArray = new AnalyticValueDefinition<?>[] {};
-    
-    @Override
-    public synchronized String getColumnName(int column) {
-      if (column == 0) {
-        return "Trade";
-      } else {
-        AnalyticValueDefinition<?> defn = _valueDefinitionsArray[column-1];
-        return defn.getValue("TYPE").toString();
-      }
-    }
-    @Override
-    public synchronized int getColumnCount() {
-      return _valueDefinitionsArray.length + 1;
-    }
-
-    @Override
-    public synchronized int getRowCount() {
-      return _positions.size();
-    }
-
-    @Override
-    public synchronized Object getValueAt(int rowIndex, int columnIndex) {
-      Position position = _positions.get(rowIndex);
-      if (columnIndex == 0) {
-        return position.getSecurityKey().getIdentifiers().iterator().next().getValue() + " @ "+position.getQuantity();
-      } else {
-        AnalyticValueDefinition<?> defn = _valueDefinitionsArray[columnIndex-1];
-        
-        Object o = _resultsMap.get(position).get(defn).getValue();
-        if (o instanceof DiscountCurve) {
-          DiscountCurve curve = (DiscountCurve)o;
-          return curve.getData().toString();
-        } else {
-          return o.toString();
-        }
-      }
-    }
-    
-    public synchronized Map.Entry<Position, Map<AnalyticValueDefinition<?>, AnalyticValue<?>>> getRow(int rowIndex) {
-      Position position = _positions.get(rowIndex);
-      Map<AnalyticValueDefinition<?>, AnalyticValue<?>> map = _resultsMap.get(position);
-      return new KeyValuePair<Position, Map<AnalyticValueDefinition<?>, AnalyticValue<?>>>(position, map);
-    }
-
-    @Override
-    public void computationResultAvailable(
-        ViewComputationResultModel resultModel) {
-      System.err.println("Tick!");
-      boolean allDataChanged = false;
-      synchronized (this) {
-        _positions.clear();
-        _positions.addAll(resultModel.getPositions());
-        _resultsMap.clear();
-        
-        for (Position position : _positions) {
-          Map<AnalyticValueDefinition<?>, AnalyticValue<?>> values = resultModel.getValues(position);
-          _valueDefinitionsSet.addAll(values.keySet());
-          _resultsMap.put(position, values);
-        }
-        int lengthB4 = _valueDefinitionsArray.length;
-        _valueDefinitionsArray = _valueDefinitionsSet.toArray(new AnalyticValueDefinition<?>[] {});
-        if (_valueDefinitionsArray.length != lengthB4) {
-          allDataChanged = true;
-        }
-      }
-      if (allDataChanged) {
-        SwingUtilities.invokeLater(new Runnable() {
-          @Override
-          public void run() {
-            fireTableDataChanged();
-          }
-        });
-      } else {
-        SwingUtilities.invokeLater(new Runnable() {
-          @Override
-          public void run() {
-            fireTableRowsUpdated(0, getRowCount());
-          }
-        });
-      }
-    }
-  }
-  
-  private class ValueSelectionListenerPanel extends JPanel implements ListSelectionListener, TableModelListener {
-    private final Logger s_logger = LoggerFactory.getLogger(ValueSelectionListenerPanel.class);
-    private final int DATA_POINTS = 50;
-    private JXTable _parentTable;
-    @SuppressWarnings("unused")
-    private Position _position;
-    private Entry<AnalyticValueDefinition<?>, AnalyticValue<?>> _row;
-    private One2OneChannel _channel;
-
-    public ValueSelectionListenerPanel(JXTable parentTable) {
-      _parentTable = parentTable;
-      _parentTable.getSelectionModel().addListSelectionListener(this);
-      TableModel model = _parentTable.getModel();
-      model.addTableModelListener(this);
-      setLayout(new BorderLayout());
-      _channel = Channel.one2one(new OverWriteOldestBuffer(1));
-      ProcessManager manager = new ProcessManager(new UpdateProcess(_channel.in()));
-      manager.start();
-    }
-    
-    @Override
-    public void valueChanged(ListSelectionEvent e) {
-      if (e.getValueIsAdjusting()) return;
-      ListSelectionModel lsm = (ListSelectionModel) e.getSource();
-      readChanges(lsm);
-      updateComponent();
-    }
-
-    @Override
-    public void tableChanged(TableModelEvent e) {
-      ListSelectionModel lsm = _parentTable.getSelectionModel();
-      readChanges(lsm);
-      updateComponent();
-    }
-    
-    private class UpdateProcess implements CSProcess {
-      private ChannelInput _in;
-      public UpdateProcess(ChannelInput in) {
-        _in = in;
-      }
-      @Override
-      public void run() {
-        while (true) {
-          DiscountCurve curve = (DiscountCurve) _in.read();
-          if (curve != null) {
-            double smallestValue = curve.getData().firstKey();
-            double numYears = curve.getData().lastKey();
-            double delta = numYears/DATA_POINTS;
-            XYSeries xySeries = new XYSeries("Discount Curve");
-            for (double t = smallestValue; t<=numYears; t+=delta) {
-                xySeries.add(t, curve.getInterestRate(t));
-            }
-            XYSeriesCollection dataSet = new XYSeriesCollection(xySeries);
-            final JFreeChart chart = ChartFactory.createXYLineChart("Discount Curve", "Time (Years)", "Rate", dataSet, PlotOrientation.VERTICAL, true, false, false);
-            try {
-              SwingUtilities.invokeAndWait(new Runnable() {
-                public void run() {
-                  ValueSelectionListenerPanel.this.removeAll();
-                  ValueSelectionListenerPanel.this.add(new ChartPanel(chart), BorderLayout.CENTER);
-                  ValueSelectionListenerPanel.this.validate();              
-                }
-              });
-            } catch (Exception e) {
-              throw new RuntimeException(e); 
-            }
-          } else {
-            try {
-              SwingUtilities.invokeAndWait(new Runnable() {
-                public void run() {
-                  ValueSelectionListenerPanel.this.removeAll();
-                  ValueSelectionListenerPanel.this.add(new JLabel("Nothing renderable selected"), BorderLayout.CENTER);
-                  ValueSelectionListenerPanel.this.validate();              
-                }
-              });
-            } catch (Exception e) {
-              throw new RuntimeException(e); 
-            }
-          }
-        }
-      }
-    }
-    
-    public void updateComponent() {
-      if (_row != null) {
-        Object type = _row.getKey().getValue("TYPE");
-        if (type != null && type.equals("DISCOUNT_CURVE")) {
-          s_logger.info("Updating discount curve component");
-          DiscountCurve curve = (DiscountCurve) _row.getValue().getValue();
-          _channel.out().write(curve);
-          return;
-        }
-      }
-      _channel.out().write(null);
-    }
-    
-    private void readChanges(ListSelectionModel lsm) {
-      if (lsm.isSelectionEmpty()) {
-        synchronized (this) {
-          
-        }
-      } else {
-        int selectedRow = lsm.getMinSelectionIndex();
-        RowSorter<? extends TableModel> rowSorter = _parentTable.getRowSorter();
-        int modelRow;
-        if (rowSorter != null) {
-          modelRow = rowSorter.convertRowIndexToModel(selectedRow);
-        }  else {
-          modelRow = selectedRow;
-        }
-        PortfolioSelectionListenerAndTableModel model = (PortfolioSelectionListenerAndTableModel) _parentTable.getModel();
-        _row = model.getRow(modelRow);
-        _position = model.getPosition();
-      }
-    }
-  }
-  
-  @SuppressWarnings("unchecked")
-  private class PortfolioSelectionListenerAndTableModel extends AbstractTableModel implements ListSelectionListener, TableModelListener {
-    private final String[] _columnNames = new String[] { "Definition", "Value" };
-    private JXTable _parentTable;
-    private Position _position = null;
-    private Map.Entry<AnalyticValueDefinition<?>, AnalyticValue<?>>[] _rows = new Map.Entry[0];
-    public PortfolioSelectionListenerAndTableModel(JXTable parentTable) {
-      _parentTable = parentTable;
-      _parentTable.getSelectionModel().addListSelectionListener(this);
-      TableModel model = _parentTable.getModel();
-      model.addTableModelListener(this);
-    }
-    
-    private void readChanges(ListSelectionModel lsm) {
-      boolean allDataChanged = false; // flag to refresh whole table or just all rows
-      if (lsm.isSelectionEmpty()) {
-        synchronized (this) {
-          _rows = new Map.Entry[0];
-          setPosition(null);
-        }
-      } else {
-        int selectedRow = lsm.getMinSelectionIndex();
-        RowSorter<? extends TableModel> rowSorter = _parentTable.getRowSorter();
-        int modelRow;
-        if (rowSorter != null) {
-          modelRow = rowSorter.convertRowIndexToModel(selectedRow);
-        }  else {
-          modelRow = selectedRow;
-        }
-        PortfolioTableModel model = (PortfolioTableModel) _parentTable.getModel();
-        Entry<Position, Map<AnalyticValueDefinition<?>, AnalyticValue<?>>> row = model.getRow(modelRow);
-        synchronized (this) {
-          int previousRows = _rows.length;
-          _rows = row.getValue().entrySet().toArray(_rows);
-          if (_rows.length != previousRows) {
-            allDataChanged = true;
-          }
-          setPosition(row.getKey());
-        }
-        if (allDataChanged) {
-          SwingUtilities.invokeLater(new Runnable() {
-            @Override
-            public void run() {
-              fireTableDataChanged();
-            }
-          });
-        } else {
-          SwingUtilities.invokeLater(new Runnable() {
-            @Override
-            public void run() {
-              fireTableRowsUpdated(0, getRowCount());
-            }
-          });
-        }
-      }
-    }
-    @Override
-    public void valueChanged(ListSelectionEvent e) {
-      if (e.getValueIsAdjusting()) return;
-      
-      ListSelectionModel lsm = (ListSelectionModel)e.getSource();
-      readChanges(lsm);
-    }
-    
-    public synchronized Map.Entry<AnalyticValueDefinition<?>, AnalyticValue<?>> getRow(final int row) {
-      if (row > 0) {
-        return _rows[row-1];
-      } else {
-        return null;
-      }
-    }
-    
-    
-    @Override
-    public int getColumnCount() {
-      return 2;
-    }
-    @Override
-    public synchronized int getRowCount() {
-      return _rows.length+1;
-    }
-    @Override
-    public synchronized Object getValueAt(int rowIndex, int columnIndex) {
-      if (rowIndex == 0) {
-        if (columnIndex == 0) {
-          return "Position"; 
-        } else { 
-          return getPosition(); 
-        }
-      }
-      if (columnIndex == 0) {
-        return _rows[rowIndex-1].getKey();
-      } else {
-        return _rows[rowIndex-1].getValue();
-      }
-    }
-    
-    public String getColumnName(int column) {
-      return _columnNames[column];
-    }
-
-    @Override
-    public void tableChanged(TableModelEvent e) {
-      ListSelectionModel lsm = _parentTable.getSelectionModel();
-      RowSorter<? extends TableModel> rowSorter = _parentTable.getRowSorter();
-      int row;
-      if (rowSorter != null) {
-        row = rowSorter.convertRowIndexToModel(lsm.getMinSelectionIndex());
-      } else {
-        row = lsm.getMinSelectionIndex();
-      }
-      // this logic isn't actually necessary at the moment, but might be if we get more efficient table updating.
-      if (e.getFirstRow() <= row && e.getLastRow() >= row) {
-        // the selected row has changed under us, regrab it.
-        readChanges(lsm);
-      }
-    }
-
-    /**
-     * @param position the position to set
-     */
-    private void setPosition(Position position) {
-      _position = position;
-    }
-
-    /**
-     * @return the position
-     */
-    public Position getPosition() {
-      return _position;
-    }
-  }
->>>>>>> 77aef77b
   
   private Pair<JPanel, JXTable> buildLeftTable(JXTable parentTable) {
     PortfolioSelectionListenerAndTableModel listenerAndTableModel = new PortfolioSelectionListenerAndTableModel(parentTable);
@@ -599,24 +52,6 @@
     return tableModel; 
   }
   
-<<<<<<< HEAD
-=======
-  private void setupView() {
-    try {
-      _view = constructTrivialExampleView();
-    } catch (Exception e) {
-      throw new OpenGammaRuntimeException("Error constructing view", e);
-    }
-    _view.init();
-    InMemoryLKVSnapshotProvider snapshotProvider = (InMemoryLKVSnapshotProvider) _view.getProcessingContext().getLiveDataSnapshotProvider();
-    DiscountCurveDefinition curveDefinition = constructDiscountCurveDefinition("USD", "Stupidly Lame");
-    _popJob = new SnapshotPopulatorJob(snapshotProvider, curveDefinition);
-    Thread popThread = new Thread(_popJob);
-    popThread.start();
-  }
-  
-  
->>>>>>> 77aef77b
   @Override
   protected void startup() {
     _viewManager = new ViewManager();
