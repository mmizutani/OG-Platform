package com.opengamma.timeseries;

import java.util.Arrays;
import java.util.Iterator;
import java.util.List;
import java.util.Map;
import java.util.NoSuchElementException;
import java.util.SortedMap;
import java.util.Map.Entry;

import javax.time.Instant;
import javax.time.calendar.TimeZone;
import javax.time.calendar.ZonedDateTime;

import com.opengamma.util.CompareUtils;
import com.opengamma.util.KeyValuePair;

public class ArrayDoubleTimeSeries extends DoubleTimeSeries {
  public static final DoubleTimeSeries EMPTY_SERIES = new ArrayDoubleTimeSeries();

  protected final long[] _times;
  protected final double[] _values;
  protected final TimeZone[] _zones;

  private ArrayDoubleTimeSeries() {
    _times = new long[0];
    _values = new double[0];
    _zones = new TimeZone[0];
  }

  public ArrayDoubleTimeSeries(final long[] times, final double[] values, final TimeZone[] zones) {
    if (times.length != values.length || times.length != zones.length)
      throw new IllegalArgumentException("Arrays are of different sizes: " + times.length + ", " + values.length + ", " + zones.length);
    _times = new long[times.length];
    System.arraycopy(times, 0, _times, 0, times.length);
    _values = new double[values.length];
    System.arraycopy(values, 0, _values, 0, values.length);
    _zones = new TimeZone[zones.length];
    System.arraycopy(zones, 0, _zones, 0, zones.length);
    // check dates are ordered
    long maxTime = 0L;
    for (final long time : _times) {
      if (time < maxTime)
        throw new IllegalArgumentException("dates must be ordered");
      maxTime = time;
    }
  }

  public ArrayDoubleTimeSeries(final List<ZonedDateTime> times, final List<Double> values) {
    if (times.size() != values.size())
      throw new IllegalArgumentException("lists are of different sizes");
    _times = new long[times.size()];
    _values = new double[values.size()];
    _zones = new TimeZone[times.size()];
    final Iterator<Double> iter = values.iterator();
    int i = 0;
    long maxTime = 0L; // for checking the dates are sorted.
    for (final ZonedDateTime time : times) {
      final Double value = iter.next();
      final long epochMillis = time.toInstant().toEpochMillis();
      if (maxTime < epochMillis) {
        _times[i] = epochMillis;
        _values[i] = value;
        _zones[i] = time.getZone();
        maxTime = epochMillis;
      } else
        throw new IllegalArgumentException("dates must be ordered");
      i++;
    }
  }

  public ArrayDoubleTimeSeries(final DoubleTimeSeries dts) {
    final int size = dts.size();
    _times = new long[size];
    _values = new double[size];
    _zones = new TimeZone[size];
    if (dts instanceof ArrayDoubleTimeSeries) { // interesting to know if this
      // is worth it
      final ArrayDoubleTimeSeries adts = (ArrayDoubleTimeSeries) dts;
      System.arraycopy(adts._times, 0, _times, 0, size);
      System.arraycopy(adts._values, 0, _values, 0, size);
      System.arraycopy(adts._zones, 0, _zones, 0, size);
    } else {
      int pos = 0;
      for (final Map.Entry<ZonedDateTime, Double> entry : dts) {
        _times[pos] = entry.getKey().toInstant().toEpochMillis();
        _values[pos] = entry.getValue();
        _zones[pos] = entry.getKey().getZone();
        pos++;
      }
    }
  }

  public ArrayDoubleTimeSeries(final SortedMap<ZonedDateTime, Double> initialMap) {
    final int size = initialMap.size();
    _times = new long[size];
    _values = new double[size];
    _zones = new TimeZone[size];
    final Iterator<Entry<ZonedDateTime, Double>> iterator = initialMap.entrySet().iterator();
    int i = 0;
    while (iterator.hasNext()) {
      final Entry<ZonedDateTime, Double> entry = iterator.next();
      _times[i] = entry.getKey().toInstant().toEpochMillis();
      _values[i] = entry.getValue().doubleValue();
      i++;
    }
  }

  @Override
  public DoubleTimeSeries subSeries(final ZonedDateTime startTime, final ZonedDateTime endTime) {
    if (isEmpty())
      return EMPTY_SERIES;
<<<<<<< HEAD
    }
=======
    // throw new NoSuchElementException("Series is empty");
>>>>>>> fcbe1281
    final long startMillis = startTime.toInstant().toEpochMillis();
    final long endMillis = endTime.toInstant().toEpochMillis();
    int startPos = Arrays.binarySearch(_times, startMillis);
    int endPos = Arrays.binarySearch(_times, endMillis);
<<<<<<< HEAD
    startPos = (startPos >= 0) ? startPos : (-startPos) - 1;
    endPos = (endPos >= 0) ? endPos : (-endPos) - 1;
    if (endPos >= _times.length) {
      endPos--;
    }
    final int length = (endPos - startPos) + 1;
    long[] resultTimes = new long[length];
    double[] resultValues = new double[length];
    System.arraycopy(_times, startPos, resultTimes, 0, length);
    System.arraycopy(_values, startPos, resultValues, 0, length);
    return new ArrayDoubleTimeSeries(resultTimes, resultValues);
=======
    startPos = startPos >= 0 ? startPos : -startPos - 1;
    endPos = endPos >= 0 ? endPos : -endPos - 1; // if either is -1, make
    // it zero
    /*
     * Commented out because Maps turn out to let you use nearest element. if
     * (_times[startPos] == startMillis && _times[endPos] == endMillis) {
     */
    // endPos is odd, because it may or may not be inclusive
    if (startPos == endPos)
      // TODO: change to Empty time series when we've defined it.
      return new ArrayDoubleTimeSeries(new long[0], new double[0], new TimeZone[0]);
    // final long endEpochMillis = endTime.toInstant().toEpochMillis();
    if (endPos >= _times.length) {
      endPos--;
    }
    // if (_times[endPos] > endEpochMillis) { // should implicitly be >0
    // beacuse of startPos != endPos
    // endPos--;
    // }
    final int length = endPos - startPos + 1;
    final long[] resultTimes = new long[length];
    final double[] resultValues = new double[length];
    final TimeZone[] resultTimeZones = new TimeZone[length];
    System.arraycopy(_times, startPos, resultTimes, 0, length);
    System.arraycopy(_values, startPos, resultValues, 0, length);
    System.arraycopy(_zones, startPos, resultTimeZones, 0, length);
    return new ArrayDoubleTimeSeries(resultTimes, resultValues, resultTimeZones);
    /*
     * Also commented out because Maps are more tolerant than I initially
     * thought. } else { if (_times[startPos] != startMillis && _times[endPos]
     * != endMillis) { throw new
     * NoSuchElementException("Neither start time or end time are in the series"
     * ); } else if (_times[startPos] != startMillis) { throw new
     * NoSuchElementException("Start time is not in the series"); } else { // by
     * process of elimination, it must be only the end time not in the series
     * throw new NoSuchElementException("End time is not in the series"); } }
     */
>>>>>>> fcbe1281
  }

  @Override
  public Double getDataPoint(final ZonedDateTime instant) {
    return _values[Arrays.binarySearch(_times, instant.toInstant().toEpochMillis())];
  }

  @Override
  public ZonedDateTime getEarliestTime() {
    if (_times.length > 0)
      return ZonedDateTime.fromInstant(Instant.millisInstant(_times[0]), _zones[0]);
    else
      throw new NoSuchElementException("Series is empty");
  }

  @Override
  public Double getEarliestValue() {
    if (_values.length > 0)
      return _values[0];
    else
      throw new NoSuchElementException("Series is empty");
  }

  @Override
  public ZonedDateTime getLatestTime() {
    if (_times.length > 0) {
      final int index = _times.length - 1;
      return ZonedDateTime.fromInstant(Instant.millisInstant(_times[index]), _zones[index]);
    } else
      throw new NoSuchElementException("Series is empty");
  }

  @Override
  public Double getLatestValue() {
    if (_values.length > 0)
      return _values[_values.length - 1];
    else
      throw new NoSuchElementException("Series is empty");
  }

  /* package */class ArrayDoubleTimeSeriesIterator implements Iterator<Entry<ZonedDateTime, Double>> {
    private int _current = 0;

    @Override
    public boolean hasNext() {
      return _current < _times.length;
    }

    @Override
    public Entry<ZonedDateTime, Double> next() {
      if (hasNext()) {
        final KeyValuePair<ZonedDateTime, Double> keyValuePair = new KeyValuePair<ZonedDateTime, Double>(ZonedDateTime.fromInstant(Instant.millisInstant(_times[_current]),
            _zones[_current]), _values[_current]);
        _current++;
        return keyValuePair;
      } else
        throw new NoSuchElementException();
    }

    @Override
    public void remove() {
      throw new UnsupportedOperationException();
    }
  }

  @Override
  public Iterator<Entry<ZonedDateTime, Double>> iterator() {
    return new ArrayDoubleTimeSeriesIterator();
  }

  @Override
  public int size() {
    return _times.length;
  }

  @Override
  public boolean isEmpty() {
    return _times.length == 0;
  }

  /* package */class ArrayDoubleTimeSeriesTimeIterator implements Iterator<ZonedDateTime> {
    private int _current = 0;

    @Override
    public boolean hasNext() {
      return _current < _times.length;
    }

    @Override
    public ZonedDateTime next() {
      if (hasNext()) {
        final ZonedDateTime time = ZonedDateTime.fromInstant(Instant.millisInstant(_times[_current]), _zones[_current]);
        _current++;
        return time;
      } else
        throw new NoSuchElementException();
    }

    @Override
    public void remove() {
      throw new UnsupportedOperationException();
    }
  }

  @Override
  public Iterator<ZonedDateTime> timeIterator() {
    return new ArrayDoubleTimeSeriesTimeIterator();
  }

  /* package */class ArrayDoubleTimeSeriesValuesIterator implements Iterator<Double> {
    private int _current = 0;

    @Override
    public boolean hasNext() {
      return _current < _values.length;
    }

    @Override
    public Double next() {
      if (hasNext()) {
        final Double value = _values[_current];
        _current++;
        return value;
      } else
        throw new NoSuchElementException();
    }

    @Override
    public void remove() {
      throw new UnsupportedOperationException();
    }
  }

  @Override
  public Iterator<Double> valuesIterator() {
    return new ArrayDoubleTimeSeriesValuesIterator();
  }

  @Override
  public Double getValue(final int index) {
    return _values[index];
  }

  //REVIEW Elaine - 2009-11-25 This is really horrible and it's my fault
  @Override
  public Double[] getValues() {
    Double[] values = new Double[_values.length];
    for(int i = 0; i < _values.length; i++) {
      values[i] = _values[i];
    }
    return values;
  }
  
  @Override
  public ZonedDateTime getTime(final int index) {
    return ZonedDateTime.fromInstant(Instant.millisInstant(_times[index]), _zones[index]);
  }

  @Override
  public DoubleTimeSeries tail(final int numItems) {
    if (numItems <= _times.length) {
      final long[] times = new long[numItems];
      final double[] values = new double[numItems];
      final TimeZone[] zones = new TimeZone[numItems];
      System.arraycopy(_times, _times.length - numItems, times, 0, numItems);
      System.arraycopy(_values, _values.length - numItems, values, 0, numItems);
      System.arraycopy(_zones, _zones.length - numItems, zones, 0, numItems);
      return new ArrayDoubleTimeSeries(times, values, zones);
    } else
      throw new NoSuchElementException("Not enough elements");
  }

  @Override
  public DoubleTimeSeries head(final int numItems) {
    if (numItems <= _times.length) {
      final long[] times = new long[numItems];
      final double[] values = new double[numItems];
      final TimeZone[] zones = new TimeZone[numItems];
      System.arraycopy(_times, 0, times, 0, numItems);
      System.arraycopy(_values, 0, values, 0, numItems);
      System.arraycopy(_zones, 0, zones, 0, numItems);
      return new ArrayDoubleTimeSeries(times, values, zones);
    } else
      throw new NoSuchElementException("Not enough elements");
  }

  @Override
  public boolean equals(final Object o) {
    if (this == o)
      return true;
    // the aim here is to always minimize the number of comparisons.
    if (!(o instanceof DoubleTimeSeries))
      return false;
    if (o instanceof ArrayDoubleTimeSeries) {
      final ArrayDoubleTimeSeries otherADTS = (ArrayDoubleTimeSeries) o;
      if (otherADTS._times.length != _times.length)
        return false;
      if (!Arrays.equals(otherADTS._times, _times))
        return false;
      if (!Arrays.equals(otherADTS._values, _values))
        return false;
      return Arrays.equals(otherADTS._zones, _zones);
    } else {
      final DoubleTimeSeries dts = (DoubleTimeSeries) o;
      if (dts.size() != size())
        return false;
      if (isEmpty())
        return true;
      final Iterator<Entry<ZonedDateTime, Double>> otherIter = dts.iterator();
      // would be neater if we just had two iterators, but it will use
      // quite a bit more memory creating objects for no point. Of course
      // this probably is the _definition_ of premature optimization.
      int i = 0;
      while (otherIter.hasNext()) {
        final Entry<ZonedDateTime, Double> entry = otherIter.next();
        if (entry.getKey().toInstant().toEpochMillis() != _times[i])
          return false;
        if (!CompareUtils.closeEquals(entry.getValue(), _values[i]))
          return false;
        if (!entry.getKey().equals(_zones[i]))
          return false;
        i++;
      }
      return true;
    }

  }

  @Override
  public List<ZonedDateTime> times() {
    final ZonedDateTime[] times = new ZonedDateTime[_times.length];
    for (int i = 0; i < _times.length; i++) {
      times[i] = ZonedDateTime.fromInstant(Instant.instant(_times[i]), _zones[i]);
    }
    return Arrays.asList(times);
  }

  @Override
  public List<Double> values() {
    final Double[] copy = new Double[_values.length];
    System.arraycopy(_values, 0, copy, 0, _values.length);
    return Arrays.asList(copy);
  }

  @Override
  public int hashCode() {
    int value = 0;
    for (int i = 0; i < (_times.length > 0 ? 1 : 0); i++) {
      final long bits = Double.doubleToLongBits(_values[i]);
      value += _times[i] ^ bits ^ bits >>> 32;
    }
    return value;
  }

  @Override
  public Double getValue(final ZonedDateTime instant) {
    final Instant time = instant.toInstant();
    final long epochMillis = time.toEpochMillis();
    final int binarySearch = Arrays.binarySearch(_times, epochMillis);
    if (_times[binarySearch] == epochMillis)
      return _values[binarySearch];
    else
      throw new NoSuchElementException();
  }

}<|MERGE_RESOLUTION|>--- conflicted
+++ resolved
@@ -1,438 +1,397 @@
-package com.opengamma.timeseries;
-
-import java.util.Arrays;
-import java.util.Iterator;
-import java.util.List;
-import java.util.Map;
-import java.util.NoSuchElementException;
-import java.util.SortedMap;
-import java.util.Map.Entry;
-
-import javax.time.Instant;
-import javax.time.calendar.TimeZone;
-import javax.time.calendar.ZonedDateTime;
-
-import com.opengamma.util.CompareUtils;
-import com.opengamma.util.KeyValuePair;
-
-public class ArrayDoubleTimeSeries extends DoubleTimeSeries {
-  public static final DoubleTimeSeries EMPTY_SERIES = new ArrayDoubleTimeSeries();
-
-  protected final long[] _times;
-  protected final double[] _values;
-  protected final TimeZone[] _zones;
-
-  private ArrayDoubleTimeSeries() {
-    _times = new long[0];
-    _values = new double[0];
-    _zones = new TimeZone[0];
-  }
-
-  public ArrayDoubleTimeSeries(final long[] times, final double[] values, final TimeZone[] zones) {
-    if (times.length != values.length || times.length != zones.length)
-      throw new IllegalArgumentException("Arrays are of different sizes: " + times.length + ", " + values.length + ", " + zones.length);
-    _times = new long[times.length];
-    System.arraycopy(times, 0, _times, 0, times.length);
-    _values = new double[values.length];
-    System.arraycopy(values, 0, _values, 0, values.length);
-    _zones = new TimeZone[zones.length];
-    System.arraycopy(zones, 0, _zones, 0, zones.length);
-    // check dates are ordered
-    long maxTime = 0L;
-    for (final long time : _times) {
-      if (time < maxTime)
-        throw new IllegalArgumentException("dates must be ordered");
-      maxTime = time;
-    }
-  }
-
-  public ArrayDoubleTimeSeries(final List<ZonedDateTime> times, final List<Double> values) {
-    if (times.size() != values.size())
-      throw new IllegalArgumentException("lists are of different sizes");
-    _times = new long[times.size()];
-    _values = new double[values.size()];
-    _zones = new TimeZone[times.size()];
-    final Iterator<Double> iter = values.iterator();
-    int i = 0;
-    long maxTime = 0L; // for checking the dates are sorted.
-    for (final ZonedDateTime time : times) {
-      final Double value = iter.next();
-      final long epochMillis = time.toInstant().toEpochMillis();
-      if (maxTime < epochMillis) {
-        _times[i] = epochMillis;
-        _values[i] = value;
-        _zones[i] = time.getZone();
-        maxTime = epochMillis;
-      } else
-        throw new IllegalArgumentException("dates must be ordered");
-      i++;
-    }
-  }
-
-  public ArrayDoubleTimeSeries(final DoubleTimeSeries dts) {
-    final int size = dts.size();
-    _times = new long[size];
-    _values = new double[size];
-    _zones = new TimeZone[size];
-    if (dts instanceof ArrayDoubleTimeSeries) { // interesting to know if this
-      // is worth it
-      final ArrayDoubleTimeSeries adts = (ArrayDoubleTimeSeries) dts;
-      System.arraycopy(adts._times, 0, _times, 0, size);
-      System.arraycopy(adts._values, 0, _values, 0, size);
-      System.arraycopy(adts._zones, 0, _zones, 0, size);
-    } else {
-      int pos = 0;
-      for (final Map.Entry<ZonedDateTime, Double> entry : dts) {
-        _times[pos] = entry.getKey().toInstant().toEpochMillis();
-        _values[pos] = entry.getValue();
-        _zones[pos] = entry.getKey().getZone();
-        pos++;
-      }
-    }
-  }
-
-  public ArrayDoubleTimeSeries(final SortedMap<ZonedDateTime, Double> initialMap) {
-    final int size = initialMap.size();
-    _times = new long[size];
-    _values = new double[size];
-    _zones = new TimeZone[size];
-    final Iterator<Entry<ZonedDateTime, Double>> iterator = initialMap.entrySet().iterator();
-    int i = 0;
-    while (iterator.hasNext()) {
-      final Entry<ZonedDateTime, Double> entry = iterator.next();
-      _times[i] = entry.getKey().toInstant().toEpochMillis();
-      _values[i] = entry.getValue().doubleValue();
-      i++;
-    }
-  }
-
-  @Override
-  public DoubleTimeSeries subSeries(final ZonedDateTime startTime, final ZonedDateTime endTime) {
-    if (isEmpty())
-      return EMPTY_SERIES;
-<<<<<<< HEAD
-    }
-=======
-    // throw new NoSuchElementException("Series is empty");
->>>>>>> fcbe1281
-    final long startMillis = startTime.toInstant().toEpochMillis();
-    final long endMillis = endTime.toInstant().toEpochMillis();
-    int startPos = Arrays.binarySearch(_times, startMillis);
-    int endPos = Arrays.binarySearch(_times, endMillis);
-<<<<<<< HEAD
-    startPos = (startPos >= 0) ? startPos : (-startPos) - 1;
-    endPos = (endPos >= 0) ? endPos : (-endPos) - 1;
-    if (endPos >= _times.length) {
-      endPos--;
-    }
-    final int length = (endPos - startPos) + 1;
-    long[] resultTimes = new long[length];
-    double[] resultValues = new double[length];
-    System.arraycopy(_times, startPos, resultTimes, 0, length);
-    System.arraycopy(_values, startPos, resultValues, 0, length);
-    return new ArrayDoubleTimeSeries(resultTimes, resultValues);
-=======
-    startPos = startPos >= 0 ? startPos : -startPos - 1;
-    endPos = endPos >= 0 ? endPos : -endPos - 1; // if either is -1, make
-    // it zero
-    /*
-     * Commented out because Maps turn out to let you use nearest element. if
-     * (_times[startPos] == startMillis && _times[endPos] == endMillis) {
-     */
-    // endPos is odd, because it may or may not be inclusive
-    if (startPos == endPos)
-      // TODO: change to Empty time series when we've defined it.
-      return new ArrayDoubleTimeSeries(new long[0], new double[0], new TimeZone[0]);
-    // final long endEpochMillis = endTime.toInstant().toEpochMillis();
-    if (endPos >= _times.length) {
-      endPos--;
-    }
-    // if (_times[endPos] > endEpochMillis) { // should implicitly be >0
-    // beacuse of startPos != endPos
-    // endPos--;
-    // }
-    final int length = endPos - startPos + 1;
-    final long[] resultTimes = new long[length];
-    final double[] resultValues = new double[length];
-    final TimeZone[] resultTimeZones = new TimeZone[length];
-    System.arraycopy(_times, startPos, resultTimes, 0, length);
-    System.arraycopy(_values, startPos, resultValues, 0, length);
-    System.arraycopy(_zones, startPos, resultTimeZones, 0, length);
-    return new ArrayDoubleTimeSeries(resultTimes, resultValues, resultTimeZones);
-    /*
-     * Also commented out because Maps are more tolerant than I initially
-     * thought. } else { if (_times[startPos] != startMillis && _times[endPos]
-     * != endMillis) { throw new
-     * NoSuchElementException("Neither start time or end time are in the series"
-     * ); } else if (_times[startPos] != startMillis) { throw new
-     * NoSuchElementException("Start time is not in the series"); } else { // by
-     * process of elimination, it must be only the end time not in the series
-     * throw new NoSuchElementException("End time is not in the series"); } }
-     */
->>>>>>> fcbe1281
-  }
-
-  @Override
-  public Double getDataPoint(final ZonedDateTime instant) {
-    return _values[Arrays.binarySearch(_times, instant.toInstant().toEpochMillis())];
-  }
-
-  @Override
-  public ZonedDateTime getEarliestTime() {
-    if (_times.length > 0)
-      return ZonedDateTime.fromInstant(Instant.millisInstant(_times[0]), _zones[0]);
-    else
-      throw new NoSuchElementException("Series is empty");
-  }
-
-  @Override
-  public Double getEarliestValue() {
-    if (_values.length > 0)
-      return _values[0];
-    else
-      throw new NoSuchElementException("Series is empty");
-  }
-
-  @Override
-  public ZonedDateTime getLatestTime() {
-    if (_times.length > 0) {
-      final int index = _times.length - 1;
-      return ZonedDateTime.fromInstant(Instant.millisInstant(_times[index]), _zones[index]);
-    } else
-      throw new NoSuchElementException("Series is empty");
-  }
-
-  @Override
-  public Double getLatestValue() {
-    if (_values.length > 0)
-      return _values[_values.length - 1];
-    else
-      throw new NoSuchElementException("Series is empty");
-  }
-
-  /* package */class ArrayDoubleTimeSeriesIterator implements Iterator<Entry<ZonedDateTime, Double>> {
-    private int _current = 0;
-
-    @Override
-    public boolean hasNext() {
-      return _current < _times.length;
-    }
-
-    @Override
-    public Entry<ZonedDateTime, Double> next() {
-      if (hasNext()) {
-        final KeyValuePair<ZonedDateTime, Double> keyValuePair = new KeyValuePair<ZonedDateTime, Double>(ZonedDateTime.fromInstant(Instant.millisInstant(_times[_current]),
-            _zones[_current]), _values[_current]);
-        _current++;
-        return keyValuePair;
-      } else
-        throw new NoSuchElementException();
-    }
-
-    @Override
-    public void remove() {
-      throw new UnsupportedOperationException();
-    }
-  }
-
-  @Override
-  public Iterator<Entry<ZonedDateTime, Double>> iterator() {
-    return new ArrayDoubleTimeSeriesIterator();
-  }
-
-  @Override
-  public int size() {
-    return _times.length;
-  }
-
-  @Override
-  public boolean isEmpty() {
-    return _times.length == 0;
-  }
-
-  /* package */class ArrayDoubleTimeSeriesTimeIterator implements Iterator<ZonedDateTime> {
-    private int _current = 0;
-
-    @Override
-    public boolean hasNext() {
-      return _current < _times.length;
-    }
-
-    @Override
-    public ZonedDateTime next() {
-      if (hasNext()) {
-        final ZonedDateTime time = ZonedDateTime.fromInstant(Instant.millisInstant(_times[_current]), _zones[_current]);
-        _current++;
-        return time;
-      } else
-        throw new NoSuchElementException();
-    }
-
-    @Override
-    public void remove() {
-      throw new UnsupportedOperationException();
-    }
-  }
-
-  @Override
-  public Iterator<ZonedDateTime> timeIterator() {
-    return new ArrayDoubleTimeSeriesTimeIterator();
-  }
-
-  /* package */class ArrayDoubleTimeSeriesValuesIterator implements Iterator<Double> {
-    private int _current = 0;
-
-    @Override
-    public boolean hasNext() {
-      return _current < _values.length;
-    }
-
-    @Override
-    public Double next() {
-      if (hasNext()) {
-        final Double value = _values[_current];
-        _current++;
-        return value;
-      } else
-        throw new NoSuchElementException();
-    }
-
-    @Override
-    public void remove() {
-      throw new UnsupportedOperationException();
-    }
-  }
-
-  @Override
-  public Iterator<Double> valuesIterator() {
-    return new ArrayDoubleTimeSeriesValuesIterator();
-  }
-
-  @Override
-  public Double getValue(final int index) {
-    return _values[index];
-  }
-
-  //REVIEW Elaine - 2009-11-25 This is really horrible and it's my fault
-  @Override
-  public Double[] getValues() {
-    Double[] values = new Double[_values.length];
-    for(int i = 0; i < _values.length; i++) {
-      values[i] = _values[i];
-    }
-    return values;
-  }
-  
-  @Override
-  public ZonedDateTime getTime(final int index) {
-    return ZonedDateTime.fromInstant(Instant.millisInstant(_times[index]), _zones[index]);
-  }
-
-  @Override
-  public DoubleTimeSeries tail(final int numItems) {
-    if (numItems <= _times.length) {
-      final long[] times = new long[numItems];
-      final double[] values = new double[numItems];
-      final TimeZone[] zones = new TimeZone[numItems];
-      System.arraycopy(_times, _times.length - numItems, times, 0, numItems);
-      System.arraycopy(_values, _values.length - numItems, values, 0, numItems);
-      System.arraycopy(_zones, _zones.length - numItems, zones, 0, numItems);
-      return new ArrayDoubleTimeSeries(times, values, zones);
-    } else
-      throw new NoSuchElementException("Not enough elements");
-  }
-
-  @Override
-  public DoubleTimeSeries head(final int numItems) {
-    if (numItems <= _times.length) {
-      final long[] times = new long[numItems];
-      final double[] values = new double[numItems];
-      final TimeZone[] zones = new TimeZone[numItems];
-      System.arraycopy(_times, 0, times, 0, numItems);
-      System.arraycopy(_values, 0, values, 0, numItems);
-      System.arraycopy(_zones, 0, zones, 0, numItems);
-      return new ArrayDoubleTimeSeries(times, values, zones);
-    } else
-      throw new NoSuchElementException("Not enough elements");
-  }
-
-  @Override
-  public boolean equals(final Object o) {
-    if (this == o)
-      return true;
-    // the aim here is to always minimize the number of comparisons.
-    if (!(o instanceof DoubleTimeSeries))
-      return false;
-    if (o instanceof ArrayDoubleTimeSeries) {
-      final ArrayDoubleTimeSeries otherADTS = (ArrayDoubleTimeSeries) o;
-      if (otherADTS._times.length != _times.length)
-        return false;
-      if (!Arrays.equals(otherADTS._times, _times))
-        return false;
-      if (!Arrays.equals(otherADTS._values, _values))
-        return false;
-      return Arrays.equals(otherADTS._zones, _zones);
-    } else {
-      final DoubleTimeSeries dts = (DoubleTimeSeries) o;
-      if (dts.size() != size())
-        return false;
-      if (isEmpty())
-        return true;
-      final Iterator<Entry<ZonedDateTime, Double>> otherIter = dts.iterator();
-      // would be neater if we just had two iterators, but it will use
-      // quite a bit more memory creating objects for no point. Of course
-      // this probably is the _definition_ of premature optimization.
-      int i = 0;
-      while (otherIter.hasNext()) {
-        final Entry<ZonedDateTime, Double> entry = otherIter.next();
-        if (entry.getKey().toInstant().toEpochMillis() != _times[i])
-          return false;
-        if (!CompareUtils.closeEquals(entry.getValue(), _values[i]))
-          return false;
-        if (!entry.getKey().equals(_zones[i]))
-          return false;
-        i++;
-      }
-      return true;
-    }
-
-  }
-
-  @Override
-  public List<ZonedDateTime> times() {
-    final ZonedDateTime[] times = new ZonedDateTime[_times.length];
-    for (int i = 0; i < _times.length; i++) {
-      times[i] = ZonedDateTime.fromInstant(Instant.instant(_times[i]), _zones[i]);
-    }
-    return Arrays.asList(times);
-  }
-
-  @Override
-  public List<Double> values() {
-    final Double[] copy = new Double[_values.length];
-    System.arraycopy(_values, 0, copy, 0, _values.length);
-    return Arrays.asList(copy);
-  }
-
-  @Override
-  public int hashCode() {
-    int value = 0;
-    for (int i = 0; i < (_times.length > 0 ? 1 : 0); i++) {
-      final long bits = Double.doubleToLongBits(_values[i]);
-      value += _times[i] ^ bits ^ bits >>> 32;
-    }
-    return value;
-  }
-
-  @Override
-  public Double getValue(final ZonedDateTime instant) {
-    final Instant time = instant.toInstant();
-    final long epochMillis = time.toEpochMillis();
-    final int binarySearch = Arrays.binarySearch(_times, epochMillis);
-    if (_times[binarySearch] == epochMillis)
-      return _values[binarySearch];
-    else
-      throw new NoSuchElementException();
-  }
-
+package com.opengamma.timeseries;
+
+import java.util.Arrays;
+import java.util.Iterator;
+import java.util.List;
+import java.util.Map;
+import java.util.NoSuchElementException;
+import java.util.SortedMap;
+import java.util.Map.Entry;
+
+import javax.time.Instant;
+import javax.time.calendar.TimeZone;
+import javax.time.calendar.ZonedDateTime;
+
+import com.opengamma.util.CompareUtils;
+import com.opengamma.util.KeyValuePair;
+
+public class ArrayDoubleTimeSeries extends DoubleTimeSeries {
+  public static final DoubleTimeSeries EMPTY_SERIES = new ArrayDoubleTimeSeries();
+
+  protected final long[] _times;
+  protected final double[] _values;
+  protected final TimeZone[] _zones;
+
+  private ArrayDoubleTimeSeries() {
+    _times = new long[0];
+    _values = new double[0];
+    _zones = new TimeZone[0];
+  }
+
+  public ArrayDoubleTimeSeries(final long[] times, final double[] values, final TimeZone[] zones) {
+    if (times.length != values.length || times.length != zones.length)
+      throw new IllegalArgumentException("Arrays are of different sizes: " + times.length + ", " + values.length + ", " + zones.length);
+    _times = new long[times.length];
+    System.arraycopy(times, 0, _times, 0, times.length);
+    _values = new double[values.length];
+    System.arraycopy(values, 0, _values, 0, values.length);
+    _zones = new TimeZone[zones.length];
+    System.arraycopy(zones, 0, _zones, 0, zones.length);
+    // check dates are ordered
+    long maxTime = 0L;
+    for (final long time : _times) {
+      if (time < maxTime)
+        throw new IllegalArgumentException("dates must be ordered");
+      maxTime = time;
+    }
+  }
+
+  public ArrayDoubleTimeSeries(final List<ZonedDateTime> times, final List<Double> values) {
+    if (times.size() != values.size())
+      throw new IllegalArgumentException("lists are of different sizes");
+    _times = new long[times.size()];
+    _values = new double[values.size()];
+    _zones = new TimeZone[times.size()];
+    final Iterator<Double> iter = values.iterator();
+    int i = 0;
+    long maxTime = 0L; // for checking the dates are sorted.
+    for (final ZonedDateTime time : times) {
+      final Double value = iter.next();
+      final long epochMillis = time.toInstant().toEpochMillis();
+      if (maxTime < epochMillis) {
+        _times[i] = epochMillis;
+        _values[i] = value;
+        _zones[i] = time.getZone();
+        maxTime = epochMillis;
+      } else
+        throw new IllegalArgumentException("dates must be ordered");
+      i++;
+    }
+  }
+
+  public ArrayDoubleTimeSeries(final DoubleTimeSeries dts) {
+    final int size = dts.size();
+    _times = new long[size];
+    _values = new double[size];
+    _zones = new TimeZone[size];
+    if (dts instanceof ArrayDoubleTimeSeries) { // interesting to know if this
+      // is worth it
+      final ArrayDoubleTimeSeries adts = (ArrayDoubleTimeSeries) dts;
+      System.arraycopy(adts._times, 0, _times, 0, size);
+      System.arraycopy(adts._values, 0, _values, 0, size);
+      System.arraycopy(adts._zones, 0, _zones, 0, size);
+    } else {
+      int pos = 0;
+      for (final Map.Entry<ZonedDateTime, Double> entry : dts) {
+        _times[pos] = entry.getKey().toInstant().toEpochMillis();
+        _values[pos] = entry.getValue();
+        _zones[pos] = entry.getKey().getZone();
+        pos++;
+      }
+    }
+  }
+
+  public ArrayDoubleTimeSeries(final SortedMap<ZonedDateTime, Double> initialMap) {
+    final int size = initialMap.size();
+    _times = new long[size];
+    _values = new double[size];
+    _zones = new TimeZone[size];
+    final Iterator<Entry<ZonedDateTime, Double>> iterator = initialMap.entrySet().iterator();
+    int i = 0;
+    while (iterator.hasNext()) {
+      final Entry<ZonedDateTime, Double> entry = iterator.next();
+      _times[i] = entry.getKey().toInstant().toEpochMillis();
+      _values[i] = entry.getValue().doubleValue();
+      i++;
+    }
+  }
+
+  @Override
+  public DoubleTimeSeries subSeries(final ZonedDateTime startTime, final ZonedDateTime endTime) {
+    if (isEmpty())
+      return EMPTY_SERIES;
+    // throw new NoSuchElementException("Series is empty");
+    final long startMillis = startTime.toInstant().toEpochMillis();
+    final long endMillis = endTime.toInstant().toEpochMillis();
+    int startPos = Arrays.binarySearch(_times, startMillis);
+    int endPos = Arrays.binarySearch(_times, endMillis);
+    // if either is -1, make it zero
+    startPos = startPos >= 0 ? startPos : -startPos - 1;
+    endPos = endPos >= 0 ? endPos : -endPos - 1; 
+    if (endPos >= _times.length) {
+      endPos--;
+    }
+    final int length = endPos - startPos + 1;
+    final long[] resultTimes = new long[length];
+    final double[] resultValues = new double[length];
+    final TimeZone[] resultTimeZones = new TimeZone[length];
+    System.arraycopy(_times, startPos, resultTimes, 0, length);
+    System.arraycopy(_values, startPos, resultValues, 0, length);
+    System.arraycopy(_zones, startPos, resultTimeZones, 0, length);
+    return new ArrayDoubleTimeSeries(resultTimes, resultValues, resultTimeZones);
+  }
+
+  @Override
+  public Double getDataPoint(final ZonedDateTime instant) {
+    return _values[Arrays.binarySearch(_times, instant.toInstant().toEpochMillis())];
+  }
+
+  @Override
+  public ZonedDateTime getEarliestTime() {
+    if (_times.length > 0)
+      return ZonedDateTime.fromInstant(Instant.millisInstant(_times[0]), _zones[0]);
+    else
+      throw new NoSuchElementException("Series is empty");
+  }
+
+  @Override
+  public Double getEarliestValue() {
+    if (_values.length > 0)
+      return _values[0];
+    else
+      throw new NoSuchElementException("Series is empty");
+  }
+
+  @Override
+  public ZonedDateTime getLatestTime() {
+    if (_times.length > 0) {
+      final int index = _times.length - 1;
+      return ZonedDateTime.fromInstant(Instant.millisInstant(_times[index]), _zones[index]);
+    } else
+      throw new NoSuchElementException("Series is empty");
+  }
+
+  @Override
+  public Double getLatestValue() {
+    if (_values.length > 0)
+      return _values[_values.length - 1];
+    else
+      throw new NoSuchElementException("Series is empty");
+  }
+
+  /* package */class ArrayDoubleTimeSeriesIterator implements Iterator<Entry<ZonedDateTime, Double>> {
+    private int _current = 0;
+
+    @Override
+    public boolean hasNext() {
+      return _current < _times.length;
+    }
+
+    @Override
+    public Entry<ZonedDateTime, Double> next() {
+      if (hasNext()) {
+        final KeyValuePair<ZonedDateTime, Double> keyValuePair = new KeyValuePair<ZonedDateTime, Double>(ZonedDateTime.fromInstant(Instant.millisInstant(_times[_current]),
+            _zones[_current]), _values[_current]);
+        _current++;
+        return keyValuePair;
+      } else
+        throw new NoSuchElementException();
+    }
+
+    @Override
+    public void remove() {
+      throw new UnsupportedOperationException();
+    }
+  }
+
+  @Override
+  public Iterator<Entry<ZonedDateTime, Double>> iterator() {
+    return new ArrayDoubleTimeSeriesIterator();
+  }
+
+  @Override
+  public int size() {
+    return _times.length;
+  }
+
+  @Override
+  public boolean isEmpty() {
+    return _times.length == 0;
+  }
+
+  /* package */class ArrayDoubleTimeSeriesTimeIterator implements Iterator<ZonedDateTime> {
+    private int _current = 0;
+
+    @Override
+    public boolean hasNext() {
+      return _current < _times.length;
+    }
+
+    @Override
+    public ZonedDateTime next() {
+      if (hasNext()) {
+        final ZonedDateTime time = ZonedDateTime.fromInstant(Instant.millisInstant(_times[_current]), _zones[_current]);
+        _current++;
+        return time;
+      } else
+        throw new NoSuchElementException();
+    }
+
+    @Override
+    public void remove() {
+      throw new UnsupportedOperationException();
+    }
+  }
+
+  @Override
+  public Iterator<ZonedDateTime> timeIterator() {
+    return new ArrayDoubleTimeSeriesTimeIterator();
+  }
+
+  /* package */class ArrayDoubleTimeSeriesValuesIterator implements Iterator<Double> {
+    private int _current = 0;
+
+    @Override
+    public boolean hasNext() {
+      return _current < _values.length;
+    }
+
+    @Override
+    public Double next() {
+      if (hasNext()) {
+        final Double value = _values[_current];
+        _current++;
+        return value;
+      } else
+        throw new NoSuchElementException();
+    }
+
+    @Override
+    public void remove() {
+      throw new UnsupportedOperationException();
+    }
+  }
+
+  @Override
+  public Iterator<Double> valuesIterator() {
+    return new ArrayDoubleTimeSeriesValuesIterator();
+  }
+
+  @Override
+  public Double getValue(final int index) {
+    return _values[index];
+  }
+
+  //REVIEW Elaine - 2009-11-25 This is really horrible and it's my fault
+  @Override
+  public Double[] getValues() {
+    Double[] values = new Double[_values.length];
+    for(int i = 0; i < _values.length; i++) {
+      values[i] = _values[i];
+    }
+    return values;
+  }
+  
+  @Override
+  public ZonedDateTime getTime(final int index) {
+    return ZonedDateTime.fromInstant(Instant.millisInstant(_times[index]), _zones[index]);
+  }
+
+  @Override
+  public DoubleTimeSeries tail(final int numItems) {
+    if (numItems <= _times.length) {
+      final long[] times = new long[numItems];
+      final double[] values = new double[numItems];
+      final TimeZone[] zones = new TimeZone[numItems];
+      System.arraycopy(_times, _times.length - numItems, times, 0, numItems);
+      System.arraycopy(_values, _values.length - numItems, values, 0, numItems);
+      System.arraycopy(_zones, _zones.length - numItems, zones, 0, numItems);
+      return new ArrayDoubleTimeSeries(times, values, zones);
+    } else
+      throw new NoSuchElementException("Not enough elements");
+  }
+
+  @Override
+  public DoubleTimeSeries head(final int numItems) {
+    if (numItems <= _times.length) {
+      final long[] times = new long[numItems];
+      final double[] values = new double[numItems];
+      final TimeZone[] zones = new TimeZone[numItems];
+      System.arraycopy(_times, 0, times, 0, numItems);
+      System.arraycopy(_values, 0, values, 0, numItems);
+      System.arraycopy(_zones, 0, zones, 0, numItems);
+      return new ArrayDoubleTimeSeries(times, values, zones);
+    } else
+      throw new NoSuchElementException("Not enough elements");
+  }
+
+  @Override
+  public boolean equals(final Object o) {
+    if (this == o)
+      return true;
+    // the aim here is to always minimize the number of comparisons.
+    if (!(o instanceof DoubleTimeSeries))
+      return false;
+    if (o instanceof ArrayDoubleTimeSeries) {
+      final ArrayDoubleTimeSeries otherADTS = (ArrayDoubleTimeSeries) o;
+      if (otherADTS._times.length != _times.length)
+        return false;
+      if (!Arrays.equals(otherADTS._times, _times))
+        return false;
+      if (!Arrays.equals(otherADTS._values, _values))
+        return false;
+      return Arrays.equals(otherADTS._zones, _zones);
+    } else {
+      final DoubleTimeSeries dts = (DoubleTimeSeries) o;
+      if (dts.size() != size())
+        return false;
+      if (isEmpty())
+        return true;
+      final Iterator<Entry<ZonedDateTime, Double>> otherIter = dts.iterator();
+      // would be neater if we just had two iterators, but it will use
+      // quite a bit more memory creating objects for no point. Of course
+      // this probably is the _definition_ of premature optimization.
+      int i = 0;
+      while (otherIter.hasNext()) {
+        final Entry<ZonedDateTime, Double> entry = otherIter.next();
+        if (entry.getKey().toInstant().toEpochMillis() != _times[i])
+          return false;
+        if (!CompareUtils.closeEquals(entry.getValue(), _values[i]))
+          return false;
+        if (!entry.getKey().equals(_zones[i]))
+          return false;
+        i++;
+      }
+      return true;
+    }
+
+  }
+
+  @Override
+  public List<ZonedDateTime> times() {
+    final ZonedDateTime[] times = new ZonedDateTime[_times.length];
+    for (int i = 0; i < _times.length; i++) {
+      times[i] = ZonedDateTime.fromInstant(Instant.instant(_times[i]), _zones[i]);
+    }
+    return Arrays.asList(times);
+  }
+
+  @Override
+  public List<Double> values() {
+    final Double[] copy = new Double[_values.length];
+    System.arraycopy(_values, 0, copy, 0, _values.length);
+    return Arrays.asList(copy);
+  }
+
+  @Override
+  public int hashCode() {
+    int value = 0;
+    for (int i = 0; i < (_times.length > 0 ? 1 : 0); i++) {
+      final long bits = Double.doubleToLongBits(_values[i]);
+      value += _times[i] ^ bits ^ bits >>> 32;
+    }
+    return value;
+  }
+
+  @Override
+  public Double getValue(final ZonedDateTime instant) {
+    final Instant time = instant.toInstant();
+    final long epochMillis = time.toEpochMillis();
+    final int binarySearch = Arrays.binarySearch(_times, epochMillis);
+    if (_times[binarySearch] == epochMillis)
+      return _values[binarySearch];
+    else
+      throw new NoSuchElementException();
+  }
+
 }