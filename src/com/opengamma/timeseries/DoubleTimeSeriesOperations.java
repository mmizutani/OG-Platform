--- conflicted
+++ resolved
@@ -3,11 +3,8 @@
 import java.util.ArrayList;
 import java.util.Iterator;
 import java.util.List;
-<<<<<<< HEAD
-=======
 import java.util.Set;
 import java.util.TreeSet;
->>>>>>> 99e6f484
 import java.util.Map.Entry;
 
 import javax.time.calendar.TimeZone;
@@ -17,16 +14,12 @@
 
 @SuppressWarnings("synthetic-access")
 public class DoubleTimeSeriesOperations {
-<<<<<<< HEAD
-  private interface BinaryOperator {
-=======
   /**
    * @author jim
    * Interface that should be satisfied by all binary operators.  Public so that it's possible
    * to provide custom operations to @method operate and @method unionOperate
    */
   public interface BinaryOperator {
->>>>>>> 99e6f484
     public double operate(double a, double b);
   }
 
@@ -71,14 +64,6 @@
       return Math.max(a, b);
     }
   }
-<<<<<<< HEAD
-
-  private interface UnaryOperator {
-    public double operate(double a);
-  }
-
-  public static class ReciprocalOperator implements UnaryOperator {
-=======
   
   private static class AverageOperator implements BinaryOperator {
     public double operate(double a, double b) {
@@ -108,47 +93,30 @@
   }
 
   private static class ReciprocalOperator implements UnaryOperator {
->>>>>>> 99e6f484
     public double operate(double a) {
       return 1 / a;
     }
   }
 
-<<<<<<< HEAD
-  public static class NegateOperator implements UnaryOperator {
-=======
   private static class NegateOperator implements UnaryOperator {
->>>>>>> 99e6f484
     public double operate(double a) {
       return -a;
     }
   }
 
-<<<<<<< HEAD
-  public static class LogOperator implements UnaryOperator {
-=======
   private static class LogOperator implements UnaryOperator {
->>>>>>> 99e6f484
     public double operate(double a) {
       return Math.log(a);
     }
   }
 
-<<<<<<< HEAD
-  public static class Log10Operator implements UnaryOperator {
-=======
   private static class Log10Operator implements UnaryOperator {
->>>>>>> 99e6f484
     public double operate(double a) {
       return Math.log10(a);
     }
   }
 
-<<<<<<< HEAD
-  public static class AbsOperator implements UnaryOperator {
-=======
   private static class AbsOperator implements UnaryOperator {
->>>>>>> 99e6f484
     public double operate(double a) {
       return Math.abs(a);
     }
@@ -161,22 +129,15 @@
   private static final PowerOperator s_powerOperator = new PowerOperator();
   private static final MinimumOperator s_minimumOperator = new MinimumOperator();
   private static final MaximumOperator s_maximumOperator = new MaximumOperator();
-<<<<<<< HEAD
-=======
   private static final AverageOperator s_averageOperator = new AverageOperator();
   private static final FirstOperator s_firstOperator = new FirstOperator();
   private static final SecondOperator s_secondOperator = new SecondOperator();
->>>>>>> 99e6f484
-
   private static final ReciprocalOperator s_reciprocalOperator = new ReciprocalOperator();
   private static final NegateOperator s_negateOperator = new NegateOperator();
   private static final LogOperator s_logOperator = new LogOperator();
   private static final Log10Operator s_log10Operator = new Log10Operator();
   private static final AbsOperator s_absOperator = new AbsOperator();
 
-<<<<<<< HEAD
-  private static DoubleTimeSeries operate(DoubleTimeSeries a, DoubleTimeSeries b, BinaryOperator operator) {
-=======
   /**
    * Takes the union operation of the two time series applying the given binary operator to each common element.
    * Items present in a and not in b and vice versa are copied unchanged to the resulting time series.
@@ -225,7 +186,6 @@
    * @return the resulting intersection of both time series with the common elements combined using the supplied binary operator
    */
   public static DoubleTimeSeries operate(DoubleTimeSeries a, DoubleTimeSeries b, BinaryOperator operator) {
->>>>>>> 99e6f484
     int max = Math.max(a.size(), b.size());
     long[] times = new long[max];
     double[] values = new double[max];
@@ -250,9 +210,6 @@
     return new ArrayDoubleTimeSeries(trimmedTimes, trimmedValues, trimmedZones);
   }
 
-<<<<<<< HEAD
-  private static DoubleTimeSeries operate(DoubleTimeSeries a, UnaryOperator operator) {
-=======
   /**
    * Apply the supplied unary operator to each element of the supplied time series.
    * Normally it would be more convenient to use a pre-packaged operator elsewhere in this
@@ -262,7 +219,6 @@
    * @return the resulting time series
    */
   public  static DoubleTimeSeries operate(DoubleTimeSeries a, UnaryOperator operator) {
->>>>>>> 99e6f484
     final int size = a.size();
     long[] times = new long[size];
     double[] values = new double[size];
@@ -275,10 +231,6 @@
     }
     return new ArrayDoubleTimeSeries(times, values, zones);
   }
-<<<<<<< HEAD
-
-  private static DoubleTimeSeries operate(DoubleTimeSeries a, double b, BinaryOperator operator) {
-=======
   
   /**
    * Apply the supplied binary operator to each element of the single supplied time series, the
@@ -290,7 +242,6 @@
    * @return
    */
   public static DoubleTimeSeries operate(DoubleTimeSeries a, double b, BinaryOperator operator) {
->>>>>>> 99e6f484
     final int size = a.size();
     long[] times = new long[size];
     double[] values = new double[size];
@@ -303,9 +254,6 @@
     }
     return new ArrayDoubleTimeSeries(times, values, zones);
   }
-<<<<<<< HEAD
-
-=======
   
   /**
    * Perform union addition.  If data points are only in one series or the other, those are copied
@@ -325,13 +273,10 @@
    * @param b time series
    * @return intersection sum of both time series
    */
->>>>>>> 99e6f484
   public static DoubleTimeSeries add(DoubleTimeSeries a, DoubleTimeSeries b) {
     return operate(a, b, s_addOperator);
   }
 
-<<<<<<< HEAD
-=======
   /**
    * Add all values in the supplied time series (a) to a given value (b)
    *  a[i] + b | i <- 0..size[a]
@@ -339,13 +284,10 @@
    * @param b subtrahend
    * @return supplied time series with each element subtracted by a scalar value
    */
->>>>>>> 99e6f484
   public static DoubleTimeSeries add(DoubleTimeSeries a, double b) {
     return operate(a, b, s_addOperator);
   }
 
-<<<<<<< HEAD
-=======
   /**
    * Perform union subtraction.  If data points are only in one series or the other, those are copied
    * to the resulting series.  If data points are in both series, they are subtracted.
@@ -364,13 +306,10 @@
    * @param b time series
    * @return intersection difference of both time series
    */  
->>>>>>> 99e6f484
   public static DoubleTimeSeries subtract(DoubleTimeSeries a, DoubleTimeSeries b) {
     return operate(a, b, s_subtractOperator);
   }
 
-<<<<<<< HEAD
-=======
   /**
    * Subtract all values in the supplied time series (a) by a given value (b)
    *  a[i] - b | i <- 0..size[a]
@@ -378,13 +317,10 @@
    * @param b subtrahend
    * @return supplied time series with each element subtracted by a scalar value
    */
->>>>>>> 99e6f484
   public static DoubleTimeSeries subtract(DoubleTimeSeries a, double b) {
     return operate(a, b, s_subtractOperator);
   }
 
-<<<<<<< HEAD
-=======
   /**
    * Perform union multiplication.  If data points are only in one series or the other, those are copied
    * to the resulting series.  If data points are in both series, they are multiplied.
@@ -403,13 +339,10 @@
    * @param b time series
    * @return intersection multiplication of both time series
    */
->>>>>>> 99e6f484
   public static DoubleTimeSeries multiply(DoubleTimeSeries a, DoubleTimeSeries b) {
     return operate(a, b, s_multiplyOperator);
   }
 
-<<<<<<< HEAD
-=======
   /**
    * Multiply all values in the supplied time series (a) by a given scalar value (b)
    *  a[i] * b | i <- 0..size[a]
@@ -417,38 +350,31 @@
    * @param b divisor
    * @return supplied time series with each element multiplied by scalar value
    */
->>>>>>> 99e6f484
   public static DoubleTimeSeries multiply(DoubleTimeSeries a, double b) {
     return operate(a, b, s_multiplyOperator);
   }
 
-<<<<<<< HEAD
+  /**
+   * Perform union division.  If data points are only in one series or the other, those are copied
+   * to the resulting series.  If data points are in both series, they are divided.
+   * @param a time series
+   * @param b time series
+   * @return union division of both time series
+   */
+  public static DoubleTimeSeries unionDivide(DoubleTimeSeries a, DoubleTimeSeries b) {
+    return unionOperate(a, b, s_divideOperator);
+  }
+  
+  /**
+   * Perform intersection division.  If data points are only in one series or the other, those are excluded
+   * from the resulting series.  If data points are in both series, they are divided.
+   * @param a time series
+   * @param b time series
+   * @return intersection division of both time series
+   */
   public static DoubleTimeSeries divide(DoubleTimeSeries a, DoubleTimeSeries b) {
     return operate(a, b, s_divideOperator);
   }
-
-=======
-  /**
-   * Perform union division.  If data points are only in one series or the other, those are copied
-   * to the resulting series.  If data points are in both series, they are divided.
-   * @param a time series
-   * @param b time series
-   * @return union division of both time series
-   */
-  public static DoubleTimeSeries unionDivide(DoubleTimeSeries a, DoubleTimeSeries b) {
-    return unionOperate(a, b, s_divideOperator);
-  }
-  
-  /**
-   * Perform intersection division.  If data points are only in one series or the other, those are excluded
-   * from the resulting series.  If data points are in both series, they are divided.
-   * @param a time series
-   * @param b time series
-   * @return intersection division of both time series
-   */
-  public static DoubleTimeSeries divide(DoubleTimeSeries a, DoubleTimeSeries b) {
-    return operate(a, b, s_divideOperator);
-  }
   
   /**
    * Divide all values in the supplied time series (a) by a given value (b)
@@ -457,13 +383,10 @@
    * @param b divisor
    * @return supplied time series with each element divided by scalar value
    */
->>>>>>> 99e6f484
   public static DoubleTimeSeries divide(DoubleTimeSeries a, double b) {
     return operate(a, b, s_divideOperator);
   }
 
-<<<<<<< HEAD
-=======
   /**
    * Perform union power.  If data points are only in one series or the other, those are copied
    * to the resulting series.  If data points are in both series, a[i] is raised to the power of b[i].
@@ -482,26 +405,19 @@
    * @param b time series
    * @return intersection power of both time series
    */
->>>>>>> 99e6f484
   public static DoubleTimeSeries pow(DoubleTimeSeries a, DoubleTimeSeries b) {
     return operate(a, b, s_powerOperator);
   }
 
-<<<<<<< HEAD
+  /**
+   * Raise all values in the supplied time series (a) to the value of b.
+   * @param a time series
+   * @param b power value
+   * @return a raised to b
+   */
   public static DoubleTimeSeries pow(DoubleTimeSeries a, double b) {
     return operate(a, b, s_powerOperator);
   }
-
-=======
-  /**
-   * Raise all values in the supplied time series (a) to the value of b.
-   * @param a time series
-   * @param b power value
-   * @return a raised to b
-   */
-  public static DoubleTimeSeries pow(DoubleTimeSeries a, double b) {
-    return operate(a, b, s_powerOperator);
-  }
   
   /**
    * Perform union minimum.  If data points are only in one series or the other, those are copied
@@ -521,7 +437,6 @@
    * @param b time series
    * @return intersection minimum of both time series
    */
->>>>>>> 99e6f484
   public static DoubleTimeSeries min(DoubleTimeSeries a, DoubleTimeSeries b) {
     return operate(a, b, s_minimumOperator);
   }
@@ -529,9 +444,6 @@
   public static DoubleTimeSeries min(DoubleTimeSeries a, double b) {
     return operate(a, b, s_minimumOperator);
   }
-<<<<<<< HEAD
-
-=======
   
   /**
    * Perform union maximum.  If data points are only in one series or the other, those are copied
@@ -551,7 +463,6 @@
    * @param b time series
    * @return intersection maximum of both time series
    */
->>>>>>> 99e6f484
   public static DoubleTimeSeries max(DoubleTimeSeries a, DoubleTimeSeries b) {
     return operate(a, b, s_maximumOperator);
   }
@@ -559,9 +470,6 @@
   public static DoubleTimeSeries max(DoubleTimeSeries a, double b) {
     return operate(a, b, s_maximumOperator);
   }
-<<<<<<< HEAD
-
-=======
   
   /**
    * Perform union average.  If data points are only in one series or the other, those are copied
@@ -610,67 +518,51 @@
    * @param a time series
    * @return the negation of the time series
    */
->>>>>>> 99e6f484
   public static DoubleTimeSeries negate(DoubleTimeSeries a) {
     return operate(a, s_negateOperator);
   }
 
-<<<<<<< HEAD
-=======
   /**
    * The reciprocal of each data point in the supplied time series
    * @param a time series
    * @return the reciprocal of the time series
    */
->>>>>>> 99e6f484
   public static DoubleTimeSeries reciprocal(DoubleTimeSeries a) {
     return operate(a, s_reciprocalOperator);
   }
 
-<<<<<<< HEAD
-=======
   /**
    * The natural logarithm of each data point in the supplied time series
    * @param a time series
    * @return the natural log of the time series
    */
->>>>>>> 99e6f484
   public static DoubleTimeSeries log(DoubleTimeSeries a) {
     return operate(a, s_logOperator);
   }
 
-<<<<<<< HEAD
-=======
   /**
    * The base-10 logarithm of each data point in the supplied time series
    * @param a time series
    * @return the base-10 log of the time series
    */
->>>>>>> 99e6f484
   public static DoubleTimeSeries log10(DoubleTimeSeries a) {
     return operate(a, s_log10Operator);
   }
 
-<<<<<<< HEAD
-=======
   /**
    * The absolute (positive) value of each data point in the supplied time series
    * @param a time series
    * @return the absolute value of the time series
    */
->>>>>>> 99e6f484
   public static DoubleTimeSeries abs(DoubleTimeSeries a) {
     return operate(a, s_absOperator);
   }
 
-<<<<<<< HEAD
-=======
   /**
    * Find the largest value in the supplied time series
    * @param a time series
    * @return the largest value
    */
->>>>>>> 99e6f484
   public static double maxValue(DoubleTimeSeries a) {
     if (a == null || a.isEmpty()) {
       throw new OpenGammaRuntimeException("cannot determine maximum value of null or empty DoubleTimeSeries");
@@ -682,14 +574,11 @@
     return max;
   }
 
-<<<<<<< HEAD
-=======
   /**
    * Find the smallest value in the supplied time series
    * @param a time series
    * @return the smallest value
    */
->>>>>>> 99e6f484
   public static double minValue(DoubleTimeSeries a) {
     if (a == null || a.isEmpty()) {
       throw new OpenGammaRuntimeException("cannot determine minimum value of null or empty DoubleTimeSeries");
@@ -701,15 +590,12 @@
     return min;
   }
 
-<<<<<<< HEAD
-=======
   /**
    * shift the values in a series to neighboring data points by a particular offset.
    * @param a time series
    * @param lag the number of points to shift along
    * @return the resulting time series
    */
->>>>>>> 99e6f484
   public static DoubleTimeSeries lag(DoubleTimeSeries a, int lag) {
     // TODO deal with going forward in time
     if (lag >= a.size())
