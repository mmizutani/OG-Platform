--- conflicted
+++ resolved
@@ -10,12 +10,7 @@
 import com.opengamma.util.time.Expiry;
 
 /**
-<<<<<<< HEAD
- * 
- *
-=======
  * An equity option security.
->>>>>>> 19324f9d
  */
 public abstract class EquityOptionSecurity extends ExchangeTradedOptionSecurity {
 
@@ -26,12 +21,6 @@
 
   // TODO: jim 23-Sep-2009 -- Add support for regions/countries
 
-<<<<<<< HEAD
-  public EquityOptionSecurity(final OptionType optionType, final double strike, final Expiry expiry, final Identifier underlyingIdentityKey, final Currency currency,
-      final double pointValue, final String exchange) {
-    super(optionType, strike, expiry, underlyingIdentityKey, currency, pointValue, exchange);
-    setSecurityType(EQUITY_OPTION_TYPE);
-=======
   /**
    * Creates the security.
    * @param optionType
@@ -41,11 +30,9 @@
    * @param currency
    * @param exchange
    */
-  public EquityOptionSecurity(final OptionType optionType,
-      final double strike, final Expiry expiry,
-      final UniqueIdentifier underlyingIdentifier, final Currency currency, final String exchange) {
-    super(EQUITY_OPTION_TYPE, optionType, strike, expiry, underlyingIdentifier, currency, exchange);
->>>>>>> 19324f9d
+  public EquityOptionSecurity(final OptionType optionType, final double strike, final Expiry expiry, final UniqueIdentifier underlyingIdentifier, final Currency currency,
+      final double pointValue, final String exchange) {
+    super(EQUITY_OPTION_TYPE, optionType, strike, expiry, underlyingIdentifier, currency, pointValue, exchange);
   }
 
   //-------------------------------------------------------------------------
