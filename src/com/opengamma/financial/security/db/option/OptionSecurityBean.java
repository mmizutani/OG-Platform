/**
 * Copyright (C) 2009 - 2009 by OpenGamma Inc.
 * 
 * Please see distribution for license.
 */
package com.opengamma.financial.security.db.option;

<<<<<<< HEAD
=======
import java.util.Date;

import javax.time.calendar.DateTimeProvider;

>>>>>>> cde7475a
import org.apache.commons.lang.builder.EqualsBuilder;
import org.apache.commons.lang.builder.HashCodeBuilder;
import org.apache.commons.lang.builder.ToStringBuilder;

import com.opengamma.financial.security.db.CurrencyBean;
import com.opengamma.financial.security.db.ExchangeBean;
import com.opengamma.financial.security.db.ExpiryBean;
import com.opengamma.financial.security.db.IdentifierBean;
import com.opengamma.financial.security.db.SecurityBean;
import com.opengamma.financial.security.option.OptionSecurity;
import com.opengamma.financial.security.option.OptionType;

/**
 * A bean representation of a {@link OptionSecurity}.
 * 
 * @author Andrew
 */
public class OptionSecurityBean extends SecurityBean {

  private OptionExerciseType _optionExerciseType;
  private OptionPayoffStyle _optionPayoffStyle;
  private OptionSecurityType _optionSecurityType;
  private OptionType _optionType;
  private double _strike;
  private ExpiryBean _expiry;
  private CurrencyBean _currency;
  private CurrencyBean _putCurrency;
  private CurrencyBean _callCurrency;
  private ExchangeBean _exchange;
  private String _counterparty;
  private Double _power;
  private Double _cap;
  private Boolean _margined;
  private Double _pointValue;
  private Double _payment;
  private Double _lowerBound;
  private Double _upperBound;
  private DateTimeProvider _chooseDate;
  private String _chooseDateTimeProviderZone;
  private Double _underlyingStrike;
  private DateTimeProvider _underlyingExpiry;
  private String _underlyingExpiryTimeZone;
  private DateTimeProvider _periodEnd; // TODO seems unnecessary with choose date in here 
  private String _periodEndTimeZone; // TODO same comment as above
  private boolean _isReverse;
  private IdentifierBean _underlying;
  

  public OptionSecurityBean() {
    super();
  }

  public OptionSecurityType getOptionSecurityType() {
    return _optionSecurityType;
  }

  public void setOptionSecurityType(final OptionSecurityType equityOptionType) {
    _optionSecurityType = equityOptionType;
  }

  /**
   * Gets the optionExerciseType field.
   * @return the optionExerciseType
   */
  public OptionExerciseType getOptionExerciseType() {
    return _optionExerciseType;
  }

  /**
   * Sets the optionExerciseType field.
   * @param optionExerciseType  the optionExerciseType
   */
  public void setOptionExerciseType(final OptionExerciseType optionExerciseType) {
    _optionExerciseType = optionExerciseType;
  }

  /**
   * Gets the optionPayoffStyle field.
   * @return the optionPayoffStyle
   */
  public OptionPayoffStyle getOptionPayoffStyle() {
    return _optionPayoffStyle;
  }

  /**
   * Sets the optionPayoffStyle field.
   * @param optionPayoffStyle  the optionPayoffStyle
   */
  public void setOptionPayoffStyle(final OptionPayoffStyle optionPayoffStyle) {
    _optionPayoffStyle = optionPayoffStyle;
  }

  /**
   * @param optionType
   *          the optionType to set
   */
  public void setOptionType(final OptionType optionType) {
    _optionType = optionType;
  }

  /**
   * @return the optionType
   */
  public OptionType getOptionType() {
    return _optionType;
  }

  /**
   * @return the strike
   */
  public double getStrike() {
    return _strike;
  }

  /**
   * @param strike
   *          the strike to set
   */
  public void setStrike(final double strike) {
    _strike = strike;
  }

  /**
   * @return the expiry
   */
  public ExpiryBean getExpiry() {
    return _expiry;
  }

  /**
   * @param expiry
   *          the expiry to set
   */
<<<<<<< HEAD
  public void setExpiry(ExpiryBean expiry) {
=======
  public void setExpiry(final Date expiry) {
>>>>>>> cde7475a
    _expiry = expiry;
  }

  /**
   * @return the underlyingIdentifier
   */
  public IdentifierBean getUnderlying() {
    return _underlying;
  }

  /**
   * @param underlying the underlyingIdentifier to set
   */
  public void setUnderlying(final IdentifierBean underlying) {
    _underlying = underlying;
  }

  /**
   * @return the currency
   */
  public CurrencyBean getCurrency() {
    return _currency;
  }

  /**
   * @param currency the currency to set
   */
  public void setCurrency(final CurrencyBean currency) {
    _currency = currency;
  }

  public CurrencyBean getPutCurrency() {
    return _putCurrency;
  }

  public void setPutCurrency(final CurrencyBean currency) {
    _putCurrency = currency;
  }

  public CurrencyBean getCallCurrency() {
    return _callCurrency;
  }

  public void setCallCurrency(final CurrencyBean currency) {
    _callCurrency = currency;
  }

  /**
   * @return the exchange
   */
  public ExchangeBean getExchange() {
    return _exchange;
  }

  public void setCounterparty(final String counterparty) {
    _counterparty = counterparty;
  }

  public String getCounterparty() {
    return _counterparty;
  }

  /**
   * @param exchange
   *          the exchange to set
   */
  public void setExchange(final ExchangeBean exchange) {
    _exchange = exchange;
  }

  public Double getPower() {
    return _power;
  }

  public void setPower(final Double power) {
    _power = power;
  }

  public Boolean isMargined() {
    return _margined;
  }

  public void setMargined(final Boolean margined) {
    _margined = margined;
  }

  public Double getPointValue() {
    return _pointValue;
  }

  public void setPointValue(final Double pointValue) {
    _pointValue = pointValue;
  }

  public Double getPayment() {
    return _payment;
  }

  public void setPayment(final Double payment) {
    _payment = payment;
  }

  public Double getLowerBound() {
    return _lowerBound;
  }

  public void setLowerBound(final Double lowerBound) {
    _lowerBound = lowerBound;
  }

  public Double getUpperBound() {
    return _upperBound;
  }

  public void setUpperBound(final Double upperBound) {
    _upperBound = upperBound;
  }

  public DateTimeProvider getChooseDate() {
    return _chooseDate;
  }
  
  public void setChooseDate(DateTimeProvider chooseDate) {
    _chooseDate = chooseDate;
  }
  
  public Double getUnderlyingStrike() {
    return _underlyingStrike;
  }
  
  public void setUnderlyingStrike(Double underlyingStrike) {
    _underlyingStrike = underlyingStrike;
  }
  
  public DateTimeProvider getUnderlyingExpiry() {
    return _underlyingExpiry;
  }
  
  public void setUnderlyingExpiry(DateTimeProvider underlyingExpiry) {
    _underlyingExpiry = underlyingExpiry;
  }
  
  public String getChooseDateTimeZone() {
    return _chooseDateTimeProviderZone;
  }

  public void setChooseDateTimeZone(String chooseDateTimeProviderZone) {
    _chooseDateTimeProviderZone = chooseDateTimeProviderZone;
  }

  public String getUnderlyingExpiryTimeZone() {
    return _underlyingExpiryTimeZone;
  }

  public void setUnderlyingExpiryTimeZone(String underlyingExpiryTimeZone) {
    _underlyingExpiryTimeZone = underlyingExpiryTimeZone;
  }

  public String getChooseDateTimeProviderZone() {
    return _chooseDateTimeProviderZone;
  }

  public void setChooseDateTimeProviderZone(String chooseDateTimeProviderZone) {
    _chooseDateTimeProviderZone = chooseDateTimeProviderZone;
  }

  public DateTimeProvider getPeriodEnd() {
    return _periodEnd;
  }

  public void setPeriodEnd(DateTimeProvider periodEnd) {
    _periodEnd = periodEnd;
  }

  public String getPeriodEndTimeZone() {
    return _periodEndTimeZone;
  }

  public void setPeriodEndTimeZone(String periodEndTimeZone) {
    _periodEndTimeZone = periodEndTimeZone;
  }

  public boolean isReverse() {
    return _isReverse;
  }

  public void setReverse(boolean isReverse) {
    _isReverse = isReverse;
  }

  @Override
  public boolean equals(final Object other) {
    if (!(other instanceof OptionSecurityBean)) {
      return false;
    }
    final OptionSecurityBean option = (OptionSecurityBean) other;
    //    if (getId() != -1 && option.getId() != -1) {
    //      return getId().longValue() == option.getId().longValue();
    //    }
    return new EqualsBuilder()
      .append(getId(), option.getId())
      .append(getOptionType(), option.getOptionType())
      .append(getStrike(), option.getStrike())
      .append(getExpiry(), option.getExpiry())
      .append(getUnderlying(), option.getUnderlying())
      .append(getCurrency(), option.getCurrency())
      .append(getPutCurrency(), option.getPutCurrency())
      .append(getCallCurrency(), option.getCallCurrency())
      .append(getExchange(), option.getExchange())
      .append(getCounterparty(), option.getCounterparty())
      .append(getPower(), option.getPower())
      .append(isMargined(), option.isMargined())
      .append(getPointValue(), option.getPointValue())
      .append(getPayment(), option.getPayment())
      .append(getCap(), option.getCap())
      .append(getLowerBound(), option.getLowerBound())
      .append(getUpperBound(), option.getUpperBound())
      .append(getChooseDate(), option.getChooseDate())
      .append(getUnderlyingStrike(), option.getUnderlyingStrike())
      .append(getUnderlyingExpiry(), option.getUnderlyingExpiry())
      .append(getUnderlyingExpiryTimeZone(), option.getUnderlyingExpiryTimeZone())
      .append(getChooseDateTimeZone(), option.getChooseDateTimeZone())
      .append(getPeriodEnd(), option.getPeriodEnd())
      .append(getPeriodEndTimeZone(), option.getPeriodEndTimeZone())
      .append(isReverse(), option.isReverse())
      .isEquals();
  }

  @Override
  public int hashCode() {
    return new HashCodeBuilder()
      .append(getOptionType())
      .append(getStrike())
      .append(getExpiry())
      .append(getUnderlying())
      .append(getCurrency())
      .append(getPutCurrency())
      .append(getCallCurrency())
      .append(getExchange())
      .append(getCounterparty())
      .append(getPower())
      .append(isMargined())
      .append(getPointValue())
      .append(getPayment())
      .append(getCap())
      .append(getLowerBound())
      .append(getUpperBound())
      .append(getChooseDate())
      .append(getUnderlyingStrike())
      .append(getUnderlyingExpiry())
      .append(getUnderlyingExpiryTimeZone())
      .append(getChooseDateTimeZone())
      .append(getPeriodEnd())
      .append(getPeriodEndTimeZone())
      .append(isReverse())
      .toHashCode();
  }

  @Override
  public String toString() {
    return ToStringBuilder.reflectionToString(this);
  }

  /**
   * Sets the cap field.
   * @param cap  the cap
   */
  public void setCap(final Double cap) {
    _cap = cap;
  }

  /**
   * Gets the cap field.
   * @return the cap
   */
  public Double getCap() {
    return _cap;
  }

}<|MERGE_RESOLUTION|>--- conflicted
+++ resolved
@@ -5,13 +5,6 @@
  */
 package com.opengamma.financial.security.db.option;
 
-<<<<<<< HEAD
-=======
-import java.util.Date;
-
-import javax.time.calendar.DateTimeProvider;
-
->>>>>>> cde7475a
 import org.apache.commons.lang.builder.EqualsBuilder;
 import org.apache.commons.lang.builder.HashCodeBuilder;
 import org.apache.commons.lang.builder.ToStringBuilder;
@@ -21,6 +14,7 @@
 import com.opengamma.financial.security.db.ExpiryBean;
 import com.opengamma.financial.security.db.IdentifierBean;
 import com.opengamma.financial.security.db.SecurityBean;
+import com.opengamma.financial.security.db.ZonedDateTimeBean;
 import com.opengamma.financial.security.option.OptionSecurity;
 import com.opengamma.financial.security.option.OptionType;
 
@@ -49,16 +43,11 @@
   private Double _payment;
   private Double _lowerBound;
   private Double _upperBound;
-  private DateTimeProvider _chooseDate;
-  private String _chooseDateTimeProviderZone;
+  private ZonedDateTimeBean _chooseDate;
   private Double _underlyingStrike;
-  private DateTimeProvider _underlyingExpiry;
-  private String _underlyingExpiryTimeZone;
-  private DateTimeProvider _periodEnd; // TODO seems unnecessary with choose date in here 
-  private String _periodEndTimeZone; // TODO same comment as above
-  private boolean _isReverse;
+  private ExpiryBean _underlyingExpiry;
+  private Boolean _reverse;
   private IdentifierBean _underlying;
-  
 
   public OptionSecurityBean() {
     super();
@@ -145,11 +134,7 @@
    * @param expiry
    *          the expiry to set
    */
-<<<<<<< HEAD
   public void setExpiry(ExpiryBean expiry) {
-=======
-  public void setExpiry(final Date expiry) {
->>>>>>> cde7475a
     _expiry = expiry;
   }
 
@@ -268,11 +253,11 @@
     _upperBound = upperBound;
   }
 
-  public DateTimeProvider getChooseDate() {
+  public ZonedDateTimeBean getChooseDate() {
     return _chooseDate;
   }
   
-  public void setChooseDate(DateTimeProvider chooseDate) {
+  public void setChooseDate(ZonedDateTimeBean chooseDate) {
     _chooseDate = chooseDate;
   }
   
@@ -284,60 +269,20 @@
     _underlyingStrike = underlyingStrike;
   }
   
-  public DateTimeProvider getUnderlyingExpiry() {
+  public ExpiryBean getUnderlyingExpiry() {
     return _underlyingExpiry;
   }
   
-  public void setUnderlyingExpiry(DateTimeProvider underlyingExpiry) {
+  public void setUnderlyingExpiry(ExpiryBean underlyingExpiry) {
     _underlyingExpiry = underlyingExpiry;
   }
   
-  public String getChooseDateTimeZone() {
-    return _chooseDateTimeProviderZone;
-  }
-
-  public void setChooseDateTimeZone(String chooseDateTimeProviderZone) {
-    _chooseDateTimeProviderZone = chooseDateTimeProviderZone;
-  }
-
-  public String getUnderlyingExpiryTimeZone() {
-    return _underlyingExpiryTimeZone;
-  }
-
-  public void setUnderlyingExpiryTimeZone(String underlyingExpiryTimeZone) {
-    _underlyingExpiryTimeZone = underlyingExpiryTimeZone;
-  }
-
-  public String getChooseDateTimeProviderZone() {
-    return _chooseDateTimeProviderZone;
-  }
-
-  public void setChooseDateTimeProviderZone(String chooseDateTimeProviderZone) {
-    _chooseDateTimeProviderZone = chooseDateTimeProviderZone;
-  }
-
-  public DateTimeProvider getPeriodEnd() {
-    return _periodEnd;
-  }
-
-  public void setPeriodEnd(DateTimeProvider periodEnd) {
-    _periodEnd = periodEnd;
-  }
-
-  public String getPeriodEndTimeZone() {
-    return _periodEndTimeZone;
-  }
-
-  public void setPeriodEndTimeZone(String periodEndTimeZone) {
-    _periodEndTimeZone = periodEndTimeZone;
-  }
-
   public boolean isReverse() {
-    return _isReverse;
-  }
-
-  public void setReverse(boolean isReverse) {
-    _isReverse = isReverse;
+    return _reverse;
+  }
+
+  public void setReverse(boolean reverse) {
+    _reverse = reverse;
   }
 
   @Override
@@ -370,10 +315,6 @@
       .append(getChooseDate(), option.getChooseDate())
       .append(getUnderlyingStrike(), option.getUnderlyingStrike())
       .append(getUnderlyingExpiry(), option.getUnderlyingExpiry())
-      .append(getUnderlyingExpiryTimeZone(), option.getUnderlyingExpiryTimeZone())
-      .append(getChooseDateTimeZone(), option.getChooseDateTimeZone())
-      .append(getPeriodEnd(), option.getPeriodEnd())
-      .append(getPeriodEndTimeZone(), option.getPeriodEndTimeZone())
       .append(isReverse(), option.isReverse())
       .isEquals();
   }
@@ -400,10 +341,6 @@
       .append(getChooseDate())
       .append(getUnderlyingStrike())
       .append(getUnderlyingExpiry())
-      .append(getUnderlyingExpiryTimeZone())
-      .append(getChooseDateTimeZone())
-      .append(getPeriodEnd())
-      .append(getPeriodEndTimeZone())
       .append(isReverse())
       .toHashCode();
   }
