/**
 * Copyright (C) 2009 - 2010 by OpenGamma Inc.
 *
 * Please see distribution for license.
 */
package com.opengamma.financial.analytics.model.option;

import java.util.HashSet;
import java.util.Set;

import javax.time.calendar.Clock;
import javax.time.calendar.ZonedDateTime;

import org.fudgemsg.FudgeFieldContainer;
import org.slf4j.Logger;
import org.slf4j.LoggerFactory;

import com.opengamma.engine.ComputationTarget;
import com.opengamma.engine.ComputationTargetType;
import com.opengamma.engine.function.FunctionCompilationContext;
import com.opengamma.engine.function.FunctionInputs;
import com.opengamma.engine.value.ValueRequirement;
import com.opengamma.financial.model.interestrate.curve.DiscountCurve;
import com.opengamma.financial.model.option.definition.EuropeanVanillaOptionDefinition;
import com.opengamma.financial.model.option.definition.OptionDefinition;
import com.opengamma.financial.model.option.definition.StandardOptionDataBundle;
import com.opengamma.financial.model.option.pricing.analytic.AnalyticOptionModel;
import com.opengamma.financial.model.option.pricing.analytic.BlackScholesMertonModel;
import com.opengamma.financial.model.volatility.surface.VolatilitySurface;
import com.opengamma.financial.security.option.Option;
import com.opengamma.financial.security.option.OptionSecurity;
import com.opengamma.financial.security.option.OptionType;
import com.opengamma.livedata.normalization.MarketDataFieldNames;
import com.opengamma.util.time.DateUtil;
import com.opengamma.util.time.Expiry;

/**
 * 
 *
 */
public class BlackScholesMertonModelFunction extends AnalyticOptionModelFunction {
  private static final Logger s_logger = LoggerFactory.getLogger(BlackScholesMertonModelFunction.class);
  private final AnalyticOptionModel<OptionDefinition, StandardOptionDataBundle> _model = new BlackScholesMertonModel();

  @Override
  public boolean canApplyTo(final FunctionCompilationContext context, final ComputationTarget target) {
    if (target.getType() != ComputationTargetType.SECURITY)
      return false;
    if (target.getSecurity() instanceof Option)
      return true;
    return false;
  }

  @Override
  public Set<ValueRequirement> getRequirements(final FunctionCompilationContext context, final ComputationTarget target) {
    if (canApplyTo(context, target)) {
      final OptionSecurity option = (OptionSecurity) target.getSecurity();
      final Set<ValueRequirement> requirements = new HashSet<ValueRequirement>();
      requirements.add(getUnderlyingMarketDataRequirement(option.getUnderlyingSecurity()));
      requirements.add(getDiscountCurveMarketDataRequirement(option.getCurrency().getIdentityKey()));
      requirements.add(getVolatilitySurfaceMarketDataRequirement(option.getUniqueIdentifier()));
      // ValueRequirement costOfCarryRequirement = getCostOfCarryMarketDataRequirement();
      return requirements;
    }
    return null;
  }

  @Override
  public String getShortName() {
    return "BlackScholesMertonModel";
  }

  @Override
  protected AnalyticOptionModel<OptionDefinition, StandardOptionDataBundle> getModel() {
    return _model;
  }

  @Override
  protected OptionDefinition getOptionDefinition(final OptionSecurity option) {
    return new EuropeanVanillaOptionDefinition(option.getStrike(), option.getExpiry(), option.getOptionType() == OptionType.CALL);
  }

  @Override
  protected StandardOptionDataBundle getDataBundle(final Clock relevantTime, final OptionSecurity option, final FunctionInputs inputs) {
    final ZonedDateTime now = relevantTime.zonedDateTime();
<<<<<<< HEAD
    FudgeFieldContainer underlyingLiveData = (FudgeFieldContainer) inputs.getValue(getUnderlyingMarketDataRequirement(option.getUnderlyingSecurity()));
    Double spotAsObject = underlyingLiveData.getDouble(MarketDataFieldNames.INDICATIVE_VALUE_FIELD);
    if(spotAsObject == null) {
      s_logger.warn("Didn't have indicative value for {}, did have {}", option.getUnderlyingSecurity(), underlyingLiveData);
=======
    final FudgeFieldContainer underlyingLiveData = (FudgeFieldContainer) inputs.getValue(getUnderlyingMarketDataRequirement(option.getUnderlyingIdentityKey().getIdentityKey()));
    final Double spotAsObject = underlyingLiveData.getDouble(MarketDataFieldNames.INDICATIVE_VALUE_FIELD);
    if (spotAsObject == null) {
      s_logger.warn("Didn't have indicative value for {}, did have {}", option.getUnderlyingIdentityKey().getIdentityKey(), underlyingLiveData);
>>>>>>> 050d6a1c
      throw new NullPointerException("No spot value for underlying instrument.");
    }
    final double spot = spotAsObject;
    final DiscountCurve discountCurve = (DiscountCurve) inputs.getValue(getDiscountCurveMarketDataRequirement(option.getCurrency().getIdentityKey()));
    final VolatilitySurface volatilitySurface = (VolatilitySurface) inputs.getValue(getVolatilitySurfaceMarketDataRequirement(option.getUniqueIdentifier()));
    // TODO cost of carry model
    final Expiry expiry = option.getExpiry();
    final double t = DateUtil.getDifferenceInYears(now, expiry.getExpiry().toInstant());
    final double b = discountCurve.getInterestRate(t);// TODO
    return new StandardOptionDataBundle(discountCurve, b, volatilitySurface, spot, now);
  }

}<|MERGE_RESOLUTION|>--- conflicted
+++ resolved
@@ -83,17 +83,10 @@
   @Override
   protected StandardOptionDataBundle getDataBundle(final Clock relevantTime, final OptionSecurity option, final FunctionInputs inputs) {
     final ZonedDateTime now = relevantTime.zonedDateTime();
-<<<<<<< HEAD
-    FudgeFieldContainer underlyingLiveData = (FudgeFieldContainer) inputs.getValue(getUnderlyingMarketDataRequirement(option.getUnderlyingSecurity()));
-    Double spotAsObject = underlyingLiveData.getDouble(MarketDataFieldNames.INDICATIVE_VALUE_FIELD);
-    if(spotAsObject == null) {
-      s_logger.warn("Didn't have indicative value for {}, did have {}", option.getUnderlyingSecurity(), underlyingLiveData);
-=======
-    final FudgeFieldContainer underlyingLiveData = (FudgeFieldContainer) inputs.getValue(getUnderlyingMarketDataRequirement(option.getUnderlyingIdentityKey().getIdentityKey()));
+    final FudgeFieldContainer underlyingLiveData = (FudgeFieldContainer) inputs.getValue(getUnderlyingMarketDataRequirement(option.getUnderlyingSecurity()));
     final Double spotAsObject = underlyingLiveData.getDouble(MarketDataFieldNames.INDICATIVE_VALUE_FIELD);
     if (spotAsObject == null) {
-      s_logger.warn("Didn't have indicative value for {}, did have {}", option.getUnderlyingIdentityKey().getIdentityKey(), underlyingLiveData);
->>>>>>> 050d6a1c
+      s_logger.warn("Didn't have indicative value for {}, did have {}", option.getUnderlyingSecurity(), underlyingLiveData);
       throw new NullPointerException("No spot value for underlying instrument.");
     }
     final double spot = spotAsObject;
