--- conflicted
+++ resolved
@@ -79,11 +79,7 @@
   @Override
   public Set<ComputedValue> execute(final FunctionExecutionContext executionContext, final FunctionInputs inputs, final ComputationTarget target, final Set<ValueRequirement> desiredValues) {
     final Position position = target.getPosition();
-<<<<<<< HEAD
-    final HistoricalDataProvider historicalDataProvider = OpenGammaExecutionContext.getHistoricalDataSource(executionContext);
-=======
     final HistoricalDataSource historicalDataProvider = OpenGammaExecutionContext.getHistoricalDataProvider(executionContext);
->>>>>>> 852b224b
     final SecuritySource securitySource = executionContext.getSecuritySource();
 
     final ValueSpecification resultSpecification = new ValueSpecification(
