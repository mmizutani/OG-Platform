<ivy-module version="2.0">
    <info organisation="com.opengamma" module="og-util"/>
    <dependencies>
        <dependency org="commons-lang" name="commons-lang" rev="2.4"/>
        <dependency org="org.junit" name="junit" rev="4.5"/>
        <dependency org="org.slf4j" name="slf4j-api" rev="1.5.8"/>
<<<<<<< HEAD
        <dependency org="org.springframework" name="spring" rev="2.5.6" conf="default->context-support"/>
=======
        <dependency org="org.springframework" name="spring" rev="2.5.6" conf="default->beans"/>
        <dependency org="javax.time" name="jsr-310-ri" rev="20090901"/>
>>>>>>> eda124ac
    </dependencies>
</ivy-module>

<|MERGE_RESOLUTION|>--- conflicted
+++ resolved
@@ -1,15 +1,11 @@
-<ivy-module version="2.0">
-    <info organisation="com.opengamma" module="og-util"/>
-    <dependencies>
-        <dependency org="commons-lang" name="commons-lang" rev="2.4"/>
-        <dependency org="org.junit" name="junit" rev="4.5"/>
-        <dependency org="org.slf4j" name="slf4j-api" rev="1.5.8"/>
-<<<<<<< HEAD
-        <dependency org="org.springframework" name="spring" rev="2.5.6" conf="default->context-support"/>
-=======
-        <dependency org="org.springframework" name="spring" rev="2.5.6" conf="default->beans"/>
-        <dependency org="javax.time" name="jsr-310-ri" rev="20090901"/>
->>>>>>> eda124ac
-    </dependencies>
-</ivy-module>
-
+<ivy-module version="2.0">
+    <info organisation="com.opengamma" module="og-util"/>
+    <dependencies>
+        <dependency org="commons-lang" name="commons-lang" rev="2.4"/>
+        <dependency org="org.junit" name="junit" rev="4.5"/>
+        <dependency org="org.slf4j" name="slf4j-api" rev="1.5.8"/>
+        <dependency org="org.springframework" name="spring" rev="2.5.6" conf="default->context-support"/>
+        <dependency org="javax.time" name="jsr-310-ri" rev="20090901"/>
+    </dependencies>
+</ivy-module>
+