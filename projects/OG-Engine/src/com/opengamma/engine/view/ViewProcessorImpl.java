/**
 * Copyright (C) 2009 - present by OpenGamma Inc. and the OpenGamma group of companies
 * 
 * Please see distribution for license.
 */
package com.opengamma.engine.view;

import java.util.ArrayList;
import java.util.Collection;
import java.util.Collections;
import java.util.HashMap;
import java.util.List;
import java.util.Map;
import java.util.Timer;
import java.util.concurrent.ConcurrentHashMap;
import java.util.concurrent.ConcurrentMap;
import java.util.concurrent.ExecutorService;
import java.util.concurrent.Future;
import java.util.concurrent.TimeUnit;
import java.util.concurrent.TimeoutException;
import java.util.concurrent.atomic.AtomicLong;
import java.util.concurrent.locks.ReentrantLock;

import org.slf4j.Logger;
import org.slf4j.LoggerFactory;

import com.opengamma.DataNotFoundException;
import com.opengamma.OpenGammaRuntimeException;
import com.opengamma.core.position.PositionSource;
import com.opengamma.core.security.SecuritySource;
import com.opengamma.engine.CachingComputationTargetResolver;
import com.opengamma.engine.function.CompiledFunctionService;
import com.opengamma.engine.function.resolver.FunctionResolver;
import com.opengamma.engine.marketdata.MarketDataInjector;
import com.opengamma.engine.marketdata.resolver.MarketDataProviderResolver;
import com.opengamma.engine.view.cache.ViewComputationCacheSource;
import com.opengamma.engine.view.calc.DependencyGraphExecutorFactory;
import com.opengamma.engine.view.calc.EngineResourceManagerImpl;
import com.opengamma.engine.view.calc.EngineResourceManagerInternal;
import com.opengamma.engine.view.calc.SingleComputationCycle;
import com.opengamma.engine.view.calc.stats.GraphExecutorStatisticsGathererProvider;
import com.opengamma.engine.view.calcnode.JobDispatcher;
import com.opengamma.engine.view.calcnode.ViewProcessorQueryReceiver;
import com.opengamma.engine.view.client.ViewClient;
import com.opengamma.engine.view.client.ViewClientImpl;
import com.opengamma.engine.view.event.ViewProcessorEventListenerRegistry;
import com.opengamma.engine.view.execution.ViewExecutionOptions;
import com.opengamma.engine.view.listener.ViewResultListener;
import com.opengamma.engine.view.permission.ViewPermissionProvider;
import com.opengamma.id.ObjectId;
import com.opengamma.id.UniqueId;
import com.opengamma.livedata.UserPrincipal;
import com.opengamma.util.ArgumentChecker;
import com.opengamma.util.monitor.OperationTimer;
import com.opengamma.util.tuple.Pair;

/**
 * Default implementation of {@link ViewProcessor}.
 */
public class ViewProcessorImpl implements ViewProcessorInternal {
  
  private static final Logger s_logger = LoggerFactory.getLogger(ViewProcessor.class);

  private static final String CLIENT_SCHEME = "ViewClient";
  private static final String PROCESS_SCHEME = "ViewProcess";
  private static final String CYCLE_SCHEME = "ViewCycle";
  
  private final AtomicLong _processIdSource = new AtomicLong();
  private final AtomicLong _clientIdSource = new AtomicLong();
  private final ReentrantLock _lifecycleLock = new ReentrantLock();
  private final Timer _clientResultTimer = new Timer("Shared ViewClient result timer");
  
  private final EngineResourceManagerInternal<SingleComputationCycle> _cycleManager = new EngineResourceManagerImpl<SingleComputationCycle>();
  
  private final ReentrantLock _processLock = new ReentrantLock();
  
  // Injected inputs
  private final UniqueId _uniqueId;
  private final ViewDefinitionRepository _viewDefinitionRepository;
  private final SecuritySource _securitySource;
  private final PositionSource _positionSource;
  private final CachingComputationTargetResolver _computationTargetResolver;
  private final CompiledFunctionService _functionCompilationService;
  private final FunctionResolver _functionResolver;
  private final MarketDataProviderResolver _marketDataProviderFactoryResolver;
  private final ViewComputationCacheSource _computationCacheSource;
  private final JobDispatcher _computationJobDispatcher;
  private final ViewProcessorQueryReceiver _viewProcessorQueryReceiver;
  private final DependencyGraphExecutorFactory<?> _dependencyGraphExecutorFactory;
  private final GraphExecutorStatisticsGathererProvider _graphExecutionStatistics;
  private final ViewPermissionProvider _viewPermissionProvider;
  
  // State
  /**
   * ConcurrentHashMap to allow access for querying processes independently and concurrently to client attachment.
   */
  private final ConcurrentMap<UniqueId, ViewProcessImpl> _allProcessesById = new ConcurrentHashMap<UniqueId, ViewProcessImpl>();
  private final Map<ViewProcessDescription, ViewProcessImpl> _sharedProcessesByDescription = new HashMap<ViewProcessDescription, ViewProcessImpl>();
  
  private final ConcurrentMap<UniqueId, ViewClientImpl> _allClientsById = new ConcurrentHashMap<UniqueId, ViewClientImpl>();
  
  private final Map<UniqueId, Pair<ViewProcessImpl, ViewResultListener>> _clientToProcess = new HashMap<UniqueId, Pair<ViewProcessImpl, ViewResultListener>>();
  
  /**
   * The view processor event listener registry
   */
  private final ViewProcessorEventListenerRegistry _viewProcessorEventListenerRegistry = new ViewProcessorEventListenerRegistry();
  
  private boolean _isStarted;
  private boolean _isSuspended;
  
  public ViewProcessorImpl(
      UniqueId uniqueId,
      ViewDefinitionRepository viewDefinitionRepository,
      SecuritySource securitySource,
      PositionSource positionSource,
      CachingComputationTargetResolver computationTargetResolver,
      CompiledFunctionService compiledFunctionService,
      FunctionResolver functionResolver,
      MarketDataProviderResolver marketDataProviderFactoryResolver,
      ViewComputationCacheSource computationCacheSource,
      JobDispatcher jobDispatcher,
      ViewProcessorQueryReceiver viewProcessorQueryReceiver,
      DependencyGraphExecutorFactory<?> dependencyGraphExecutorFactory,
      GraphExecutorStatisticsGathererProvider graphExecutionStatisticsProvider,
      ViewPermissionProvider viewPermissionProvider) {
    _uniqueId = uniqueId;
    _viewDefinitionRepository = viewDefinitionRepository;
    _securitySource = securitySource;
    _positionSource = positionSource;
    _computationTargetResolver = computationTargetResolver;
    _functionCompilationService = compiledFunctionService;
    _functionResolver = functionResolver;
    _marketDataProviderFactoryResolver = marketDataProviderFactoryResolver;
    _computationCacheSource = computationCacheSource;
    _computationJobDispatcher = jobDispatcher;
    _viewProcessorQueryReceiver = viewProcessorQueryReceiver;
    _dependencyGraphExecutorFactory = dependencyGraphExecutorFactory;
    _graphExecutionStatistics = graphExecutionStatisticsProvider;
    _viewPermissionProvider = viewPermissionProvider;
  }

  //-------------------------------------------------------------------------
  @Override
  public UniqueId getUniqueId() {
    return _uniqueId;
  }
  
  @Override
  public ViewDefinitionRepository getViewDefinitionRepository() {
    return _viewDefinitionRepository;
  }
  
  //-------------------------------------------------------------------------
  @Override
  public Collection<ViewProcessImpl> getViewProcesses() {
    return Collections.unmodifiableCollection(new ArrayList<ViewProcessImpl>(_allProcessesById.values()));
  }
  
  @Override
  public Collection<ViewClient> getViewClients() {
    return Collections.unmodifiableCollection(new ArrayList<ViewClient>(_allClientsById.values()));
  }
  
  @Override
  public ViewProcessImpl getViewProcess(UniqueId viewProcessId) {
    ArgumentChecker.notNull(viewProcessId, "viewProcessId");
    checkIdScheme(viewProcessId, PROCESS_SCHEME);
    ViewProcessImpl process = _allProcessesById.get(viewProcessId);
    if (process == null) {
      throw new DataNotFoundException("View process not found: " + viewProcessId);
    }
    return process;
  }
  
  /**
   * Obtains a shared view process matching the given arguments, creating the process if necessary, and associates the
   * client with that process.
   * 
   * @param clientId  the unique identifier of the client, not null
   * @param listener  the process listener, not null
   * @param viewDefinitionName  the name of the view definition, not null
   * @param executionOptions  the view execution options, not null
   * @return the permission provider to be used for access control, not null
   */
  public ViewPermissionProvider attachClientToSharedViewProcess(UniqueId clientId, ViewResultListener listener, String viewDefinitionName, ViewExecutionOptions executionOptions) {
    ArgumentChecker.notNull(viewDefinitionName, "viewDefinitionName");
    ArgumentChecker.notNull(executionOptions, "executionOptions");
    ViewClientImpl client = getViewClient(clientId);
    
    _processLock.lock();
    ViewProcessImpl process = null;
    try {
      process = getOrCreateViewProcess(viewDefinitionName, executionOptions);
      return attachClientToViewProcessCore(client, listener, process, false);
    } catch (Exception e) {
      // Roll-back
      if (process != null) {
        removeViewProcessIfUnused(process);
      }
      s_logger.error("Error attaching client to shared view process", e);
      throw new OpenGammaRuntimeException("Error attaching client to shared view process", e);
    } finally {
      _processLock.unlock();
    }
  }
  
  /**
   * Obtains a new, private view process, and associates the client with that process.
   *  
   * @param clientId  the unique identifier of the client, not null  
   * @param listener  the process listener, not null
   * @param viewDefinitionName  the name of the view definition, not null
   * @param executionOptions  the view execution options, not null
   * @return the permission provider to be used for access control, not null
   */
  public ViewPermissionProvider attachClientToPrivateViewProcess(UniqueId clientId, ViewResultListener listener, String viewDefinitionName, ViewExecutionOptions executionOptions) {
    ArgumentChecker.notNull(viewDefinitionName, "viewDefinitionName");
    ArgumentChecker.notNull(executionOptions, "executionOptions");
    ViewClientImpl client = getViewClient(clientId);
    
    ViewProcessImpl process = null;
    _processLock.lock();
    try {
      process = createViewProcess(viewDefinitionName, executionOptions, true);
      return attachClientToViewProcessCore(client, listener, process, true);
    } catch (Exception e) {
      // Roll-back
      if (process != null) {
        removeViewProcess(process);
      }
      s_logger.error("Error attaching client to private view process", e);
      throw new OpenGammaRuntimeException("Error attaching client to private view process", e);
    } finally {
      _processLock.unlock();
    }
  }
  
  /**
   * Obtains an existing view process, and associates the client with that process.
   * 
   * @param clientId  the unique identifier of the client, not null
   * @param listener  the process listener, not null
   * @param processId  the unique identifier of the existing process, not null
   * @return the permission provider to be used for access control, not null
   */
  public ViewPermissionProvider attachClientToViewProcess(UniqueId clientId, ViewResultListener listener, UniqueId processId) {
    ViewClientImpl client = getViewClient(clientId);
    
    _processLock.lock();
    try {
      ViewProcessImpl process = getViewProcess(processId);
      return attachClientToViewProcessCore(client, listener, process, false);
    } catch (Exception e) {
      // Nothing to roll back
      s_logger.error("Error attaching client to existing view process", e);
      throw new OpenGammaRuntimeException("Error attaching client to existing view process", e);
    } finally {
      _processLock.unlock();
    }
  }

  private ViewPermissionProvider attachClientToViewProcessCore(ViewClientImpl client, ViewResultListener listener, ViewProcessImpl process, boolean privateProcess) {
    Pair<ViewProcessImpl, ViewResultListener> processListenerPair = Pair.of(process, listener);
    _processLock.lock();
    try {
      Pair<ViewProcessImpl, ViewResultListener> existingAttachment = _clientToProcess.get(client.getUniqueId());
      if (existingAttachment != null) {
        throw new IllegalStateException("View client " + client.getUniqueId() + " is already attached to view process " + existingAttachment.getFirst().getUniqueId());
      }
      ViewPermissionProvider permissionProvider = process.attachListener(listener);
      _clientToProcess.put(client.getUniqueId(), processListenerPair);
      return permissionProvider;
    } finally {
      _processLock.unlock();
    }
  }
  
  /**
   * Removes the association, if any, between a client and a view process. This may allow the view process to be
   * terminated and removed.
   * 
   * @param clientId  the unique identifier of the client, not null
   */
  public void detachClientFromViewProcess(UniqueId clientId) {
    ArgumentChecker.notNull(clientId, "clientId");
    _processLock.lock();
    try {
      Pair<ViewProcessImpl, ViewResultListener> processAttachment = _clientToProcess.remove(clientId);
      if (processAttachment == null) {
        return;
      }
      ViewProcessImpl process = processAttachment.getFirst();
      ViewResultListener listener = processAttachment.getSecond();
      process.detachListener(listener);
      
      removeViewProcessIfUnused(process);
    } finally {
      _processLock.unlock();
    }
  }
  
  private ViewProcessImpl getOrCreateViewProcess(String viewDefinitionName, ViewExecutionOptions executionOptions) {
    _processLock.lock();
    try {
      ViewProcessDescription viewDescription = new ViewProcessDescription(viewDefinitionName, executionOptions);
      ViewProcessImpl process = _sharedProcessesByDescription.get(viewDescription);
      if (process == null) {
        process = createViewProcess(viewDefinitionName, executionOptions, false);
        _sharedProcessesByDescription.put(viewDescription, process);
      }
      return process;
    } finally {
      _processLock.unlock();
    }
  }

  private ViewProcessImpl createViewProcess(String viewDefinitionName, ViewExecutionOptions executionOptions, boolean privateProcess) {
    _processLock.lock();
    try {
      String idValue = generateIdValue(_processIdSource);
      UniqueId viewProcessId = UniqueId.of(PROCESS_SCHEME, idValue);
      ObjectId cycleObjectId = ObjectId.of(CYCLE_SCHEME, idValue);
      ViewProcessContext viewProcessContext = createViewProcessContext();
      ViewProcessImpl viewProcess = new ViewProcessImpl(viewProcessId, viewDefinitionName, executionOptions, viewProcessContext, getViewCycleManager(), cycleObjectId);
      
      // The view must be created in a locked state if this view processor is suspended
      _lifecycleLock.lock();
      try {
        if (_isSuspended) {
          viewProcess.suspend();
        }
      } finally {
        _lifecycleLock.unlock();
      }
      
      _allProcessesById.put(viewProcessId, viewProcess);
      _viewProcessorEventListenerRegistry.notifyViewProcessAdded(viewProcessId);
      
      return viewProcess;
    } finally {
      _processLock.unlock();
    }
  }
  
  private void removeViewProcess(ViewProcessImpl viewProcess) {
    s_logger.info("Removing view process {}", viewProcess);
    _processLock.lock();
    try {
      // Ignored if the process has already terminated (e.g. naturally)
      viewProcess.shutdown();
      
      _allProcessesById.remove(viewProcess.getUniqueId());
      ViewProcessDescription description = new ViewProcessDescription(viewProcess.getDefinitionName(), viewProcess.getExecutionOptions());
      ViewProcessImpl sharedProc = _sharedProcessesByDescription.get(description);
      if (sharedProc != null && sharedProc == viewProcess) { //PLAT-1287
        _sharedProcessesByDescription.remove(description);
      }
    } finally {
      _processLock.unlock();
    }
    
    _viewProcessorEventListenerRegistry.notifyViewProcessRemoved(viewProcess.getUniqueId());
  }
  
  private void removeViewProcessIfUnused(ViewProcessImpl process) {
    if (!process.hasExecutionDemand()) {
      // REVIEW jonathan 2011-03-25 -- could have rules for keeping processes around for some time in case new clients
      // come along, to avoid the overhead of reconstructing them. Batch and terminated processes would still want to 
      // be torn down straight away.
      removeViewProcess(process);
    }
  }
  
  //-------------------------------------------------------------------------
  
  /**
   * Gets the live data override injector for the view process currently associated with a client.
   * 
   * @param clientId  the unique identifier of the client, not null
   * @return the live data override injector, not null
   * @throws IllegalStateException if the client is not associated with a view process
   */
  public MarketDataInjector getLiveDataOverrideInjector(UniqueId clientId) {
    return getClientViewProcess(clientId).getLiveDataOverrideInjector();
  }
  
  /**
   * Gets the view definition being operated on by the process associated with a client.
   * 
   * @param clientId  the unique identifier of the client, not null
   * @return the view definition, not null
   * @throws IllegalStateException if the client is not associated with a view process
   */
<<<<<<< HEAD
  public ViewDefinition getViewDefinition(UniqueId clientId) {
    return getClientViewProcess(clientId).getDefinition();
=======
  public ViewDefinition getLatestViewDefinition(UniqueIdentifier clientId) {
    return getClientViewProcess(clientId).getLatestViewDefinition();
>>>>>>> 412e2163
  }
  
  /**
   * Requests that a computation cycle be run, even if none of the other triggers have fired since the last cycle.
   * 
   * @param clientId  the unique identifier of the client, not null
   * @throws IllegalStateException if the client is not associated with a view process
   */
  public void triggerCycle(UniqueId clientId) {
    getClientViewProcess(clientId).triggerCycle();
  }
  
  private ViewProcessImpl getClientViewProcess(UniqueId clientId) {
    checkIdScheme(clientId, CLIENT_SCHEME);
    _processLock.lock();
    try {
      Pair<ViewProcessImpl, ViewResultListener> clientAttachment = _clientToProcess.get(clientId);
      if (clientAttachment == null) {
        throw new IllegalStateException("Client " + clientId + " is not attached to a view process");
      }
      return clientAttachment.getFirst();
    } finally {
      _processLock.unlock();
    }
  }
  
  //-------------------------------------------------------------------------
  @Override
  public ViewClient createViewClient(UserPrincipal clientUser) {
    ArgumentChecker.notNull(clientUser, "clientUser");
    String idValue = generateIdValue(_clientIdSource);
    UniqueId clientId = UniqueId.of(CLIENT_SCHEME, idValue);
    ViewClientImpl client = new ViewClientImpl(clientId, this, clientUser, _clientResultTimer);
    _allClientsById.put(clientId, client);
    _viewProcessorEventListenerRegistry.notifyViewClientAdded(clientId);
    return client;
  }

  @Override
  public ViewClientImpl getViewClient(UniqueId clientId) {
    ArgumentChecker.notNull(clientId, "clientId");
    checkIdScheme(clientId, CLIENT_SCHEME);
    ViewClientImpl client = _allClientsById.get(clientId);
    if (client == null) {
      throw new DataNotFoundException("View client not found: " + clientId);
    }
    return client;
  }
  
  /**
   * Must be called by the client when it is terminated to ensure that associated resources are cleaned up.
   * 
   * @param clientId  the unique identifier, not null
   */
  public void removeViewClient(UniqueId clientId) {
    ArgumentChecker.notNull(clientId, "clientId");
    checkIdScheme(clientId, CLIENT_SCHEME);
    s_logger.info("Removing view client {}", clientId);
    ViewClient client = _allClientsById.remove(clientId);
    if (client == null) {
      throw new DataNotFoundException("View client not found: " + clientId);
    }
    detachClientFromViewProcess(clientId);
    _viewProcessorEventListenerRegistry.notifyViewClientRemoved(clientId);
  }
  
  //-------------------------------------------------------------------------
  @Override
  public CompiledFunctionService getFunctionCompilationService() {
    return _functionCompilationService;
  }
  
  @Override
  public ViewProcessorEventListenerRegistry getViewProcessorEventListenerRegistry() {
    return _viewProcessorEventListenerRegistry;
  }
  
  //-------------------------------------------------------------------------
  @Override
  public EngineResourceManagerInternal<SingleComputationCycle> getViewCycleManager() {
    return _cycleManager;
  }
  
  //-------------------------------------------------------------------------
  /**
   * Intended for testing.
   * 
   * @param viewClientId  the unique identifier of the view client, not null
   * @return the view process, not null
   */
  public ViewProcessImpl getViewProcessForClient(UniqueId viewClientId) {
    _processLock.lock();
    try {
      ViewProcessImpl process = _clientToProcess.get(viewClientId).getFirst();
      if (process == null) {
        throw new OpenGammaRuntimeException("Client " + viewClientId + " is not attached to a process");
      }
      return process;
    } finally {
      _processLock.unlock();
    }
  }
  
  private void checkIdScheme(UniqueId id, String expectedScheme) {
    if (!expectedScheme.equals(id.getScheme())) {
      throw new IllegalArgumentException("Object is not from this view processor: expected scheme " + PROCESS_SCHEME + " but identifier was " + id);
    }
  }
  
  private ViewProcessContext createViewProcessContext() {
    return new ViewProcessContext(
        _viewDefinitionRepository,
        _viewPermissionProvider,
        _marketDataProviderFactoryResolver,
        _functionCompilationService,
        _functionResolver,
        _positionSource,
        _securitySource,
        _computationTargetResolver,
        _computationCacheSource,
        _computationJobDispatcher,
        _viewProcessorQueryReceiver,
        _dependencyGraphExecutorFactory,
        _graphExecutionStatistics);
  }
  
  private String generateIdValue(AtomicLong source) {
    return getUniqueId().getValue() + "-" + source.getAndIncrement();
  }

  //-------------------------------------------------------------------------
  // Lifecycle
  //-------------------------------------------------------------------------
  
  @Override
  public boolean isRunning() {
    _lifecycleLock.lock();
    try {
      return _isStarted;
    } finally {
      _lifecycleLock.unlock();
    }
  }

  @Override
  public void start() {
    OperationTimer timer = new OperationTimer(s_logger, "Starting on lifecycle call");
    _lifecycleLock.lock();
    try {
      if (_isStarted) {
        return;
      }
      s_logger.info("Starting on lifecycle call.");
      _isStarted = true;
    } finally {
      _lifecycleLock.unlock();
    }
    timer.finished();
    _viewProcessorEventListenerRegistry.notifyViewProcessorStarted();
  }
  
  @Override
  public Future<Runnable> suspend(final ExecutorService executor) {
    _lifecycleLock.lock();
    try {
      s_logger.info("Suspending running views.");
      if (_isSuspended) {
        throw new IllegalStateException("Already suspended");
      }
      _isSuspended = true;
      final List<Future<?>> suspends = new ArrayList<Future<?>>(_allProcessesById.size());
      // Request all the views suspend
      for (final ViewProcessInternal view : _allProcessesById.values()) {
        suspends.add(executor.submit(new Runnable() {
          @Override
          public void run() {
            view.suspend();
          }
        }, null));
      }
      return executor.submit(new Runnable() {
        @Override
        public void run() {
          // Wait for all of the suspend operations to complete
          while (!suspends.isEmpty()) {
            Future<?> suspend = suspends.remove(suspends.size() - 1);
            try {
              suspend.get(3000, TimeUnit.MILLISECONDS);
            } catch (TimeoutException t) {
              s_logger.debug("Timeout waiting for view to suspend", t);
              suspends.add(suspend);
            } catch (Throwable t) {
              s_logger.warn("Couldn't suspend view", t);
            }
          }
        }
      }, (Runnable) new Runnable() {
        @Override
        public void run() {
          // Resume all of the views
          _lifecycleLock.lock();
          try {
            _isSuspended = false;
            for (ViewProcessInternal view : _allProcessesById.values()) {
              view.resume();
            }
          } finally {
            _lifecycleLock.unlock();
          }
        }
      });
    } finally {
      _lifecycleLock.unlock();
    }
  }

  @Override
  public void stop() {
    _processLock.lock();
    _lifecycleLock.lock();
    try {
      if (!_isStarted) {
        return;
      }
      s_logger.info("Stopping on lifecycle call - terminating all children");
      
      for (ViewProcessImpl viewProcess : getViewProcesses()) {
        removeViewProcess(viewProcess);
      }
      s_logger.info("All view processes terminated.");
      
      for (ViewClient viewClient : getViewClients()) {
        viewClient.shutdown();
      }
      _allClientsById.clear();
      
      _isStarted = false;
      
      // REVIEW Andrew 2010-03-25 -- It might be coincidence, but if this gets called during undeploy/stop within a container the Bloomberg API explodes with a ton of NPEs.
      _viewProcessorEventListenerRegistry.notifyViewProcessorStopped();
    } finally {
      _lifecycleLock.unlock();
      _processLock.unlock();
    }
  }
  
  //-------------------------------------------------------------------------
  private final class ViewProcessDescription {
    
    private final String _viewDefinitionName;
    private final ViewExecutionOptions _executionOptions;
    
    public ViewProcessDescription(String viewDefinitionName, ViewExecutionOptions executionOptions) {
      _viewDefinitionName = viewDefinitionName;
      _executionOptions = executionOptions;
    }

    @Override
    public int hashCode() {
      final int prime = 31;
      int result = 1;
      result = prime * result + _executionOptions.hashCode();
      result = prime * result + _viewDefinitionName.hashCode();
      return result;
    }

    @Override
    public boolean equals(Object obj) {
      if (this == obj) {
        return true;
      }
      if (obj == null) {
        return false;
      }
      if (!(obj instanceof ViewProcessDescription)) {
        return false;
      }
      ViewProcessDescription other = (ViewProcessDescription) obj;
      if (!_viewDefinitionName.equals(other._viewDefinitionName)) {
        return false;
      }
      if (!_executionOptions.equals(other._executionOptions)) {
        return false;
      }
      return true;
    }
    
  }

}<|MERGE_RESOLUTION|>--- conflicted
+++ resolved
@@ -392,13 +392,8 @@
    * @return the view definition, not null
    * @throws IllegalStateException if the client is not associated with a view process
    */
-<<<<<<< HEAD
-  public ViewDefinition getViewDefinition(UniqueId clientId) {
-    return getClientViewProcess(clientId).getDefinition();
-=======
-  public ViewDefinition getLatestViewDefinition(UniqueIdentifier clientId) {
+  public ViewDefinition getLatestViewDefinition(UniqueId clientId) {
     return getClientViewProcess(clientId).getLatestViewDefinition();
->>>>>>> 412e2163
   }
   
   /**
