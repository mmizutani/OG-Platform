--- conflicted
+++ resolved
@@ -274,13 +274,8 @@
     @Override
     protected GetResponse visitGetRequest(final GetRequest request) {
       final List<Long> identifiers = request.getIdentifier();
-<<<<<<< HEAD
-      final Collection<FudgeFieldContainer> response;
-      final DefaultViewComputationCache cache = getUnderlying().findCache(request.getViewProcessId(), request.getCalculationConfigurationName(), request.getSnapshotTimestamp());
-=======
       final Collection<FudgeMsg> response;
       final DefaultViewComputationCache cache = getUnderlying().findCache(request.getViewName(), request.getCalculationConfigurationName(), request.getSnapshotTimestamp());
->>>>>>> 7e6c4ed0
       if (cache == null) {
         // Can happen if a node runs slowly, the job is retried elsewhere and the cycle completed while the original node is still generating traffic
         s_logger.warn("Get request on invalid cache - {}", request);
@@ -311,13 +306,8 @@
     @Override
     protected CacheMessage visitPutRequest(final PutRequest request) {
       final List<Long> identifiers = request.getIdentifier();
-<<<<<<< HEAD
-      final List<FudgeFieldContainer> data = request.getData();
-      final ViewComputationCacheKey key = new ViewComputationCacheKey(request.getViewProcessId(), request.getCalculationConfigurationName(), request.getSnapshotTimestamp());
-=======
       final List<FudgeMsg> data = request.getData();
       final ViewComputationCacheKey key = new ViewComputationCacheKey(request.getViewName(), request.getCalculationConfigurationName(), request.getSnapshotTimestamp());
->>>>>>> 7e6c4ed0
       // Review 2010-10-19 Andrew -- This causes cache creation. This is bad if messages were delayed and the cache has already been released.
       final FudgeMessageStore store = getUnderlying().getCache(key).getSharedDataStore();
       if (identifiers.size() == 1) {
