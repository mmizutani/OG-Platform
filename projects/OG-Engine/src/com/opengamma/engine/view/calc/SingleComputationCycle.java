/**
 * Copyright (C) 2009 - present by OpenGamma Inc. and the OpenGamma group of companies
 *
 * Please see distribution for license.
 */
package com.opengamma.engine.view.calc;


import com.opengamma.DataNotFoundException;
import com.opengamma.OpenGammaRuntimeException;
import com.opengamma.engine.ComputationTargetType;
import com.opengamma.engine.depgraph.DependencyGraph;
import com.opengamma.engine.depgraph.DependencyNode;
import com.opengamma.engine.depgraph.DependencyNodeFilter;
import com.opengamma.engine.function.MarketDataSourcingFunction;
import com.opengamma.engine.marketdata.MarketDataSnapshot;
import com.opengamma.engine.marketdata.OverrideOperation;
import com.opengamma.engine.value.ComputedValue;
import com.opengamma.engine.value.ValueRequirement;
import com.opengamma.engine.value.ValueSpecification;
import com.opengamma.engine.view.InMemoryViewComputationResultModel;
import com.opengamma.engine.view.ViewCalculationConfiguration;
import com.opengamma.engine.view.ViewComputationResultModel;
import com.opengamma.engine.view.ViewDefinition;
import com.opengamma.engine.view.ViewProcessContext;
import com.opengamma.engine.view.cache.CacheSelectHint;
import com.opengamma.engine.view.cache.MissingMarketDataSentinel;
import com.opengamma.engine.view.cache.ViewComputationCache;
import com.opengamma.engine.view.calc.stats.GraphExecutorStatisticsGatherer;
import com.opengamma.engine.view.calcnode.CalculationJobResult;
import com.opengamma.engine.view.calcnode.CalculationJobResultItem;
import com.opengamma.engine.view.calcnode.InvocationResult;
import com.opengamma.engine.view.compilation.CompiledViewDefinitionWithGraphsImpl;
import com.opengamma.engine.view.execution.ViewCycleExecutionOptions;
import com.opengamma.engine.view.listener.ComputationResultListener;
import com.opengamma.id.UniqueId;
import com.opengamma.id.VersionCorrection;
import com.opengamma.util.ArgumentChecker;
import com.opengamma.util.functional.Function1;
import com.opengamma.util.functional.Function2;
import com.opengamma.util.tuple.Pair;
import org.slf4j.Logger;
import org.slf4j.LoggerFactory;

import javax.time.Duration;
import javax.time.Instant;
import java.io.File;
import java.io.FileWriter;
import java.io.IOException;
import java.util.Collection;
import java.util.Collections;
import java.util.HashMap;
import java.util.HashSet;
import java.util.LinkedList;
import java.util.List;
import java.util.Map;
import java.util.Set;
import java.util.TreeMap;
import java.util.concurrent.BlockingQueue;
import java.util.concurrent.ConcurrentHashMap;
import java.util.concurrent.ExecutionException;
import java.util.concurrent.ExecutorService;
import java.util.concurrent.Future;
import java.util.concurrent.LinkedBlockingQueue;
import java.util.concurrent.TimeUnit;
import java.util.concurrent.TimeoutException;

import static com.opengamma.util.functional.Functional.flatMap;
import static com.opengamma.util.functional.Functional.map;
import static com.opengamma.util.functional.Functional.reduce;
import static com.opengamma.util.functional.Functional.submapByKeySet;


/**
 * Holds all data and actions for a single computation pass. The view cycle may be executed at most once.
 * <p>
 * The cycle is thread-safe for readers, for example obtaining the current state or the result, but is only designed
 * for a single executor.
 */
public class SingleComputationCycle implements ViewCycle, EngineResource {
  private static final Logger s_logger = LoggerFactory.getLogger(SingleComputationCycle.class);

  // Injected inputs
  private final UniqueId _cycleId;
  private final UniqueId _viewProcessId;
  private final ViewProcessContext _viewProcessContext;
  private final CompiledViewDefinitionWithGraphsImpl _compiledViewDefinition;
  private final ViewCycleExecutionOptions _executionOptions;
  private final VersionCorrection _versionCorrection;
<<<<<<< HEAD
=======

>>>>>>> a8b14f96
  private final ComputationResultListener _cycleFragmentResultListener;
  private final DependencyGraphExecutor<?> _dependencyGraphExecutor;
  private final GraphExecutorStatisticsGatherer _statisticsGatherer;

  private volatile ViewCycleState _state = ViewCycleState.AWAITING_EXECUTION;

  private volatile Instant _startTime;
  private volatile Instant _endTime;

  private final Set<DependencyNode> _executedNodes = Collections.newSetFromMap(new ConcurrentHashMap<DependencyNode, Boolean>());
  private final Set<DependencyNode> _failedNodes = Collections.newSetFromMap(new ConcurrentHashMap<DependencyNode, Boolean>());
  private final Map<String, ViewComputationCache> _cachesByCalculationConfiguration = new HashMap<String, ViewComputationCache>();

  // Output
  private final InMemoryViewComputationResultModel _resultModel;


  public SingleComputationCycle(UniqueId cycleId, UniqueId viewProcessId,
      ComputationResultListener cycleFragmentResultListener, ViewProcessContext viewProcessContext,
      CompiledViewDefinitionWithGraphsImpl compiledViewDefinition, ViewCycleExecutionOptions executionOptions,
      VersionCorrection versionCorrection) {

    ArgumentChecker.notNull(cycleId, "cycleId");
    ArgumentChecker.notNull(viewProcessId, "viewProcessId");
    ArgumentChecker.notNull(cycleFragmentResultListener, "cycleFragmentResultListener");
    ArgumentChecker.notNull(viewProcessContext, "viewProcessContext");
    ArgumentChecker.notNull(compiledViewDefinition, "compiledViewDefinition");
    ArgumentChecker.notNull(executionOptions, "executionOptions");
    ArgumentChecker.isFalse(versionCorrection.containsLatest(), "versionCorrection must be fully-resolved");

    _cycleId = cycleId;
    _viewProcessId = viewProcessId;
    _viewProcessContext = viewProcessContext;
    _compiledViewDefinition = compiledViewDefinition;

<<<<<<< HEAD

=======
>>>>>>> a8b14f96
    _cycleFragmentResultListener = cycleFragmentResultListener;


    _executionOptions = executionOptions;
    _versionCorrection = versionCorrection;

    _resultModel = constructTemplateResultModel();

    _dependencyGraphExecutor = getViewProcessContext().getDependencyGraphExecutorFactory().createExecutor(this);
    _statisticsGatherer = getViewProcessContext().getGraphExecutorStatisticsGathererProvider().getStatisticsGatherer(getViewProcessId());
  }


  private InMemoryViewComputationResultModel constructTemplateResultModel() {
    InMemoryViewComputationResultModel result = new InMemoryViewComputationResultModel();
    result.setViewCycleId(getCycleId());
    result.setViewProcessId(getViewProcessId());
    result.setValuationTime(getExecutionOptions().getValuationTime());
    result.setVersionCorrection(getVersionCorrection());
    return result;
  }

  //-------------------------------------------------------------------------
  public Instant getValuationTime() {
    return getExecutionOptions().getValuationTime();
  }

  public ViewCycleExecutionOptions getViewCycleExecutionOptions() {
    return _executionOptions;
  }

  public long getFunctionInitId() {
    return getCompiledViewDefinition().getFunctionInitId();
  }

  /**
   * Gets the start time
   *
   * @return the start time 
   */
  public Instant getStartTime() {
    return _startTime;
  }

  /**
   * Gets the end time.
   *
   * @return the end time 
   */
  public Instant getEndTime() {
    return _endTime;
  }

  /**
   * @return the viewDefinition
   */
  public ViewDefinition getViewDefinition() {
    return getCompiledViewDefinition().getViewDefinition();
  }

  public DependencyGraphExecutor<?> getDependencyGraphExecutor() {
    return _dependencyGraphExecutor;
  }

  public GraphExecutorStatisticsGatherer getStatisticsGatherer() {
    return _statisticsGatherer;
  }

  public Map<String, ViewComputationCache> getCachesByCalculationConfiguration() {
    return Collections.unmodifiableMap(_cachesByCalculationConfiguration);
  }

  public ViewProcessContext getViewProcessContext() {
    return _viewProcessContext;
  }

  public Set<String> getAllCalculationConfigurationNames() {
    return new HashSet<String>(getCompiledViewDefinition().getViewDefinition().getAllCalculationConfigurationNames());
  }

  //-------------------------------------------------------------------------
  private UniqueId getCycleId() {
    return _cycleId;
  }

  private VersionCorrection getVersionCorrection() {
    return _versionCorrection;
  }

  private ViewCycleExecutionOptions getExecutionOptions() {
    return _executionOptions;
  }

  //-------------------------------------------------------------------------
  @Override
  public UniqueId getUniqueId() {
    return _cycleId;
  }

  @Override
  public UniqueId getViewProcessId() {
    return _viewProcessId;
  }

  @Override
  public ViewCycleState getState() {
    return _state;
  }

  @Override
  public Duration getDuration() {
    ViewCycleState state = getState();
    if (state == ViewCycleState.AWAITING_EXECUTION || state == ViewCycleState.EXECUTION_INTERRUPTED) {
      return null;
    }
    return Duration.between(getStartTime(), getEndTime() == null ? Instant.now() : getEndTime());
  }

  @Override
  public CompiledViewDefinitionWithGraphsImpl getCompiledViewDefinition() {
    return _compiledViewDefinition;
  }

  @Override
  public InMemoryViewComputationResultModel getResultModel() {
    return _resultModel;
  }

  @Override
  public ComputationCacheResponse queryComputationCaches(ComputationCacheQuery query) {
    ArgumentChecker.notNull(query, "query");
    ArgumentChecker.notNull(query.getCalculationConfigurationName(), "calculationConfigurationName");
    ArgumentChecker.notNull(query.getValueSpecifications(), "valueSpecifications");

    ViewComputationCache cache = getComputationCache(query.getCalculationConfigurationName());
    if (cache == null) {
      throw new DataNotFoundException("No computation cache for calculation configuration '" + query.getCalculationConfigurationName()
          + "' was found.");
    }

    Collection<Pair<ValueSpecification, Object>> result = cache.getValues(query.getValueSpecifications());

    ComputationCacheResponse response = new ComputationCacheResponse();
    response.setResults(result);
    return response;
  }

  //--------------------------------------------------------------------------  
  // REVIEW jonathan 2011-03-18 -- The following comment should be given some sort of 'listed' status for preservation :-)
  // REVIEW kirk 2009-11-03 -- This is a database kernel. Act accordingly.

  /**
   * Synchronously runs the cycle.
   *
   * @param previousCycle  the previous cycle from which a delta cycle should be performed, or null to perform
   *                       a full cycle
   * @param marketDataSnapshot  the market data snapshot with which to execute the cycle, not null
   * @param calcJobResultExecutorService  the executor to use for streaming calculation job result consumption, not null
   * @throws InterruptedException  if the thread is interrupted while waiting for the computation cycle to complete.
   *                               Execution of any outstanding jobs will be cancelled, but {@link #release()}
   *                               still must be called.
   */
  public void execute(SingleComputationCycle previousCycle, MarketDataSnapshot marketDataSnapshot, ExecutorService calcJobResultExecutorService) throws InterruptedException {
    if (_state != ViewCycleState.AWAITING_EXECUTION) {
      throw new IllegalStateException("State must be " + ViewCycleState.AWAITING_EXECUTION);
    }
    _startTime = Instant.now();
    _state = ViewCycleState.EXECUTING;

    createAllCaches();
    prepareInputs(marketDataSnapshot);

    if (previousCycle != null) {
      computeDelta(previousCycle);
    }

    final BlockingQueue<CalculationJobResult> calcJobResultQueue = new LinkedBlockingQueue<CalculationJobResult>();
    CalculationJobResultStreamConsumer calculationJobResultStreamConsumer = new CalculationJobResultStreamConsumer(calcJobResultQueue, this);
    Future<?> resultStreamConsumerJobInProgress;
<<<<<<< HEAD
    try{
      resultStreamConsumerJobInProgress = calcJobResultExecutorService.submit(calculationJobResultStreamConsumer);
  
      LinkedList<Future<?>> futures = new LinkedList<Future<?>>();
  
      for (String calcConfigurationName : getAllCalculationConfigurationNames()) {
        s_logger.info("Executing plans for calculation configuration {}", calcConfigurationName);
        DependencyGraph depGraph = getExecutableDependencyGraph(calcConfigurationName);
  
        s_logger.info("Submitting {} for execution by {}", depGraph, getDependencyGraphExecutor());
  
        Future<?> future = getDependencyGraphExecutor().execute(depGraph, calcJobResultQueue, _statisticsGatherer);
        futures.add(future);
      }
  
=======
    try {
      resultStreamConsumerJobInProgress = calcJobResultExecutorService.submit(calculationJobResultStreamConsumer);

      LinkedList<Future<?>> futures = new LinkedList<Future<?>>();

      for (String calcConfigurationName : getAllCalculationConfigurationNames()) {
        s_logger.info("Executing plans for calculation configuration {}", calcConfigurationName);
        DependencyGraph depGraph = getExecutableDependencyGraph(calcConfigurationName);

        s_logger.info("Submitting {} for execution by {}", depGraph, getDependencyGraphExecutor());

        Future<?> future = getDependencyGraphExecutor().execute(depGraph, calcJobResultQueue, _statisticsGatherer);
        futures.add(future);
      }

>>>>>>> a8b14f96
      while (!futures.isEmpty()) {
        Future<?> future = futures.poll();
        try {
          future.get(5, TimeUnit.SECONDS);
        } catch (TimeoutException e) {
          s_logger.info("Waiting for " + future);
          futures.add(future);
        } catch (InterruptedException e) {
          Thread.interrupted();
          // Cancel all outstanding jobs to free up resources
          future.cancel(true);
          for (Future<?> incompleteFuture : futures) {
            incompleteFuture.cancel(true);
          }
          _state = ViewCycleState.EXECUTION_INTERRUPTED;
          s_logger.info("Execution interrupted before completion.");
          throw e;
        } catch (ExecutionException e) {
          s_logger.error("Unable to execute dependency graph", e);
          // Should we be swallowing this or not?
          throw new OpenGammaRuntimeException("Unable to execute dependency graph", e);
        }
      }
<<<<<<< HEAD
  
      _endTime = Instant.now();
    } finally {
      calculationJobResultStreamConsumer.terminate();  
    }
          
    //wait for StreamCalculationJobResultConsumer to finish
    try {
      if(resultStreamConsumerJobInProgress != null){
=======

      _endTime = Instant.now();
    } finally {
      calculationJobResultStreamConsumer.terminate();
    }

    //wait for StreamCalculationJobResultConsumer to finish
    try {
      if (resultStreamConsumerJobInProgress != null) {
>>>>>>> a8b14f96
        resultStreamConsumerJobInProgress.get();
      }
    } catch (ExecutionException e) {
      Thread.currentThread().interrupt();
    }

    populateResultModel();
    _state = ViewCycleState.EXECUTED;
  }

  /**
   * Creates a map containing the "shift" operations to apply to market data or each
   * calculation configuration. If there is no operation to apply, the map contains
   * null for that configuration.
   * 
   * @return the map of computation cache to shift operations 
   */
  private Map<ViewComputationCache, OverrideOperation> getCacheMarketDataOperation() {
    final Map<ViewComputationCache, OverrideOperation> shifts = new HashMap<ViewComputationCache, OverrideOperation>();
    for (ViewCalculationConfiguration calcConfig : getCompiledViewDefinition().getViewDefinition().getAllCalculationConfigurations()) {
      final Set<String> marketDataShift = calcConfig.getDefaultProperties().getValues("MARKET_DATA_SHIFT");
      OverrideOperation operation = null;
      if (marketDataShift != null) {
        if (marketDataShift.size() != 1) {
          // This doesn't really mean much
          s_logger.error("Market data shift for {} not valid - {}", calcConfig.getName(), marketDataShift);
        } else {
          final String shiftExpr = marketDataShift.iterator().next();
          try {
            operation = getViewProcessContext().getOverrideOperationCompiler().compile(shiftExpr);
          } catch (IllegalArgumentException e) {
            s_logger.error("Market data shift for  {} not valid - {}", calcConfig.getName(), shiftExpr);
            s_logger.info("Invalid market data shift", e);
          }
        }
      }
      shifts.put(getComputationCache(calcConfig.getName()), operation);
    }
    return shifts;
  }

  private void prepareInputs(MarketDataSnapshot snapshot) {
    Set<ValueSpecification> missingMarketData = new HashSet<ValueSpecification>();
    Map<ValueRequirement, ValueSpecification> marketDataRequirements = getCompiledViewDefinition().getMarketDataRequirements();
    s_logger.debug("Populating {} market data items using snapshot {}", marketDataRequirements.size(), snapshot);
    Map<ViewComputationCache, OverrideOperation> cacheMarketDataOperation = getCacheMarketDataOperation();
    InMemoryViewComputationResultModel marketDataResultFragment = constructTemplateResultModel();
    for (Map.Entry<ValueRequirement, ValueSpecification> marketDataRequirement : marketDataRequirements.entrySet()) {
      // REVIEW 2010-10-22 Andrew
      // If we're asking the snapshot for a "requirement" then it should give back a more detailed "specification" with the data (i.e. a
      // ComputedValue instance where the specification satisfies the requirement). Functions should then declare their requirements and
      // not the exact specification they want for market data. Alternatively, if the snapshot will give us the exact value we ask for then
      // we should be querying with a "specification" and not a requirement.
      final Object data = snapshot.query(marketDataRequirement.getKey());
      final ComputedValue dataAsValue;
      if (data == null) {
        s_logger.debug("Unable to load market data value for {} from snapshot {}", marketDataRequirement, getValuationTime());
        missingMarketData.add(marketDataRequirement.getValue());
        dataAsValue = new ComputedValue(marketDataRequirement.getValue(), MissingMarketDataSentinel.getInstance());
      } else {
        dataAsValue = new ComputedValue(marketDataRequirement.getValue(), data);

        // REVIEW jonathan 2011-11-17 -- do we really need to include all market data in the result by default?
        getResultModel().addMarketData(dataAsValue);
        addMarketDataToResultFragment(marketDataResultFragment, marketDataRequirement.getValue(), dataAsValue);
      }
      addToAllCaches(marketDataRequirement.getKey(), dataAsValue, cacheMarketDataOperation);
    }
    if (!missingMarketData.isEmpty()) {
      s_logger.warn("Missing {} market data elements: {}", missingMarketData.size(), formatMissingLiveData(missingMarketData));
    }
    notifyFragmentCompleted(marketDataResultFragment);
  }

  private static String formatMissingLiveData(Set<ValueSpecification> missingLiveData) {
    StringBuilder sb = new StringBuilder();
    for (ValueSpecification spec : missingLiveData) {
      sb.append("[").append(spec.getValueName()).append(" on ");
      sb.append(spec.getTargetSpecification().getType());
      if (spec.getTargetSpecification().getType() == ComputationTargetType.PRIMITIVE) {
        sb.append("-").append(spec.getTargetSpecification().getIdentifier().getScheme().getName());
      }
      sb.append(":").append(spec.getTargetSpecification().getIdentifier().getValue()).append("] ");
    }
    return sb.toString();
  }

  /**
   *
   */
  private void createAllCaches() {
    for (String calcConfigurationName : getAllCalculationConfigurationNames()) {
      ViewComputationCache cache = getViewProcessContext().getComputationCacheSource()
          .getCache(getUniqueId(), calcConfigurationName);
      _cachesByCalculationConfiguration.put(calcConfigurationName, cache);
    }
  }

  private void addToAllCaches(final ValueRequirement valueRequirement, final ComputedValue dataAsValue, final Map<ViewComputationCache, OverrideOperation> cacheMarketDataInfo) {
    for (Map.Entry<ViewComputationCache, OverrideOperation> cacheMarketData : cacheMarketDataInfo.entrySet()) {
      final ViewComputationCache cache = cacheMarketData.getKey();
      final ComputedValue cacheValue;
      if ((dataAsValue.getValue() instanceof MissingMarketDataSentinel) || (cacheMarketData.getValue() == null)) {
        cacheValue = dataAsValue;
      } else {
        final Object newValue = cacheMarketData.getValue().apply(valueRequirement, dataAsValue.getValue());
        if (newValue != dataAsValue.getValue()) {
          cacheValue = new ComputedValue(dataAsValue.getSpecification(), newValue);
        } else {
          cacheValue = dataAsValue;
        }
      }
      cache.putSharedValue(cacheValue);
    }
  }

  private ViewComputationCache getComputationCache(String calcConfigName) {
    return _cachesByCalculationConfiguration.get(calcConfigName);
  }

  /**
   * Determine which live data inputs have changed between iterations, and:
   * <ul>
   * <li>Copy over all values that can be demonstrated to be the same from the previous iteration (because no input has changed)
   * <li>Only recompute the values that could have changed based on live data inputs
   * </ul> 
   *
   * @param previousCycle Previous iteration. It must not have been cleaned yet ({@link #releaseResources()}).
   */
  private void computeDelta(SingleComputationCycle previousCycle) {
    if (previousCycle.getState() != ViewCycleState.EXECUTED) {
      throw new IllegalArgumentException("State of previous cycle must be " + ViewCycleState.EXECUTED);
    }
    InMemoryViewComputationResultModel deltaResultFragment = constructTemplateResultModel();
    for (String calcConfigurationName : getAllCalculationConfigurationNames()) {
      DependencyGraph depGraph = getCompiledViewDefinition().getDependencyGraph(calcConfigurationName);

      ViewComputationCache cache = getComputationCache(calcConfigurationName);
      ViewComputationCache previousCache = previousCycle.getComputationCache(calcConfigurationName);

      LiveDataDeltaCalculator deltaCalculator = new LiveDataDeltaCalculator(depGraph, cache, previousCache);
      deltaCalculator.computeDelta();

      s_logger.info("Computed delta for calculation configuration '{}'. {} nodes out of {} require recomputation.",
          new Object[]{calcConfigurationName, deltaCalculator.getChangedNodes().size(), depGraph.getSize()});

      Collection<ValueSpecification> specsToCopy = new HashSet<ValueSpecification>();

      for (DependencyNode unchangedNode : deltaCalculator.getUnchangedNodes()) {
        if (previousCycle.isExecuted(unchangedNode)) {
          markExecuted(unchangedNode);
          if (previousCycle.isFailed(unchangedNode)) {
            markFailed(unchangedNode);
          } else {
            specsToCopy.addAll(unchangedNode.getOutputValues());
          }
        }
      }
      if (!specsToCopy.isEmpty()) {
        Set<ComputedValue> valuesCopied = copyValues(cache, previousCache, specsToCopy);
        for (ComputedValue value : valuesCopied) {
          if (depGraph.getTerminalOutputSpecifications().contains(value.getSpecification())) {
            deltaResultFragment.addValue(calcConfigurationName, value);
          }
        }
      }
    }
    if (!deltaResultFragment.getAllResults().isEmpty()) {
      notifyFragmentCompleted(deltaResultFragment);
    }
  }

  private Set<ComputedValue> copyValues(ViewComputationCache cache, ViewComputationCache previousCache, Collection<ValueSpecification> specsToCopy) {
    Collection<Pair<ValueSpecification, Object>> valuesToCopy = previousCache.getValues(specsToCopy);

    Set<ComputedValue> newValues = new HashSet<ComputedValue>();
    for (Pair<ValueSpecification, Object> pair : valuesToCopy) {
      Object previousValue = pair.getSecond();
      if (previousValue != null) {
        newValues.add(new ComputedValue(pair.getFirst(), previousValue));
      }
    }
    cache.putSharedValues(newValues);
    return newValues;
  }

  private void populateResultModel() {
    getResultModel().setCalculationTime(Instant.now());
    getResultModel().setCalculationDuration(getDuration());
    for (String calcConfigurationName : getAllCalculationConfigurationNames()) {
      DependencyGraph depGraph = getCompiledViewDefinition().getDependencyGraph(calcConfigurationName);
      populateResultModel(calcConfigurationName, depGraph);
    }
  }

  private void populateResultModel(String calcConfigurationName, DependencyGraph depGraph) {
    ViewComputationCache computationCache = getComputationCache(calcConfigurationName);

    for (Pair<ValueSpecification, Object> value : computationCache.getValues(getOutputSpecificationsForResultModel(depGraph), CacheSelectHint.allShared())) {
      if (value.getValue() == null) {
        continue;
      }
      if (value.getValue() instanceof MissingMarketDataSentinel) {
        continue;
      }
      getResultModel().addValue(calcConfigurationName, new ComputedValue(value.getFirst(), value.getSecond()));
    }
  }

<<<<<<< HEAD
  private ViewComputationResultModel populateResultModel(CalculationJobResult calculationJobResult) {
    InMemoryViewComputationResultModel resultModel = constructTemplateResultModel();
    String calcConfigurationName = calculationJobResult.getSpecification().getCalcConfigName();
    ViewComputationCache computationCache = getComputationCache(calcConfigurationName);
    DependencyGraph depGraph = getCompiledViewDefinition().getDependencyGraph(calcConfigurationName);

    /*Map<ValueSpecification, Set<ValueRequirement>> mapping = depGraph.getTerminalOutputs();

    final Map<ValueRequirement, ValueSpecification> reverseMapping = new HashMap<ValueRequirement, ValueSpecification>();
    for (ValueSpecification specification : mapping.keySet()) {
      Set<ValueRequirement> requirements = mapping.get(specification);
      for (ValueRequirement requirement : requirements) {
        reverseMapping.put(requirement, specification);
      }
    }*/



    for (CalculationJobResultItem calculationJobResultItem : calculationJobResult.getResultItems()) {
      // get desired values from calc job result (value requirements)
      Set<ValueRequirement> desiredValues = calculationJobResultItem.getItem().getDesiredValues();

      // using information from dependency graph build set of value specifactions originated from the value requirements
      /*Set<ValueSpecification> specifications = reduce(new HashSet<ValueSpecification>(), desiredValues,
          new Function2<HashSet<ValueSpecification>, ValueRequirement, HashSet<ValueSpecification>>() {
            @Override
            public HashSet<ValueSpecification> execute(HashSet<ValueSpecification> acc, ValueRequirement requirement) {
              acc.add(reverseMapping.get(requirement));
              return acc;
            }
          });*/
      
      if (calculationJobResultItem.failed()) {
        // build computed values denoting failure
        for (ValueRequirement requirement : desiredValues) {
          // We can do it because value requirements from calcJobResItems are actually constructed from value specifications
          ValueSpecification specification = new ValueSpecification(requirement.getValueName(), requirement.getTargetSpecification(), requirement.getConstraints());
          ComputedValue computedValue = new ComputedValue(specification, null);
          computedValue.setInvocationResult(calculationJobResultItem.getResult());
          computedValue.setMissingInputs(calculationJobResultItem.getMissingInputs());
          computedValue.setExceptionClass(calculationJobResultItem.getExceptionClass());
          computedValue.setExceptionMsg(calculationJobResultItem.getExceptionMsg());
          computedValue.setStackTrace(calculationJobResultItem.getStackTrace());
          //TODO we need original requirement !!!
          computedValue.setRequirement(requirement);
          resultModel.addValue(calcConfigurationName, computedValue);
        }
      } else {
        // build computed values denoting success

        Collection<ValueSpecification> specifications = map(desiredValues, new Function1<ValueRequirement, ValueSpecification>() {
          @Override
          public ValueSpecification execute(ValueRequirement requirement) {
            return new ValueSpecification(requirement.getValueName(), requirement.getTargetSpecification(), requirement.getConstraints());
          }
        });

        // lookup computed values from cache by specifications, and build mapping from these specifications to actual values
        Map<ValueSpecification, Object> valuesFromCacheBySpecification = reduce(new HashMap<ValueSpecification, Object>(),
            computationCache.getValues(specifications, CacheSelectHint.allShared()),
            new Function2<HashMap<ValueSpecification, Object>, Pair<ValueSpecification, Object>, HashMap<ValueSpecification, Object>>() {
              @Override
              public HashMap<ValueSpecification, Object> execute(HashMap<ValueSpecification, Object> acc, Pair<ValueSpecification, Object> value) {
                acc.put(value.getKey(), value.getValue());
                return acc;
              }
            });

        // iterate trough all specifications of the calc job result item and build computed values
        for (ValueRequirement requirement : desiredValues) {
          // We can do it because value requirements from calcJobResItems are actually constructed from value specifications
          ValueSpecification specification = new ValueSpecification(requirement.getValueName(), requirement.getTargetSpecification(), requirement.getConstraints());
          Object actualValue = valuesFromCacheBySpecification.get(specification);
          if(actualValue == null){
            throw new OpenGammaRuntimeException("Encountered cache miss for successful CalculationJobResultItem [spec: "+specification+"]");
          } else {
            ComputedValue computedValue = new ComputedValue(specification, actualValue);
            computedValue.setInvocationResult(InvocationResult.SUCCESS);
            //TODO we need original requirement !!!
            computedValue.setRequirement(requirement);
            resultModel.addValue(calcConfigurationName, computedValue);
          }
        }

      }
    }

    return resultModel;
  }

=======
>>>>>>> a8b14f96
  //-------------------------------------------------------------------------
  /*package*/void calculationJobsCompleted(List<CalculationJobResult> results) {
    try {
      ViewComputationResultModel fragmentResult = generateCycleFragmentResult(results);
      if (fragmentResult != null) {
        notifyFragmentCompleted(fragmentResult);
      }
    } catch (Exception e) {
      s_logger.warn("Error forming cycle fragment result after calculation jobs completed: " + results, e);
    }
  }

  private void notifyFragmentCompleted(ViewComputationResultModel fragmentResult) {
    try {
      _cycleFragmentResultListener.resultAvailable(fragmentResult);
    } catch (Exception e) {
      s_logger.warn("Error notifying listener of cycle fragment completion", e);
    }
  }

  private ViewComputationResultModel generateCycleFragmentResult(List<CalculationJobResult> calculationJobResults) {
    InMemoryViewComputationResultModel resultModel = constructTemplateResultModel();
    for (CalculationJobResult calculationJobResult : calculationJobResults) {
      String calcConfigurationName = calculationJobResult.getSpecification().getCalcConfigName();
      DependencyGraph depGraph = getCompiledViewDefinition().getDependencyGraph(calcConfigurationName);

      ViewComputationCache computationCache = getComputationCache(calcConfigurationName);
      Set<ValueSpecification> specifications = flatMap(new HashSet<ValueSpecification>(),
          calculationJobResult.getResultItems(), new Function1<CalculationJobResultItem, Collection<ValueSpecification>>() {
            @Override
            public Set<ValueSpecification> execute(CalculationJobResultItem calculationJobResultItem) {
              return calculationJobResultItem.getOutputs();
            }
          });
      Map<ValueSpecification, Set<ValueRequirement>> requirements = submapByKeySet(depGraph.getTerminalOutputs(), specifications);
      if (requirements == null || requirements.isEmpty()) {
        continue;
      }
      resultModel.addRequirements(requirements);

      for (Pair<ValueSpecification, Object> value : computationCache.getValues(specifications, CacheSelectHint.allShared())) {
        ValueSpecification valueSpec = value.getFirst();
        Object calculatedValue = value.getSecond();
        if (calculatedValue == null || !requirements.containsKey(valueSpec)) {
          // Nothing calculated or not a terminal output
          continue;
        }
        if (calculatedValue instanceof MissingMarketDataSentinel) {
          continue;
        }
        resultModel.addValue(calcConfigurationName, new ComputedValue(valueSpec, calculatedValue));
      }
    }
    return !resultModel.getAllResults().isEmpty() ? resultModel : null;
  }

  private void addMarketDataToResultFragment(InMemoryViewComputationResultModel result, ValueSpecification marketDataSpecification, ComputedValue marketData) {
    result.addMarketData(marketData);
    for (DependencyGraph depGraph : getCompiledViewDefinition().getAllDependencyGraphs()) {
      if (depGraph.getTerminalOutputSpecifications().contains(marketDataSpecification)) {
        result.addValue(depGraph.getCalculationConfigurationName(), marketData);
      }
    }
  }

  private Set<ValueSpecification> getOutputSpecificationsForResultModel(DependencyGraph depGraph) {
    Set<ValueSpecification> outputSpecifications = new HashSet<ValueSpecification>();
    for (ValueSpecification valueSpecification : depGraph.getOutputSpecifications()) {
      if (getViewDefinition().getResultModelDefinition().shouldOutputResult(valueSpecification, depGraph)) {
        outputSpecifications.add(valueSpecification);
      }
    }
    return outputSpecifications;
  }

  private DependencyGraph getDependencyGraph(String calcConfName) {
    return getCompiledViewDefinition().getDependencyGraph(calcConfName);
  }

  /**
   * @param calcConfName  calculation configuration name
   * @return a dependency graph with any nodes which have already been satisfied filtered out, not null
   * See {@link #computeDelta} and how it calls {@link #markExecuted}.
   */
  protected DependencyGraph getExecutableDependencyGraph(String calcConfName) {
    DependencyGraph originalDepGraph = getDependencyGraph(calcConfName);
    return originalDepGraph.subGraph(new DependencyNodeFilter() {
      public boolean accept(DependencyNode node) {
        // Market data functions must not be executed
        if (node.getFunction().getFunction() instanceof MarketDataSourcingFunction) {
          markExecuted(node);
        }
        return !isExecuted(node);
      }
    });
  }

  //--------------------------------------------------------------------------
  @Override
  public void release() {
    if (getState() == ViewCycleState.DESTROYED) {
      throw new IllegalStateException("View cycle " + getUniqueId() + " has already been released");
    }
    if (getViewDefinition().isDumpComputationCacheToDisk()) {
      dumpComputationCachesToDisk();
    }
    getViewProcessContext().getComputationCacheSource().releaseCaches(getUniqueId());
    _state = ViewCycleState.DESTROYED;
  }

  public void dumpComputationCachesToDisk() {
    for (String calcConfigurationName : getAllCalculationConfigurationNames()) {
      DependencyGraph depGraph = getDependencyGraph(calcConfigurationName);
      ViewComputationCache computationCache = getComputationCache(calcConfigurationName);

      TreeMap<String, Object> key2Value = new TreeMap<String, Object>();
      for (ValueSpecification outputSpec : depGraph.getOutputSpecifications()) {
        Object value = computationCache.getValue(outputSpec);
        key2Value.put(outputSpec.toString(), value);
      }

      try {
        File file = File.createTempFile("computation-cache-" + calcConfigurationName + "-", ".txt");
        s_logger.info("Dumping cache for calc conf " + calcConfigurationName + " to " + file.getAbsolutePath());
        FileWriter writer = new FileWriter(file);
        writer.write(key2Value.toString());
        writer.close();
      } catch (IOException e) {
        throw new RuntimeException("Writing cache to file failed", e);
      }
    }
  }

  //--------------------------------------------------------------------------
  public boolean isExecuted(DependencyNode node) {
    return node == null || _executedNodes.contains(node);
  }

  public void markExecuted(DependencyNode node) {
    if (node != null) {
      _executedNodes.add(node);
    }
  }

  public boolean isFailed(DependencyNode node) {
    return node == null || _failedNodes.contains(node);
  }

  public void markFailed(DependencyNode node) {
    if (node == null) {
      return;
    }
    _failedNodes.add(node);
  }
}<|MERGE_RESOLUTION|>--- conflicted
+++ resolved
@@ -87,10 +87,7 @@
   private final CompiledViewDefinitionWithGraphsImpl _compiledViewDefinition;
   private final ViewCycleExecutionOptions _executionOptions;
   private final VersionCorrection _versionCorrection;
-<<<<<<< HEAD
-=======
-
->>>>>>> a8b14f96
+  
   private final ComputationResultListener _cycleFragmentResultListener;
   private final DependencyGraphExecutor<?> _dependencyGraphExecutor;
   private final GraphExecutorStatisticsGatherer _statisticsGatherer;
@@ -125,11 +122,7 @@
     _viewProcessId = viewProcessId;
     _viewProcessContext = viewProcessContext;
     _compiledViewDefinition = compiledViewDefinition;
-
-<<<<<<< HEAD
-
-=======
->>>>>>> a8b14f96
+    
     _cycleFragmentResultListener = cycleFragmentResultListener;
 
 
@@ -309,39 +302,21 @@
     final BlockingQueue<CalculationJobResult> calcJobResultQueue = new LinkedBlockingQueue<CalculationJobResult>();
     CalculationJobResultStreamConsumer calculationJobResultStreamConsumer = new CalculationJobResultStreamConsumer(calcJobResultQueue, this);
     Future<?> resultStreamConsumerJobInProgress;
-<<<<<<< HEAD
-    try{
+    try {
       resultStreamConsumerJobInProgress = calcJobResultExecutorService.submit(calculationJobResultStreamConsumer);
-  
+
       LinkedList<Future<?>> futures = new LinkedList<Future<?>>();
-  
+
       for (String calcConfigurationName : getAllCalculationConfigurationNames()) {
         s_logger.info("Executing plans for calculation configuration {}", calcConfigurationName);
         DependencyGraph depGraph = getExecutableDependencyGraph(calcConfigurationName);
-  
+
         s_logger.info("Submitting {} for execution by {}", depGraph, getDependencyGraphExecutor());
-  
+
         Future<?> future = getDependencyGraphExecutor().execute(depGraph, calcJobResultQueue, _statisticsGatherer);
         futures.add(future);
       }
-  
-=======
-    try {
-      resultStreamConsumerJobInProgress = calcJobResultExecutorService.submit(calculationJobResultStreamConsumer);
-
-      LinkedList<Future<?>> futures = new LinkedList<Future<?>>();
-
-      for (String calcConfigurationName : getAllCalculationConfigurationNames()) {
-        s_logger.info("Executing plans for calculation configuration {}", calcConfigurationName);
-        DependencyGraph depGraph = getExecutableDependencyGraph(calcConfigurationName);
-
-        s_logger.info("Submitting {} for execution by {}", depGraph, getDependencyGraphExecutor());
-
-        Future<?> future = getDependencyGraphExecutor().execute(depGraph, calcJobResultQueue, _statisticsGatherer);
-        futures.add(future);
-      }
-
->>>>>>> a8b14f96
+
       while (!futures.isEmpty()) {
         Future<?> future = futures.poll();
         try {
@@ -365,17 +340,6 @@
           throw new OpenGammaRuntimeException("Unable to execute dependency graph", e);
         }
       }
-<<<<<<< HEAD
-  
-      _endTime = Instant.now();
-    } finally {
-      calculationJobResultStreamConsumer.terminate();  
-    }
-          
-    //wait for StreamCalculationJobResultConsumer to finish
-    try {
-      if(resultStreamConsumerJobInProgress != null){
-=======
 
       _endTime = Instant.now();
     } finally {
@@ -385,7 +349,6 @@
     //wait for StreamCalculationJobResultConsumer to finish
     try {
       if (resultStreamConsumerJobInProgress != null) {
->>>>>>> a8b14f96
         resultStreamConsumerJobInProgress.get();
       }
     } catch (ExecutionException e) {
@@ -583,7 +546,7 @@
 
   private void populateResultModel(String calcConfigurationName, DependencyGraph depGraph) {
     ViewComputationCache computationCache = getComputationCache(calcConfigurationName);
-
+    
     for (Pair<ValueSpecification, Object> value : computationCache.getValues(getOutputSpecificationsForResultModel(depGraph), CacheSelectHint.allShared())) {
       if (value.getValue() == null) {
         continue;
@@ -595,7 +558,6 @@
     }
   }
 
-<<<<<<< HEAD
   private ViewComputationResultModel populateResultModel(CalculationJobResult calculationJobResult) {
     InMemoryViewComputationResultModel resultModel = constructTemplateResultModel();
     String calcConfigurationName = calculationJobResult.getSpecification().getCalcConfigName();
@@ -686,8 +648,6 @@
     return resultModel;
   }
 
-=======
->>>>>>> a8b14f96
   //-------------------------------------------------------------------------
   /*package*/void calculationJobsCompleted(List<CalculationJobResult> results) {
     try {
