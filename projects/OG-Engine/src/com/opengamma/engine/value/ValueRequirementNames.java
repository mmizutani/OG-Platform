/**
 * Copyright (C) 2009 - present by OpenGamma Inc. and the OpenGamma group of companies
 *
 * Please see distribution for license.
 */
package com.opengamma.engine.value;

import com.opengamma.engine.function.FunctionDefinition;
import com.opengamma.livedata.normalization.MarketDataRequirementNames;

/**
 * Standard names used to refer to particular computed values.
 * <p>
 * These name are used as keys to define specific required values in the engine.
 * They should be used by a {@link FunctionDefinition} to state their required inputs
 * and their potential outputs.
 * These are a typical common set of names, which may be extended.
 * <p>
 * For names used to refer to market data, see {@link MarketDataRequirementNames}.
 */
public final class ValueRequirementNames {
  // TODO: Add Javadoc to each name
  // TODO: Some names have spaces, some do not - make consistent

  /**
   * Restricted constructor.
   */
  private ValueRequirementNames() {
  }

  // CSOFF: Because they're names that should be known by industry practitioners.
  
  // Standard Analytic Models:
  public static final String DISCOUNT_CURVE = "DiscountCurve";
  public static final String YIELD_CURVE_MARKET_DATA = "YieldCurveMarketData";
  public static final String YIELD_CURVE = "YieldCurve";
  public static final String YIELD_CURVE_SPEC = "YieldCurveSpec";
  public static final String YIELD_CURVE_INTERPOLATED = "YieldCurveInterpolated";
  
  public static final String VOLATILITY_SURFACE = "VolatilitySurface";
  public static final String VOLATILITY_SURFACE_DATA = "VolatilitySurfaceData";  
  public static final String COST_OF_CARRY = "Cost Of Carry";  
  
  public static final String VOLATILITY_CUBE = "VolatilityCube";
  public static final String VOLATILITY_CUBE_DEFN = "VolatilityCubeDefinition";
  public static final String VOLATILITY_CUBE_MARKET_DATA = "VolatilityCubeMarketData";
  public static final String VOLATILITY_CUBE_SPEC = "VolatilityCubeSpec";
  
  public static final String STANDARD_VOLATILITY_CUBE_DATA = "StandardVolatilityCubeData";
  //
  public static final String FAIR_VALUE = "FairValue";
  public static final String POSITION_FAIR_VALUE = "PositionFairValue";
  public static final String VALUE_FAIR_VALUE = "ValueFairValue";
  
  // Greeks Names:
  public static final String DELTA = "Delta";
  public static final String DELTA_BLEED = "DeltaBleed";
  public static final String STRIKE_DELTA = "StrikeDelta";
  
  public static final String GAMMA = "Gamma";
  public static final String GAMMA_P = "GammaP";
  public static final String STRIKE_GAMMA = "StrikeGamma";
  public static final String GAMMA_BLEED = "GammaBleed";
  public static final String GAMMA_P_BLEED = "GammaPBleed";
  
  public static final String VEGA = "Vega";
  public static final String VEGA_P = "VegaP";
  public static final String VARIANCE_VEGA = "VarianceVega";
  public static final String VEGA_BLEED = "VegaBleed";
  
  public static final String THETA = "Theta";
  public static final String DRIFTLESS_THETA = "DriftlessTheta";

  public static final String RHO = "Rho";
  public static final String CARRY_RHO = "CarryRho";
  
  public static final String ZETA = "Zeta";
  public static final String ZETA_BLEED = "ZetaBleed";
  public static final String DZETA_DVOL = "dZeta_dVol";
  
  public static final String ELASTICITY = "Elasticity";
  public static final String PHI = "Phi";
  
  public static final String ZOMMA = "Zomma";
  public static final String ZOMMA_P = "ZommaP";
  
  public static final String ULTIMA = "Ultima";
  public static final String VARIANCE_ULTIMA = "VarianceUltima";
  
  public static final String SPEED = "Speed";
  public static final String SPEED_P = "SpeedP";
  
  public static final String VANNA = "Vanna";
  public static final String VARIANCE_VANNA = "VarianceVanna";
  public static final String DVANNA_DVOL = "dVanna_dVol";
  
  public static final String VOMMA = "Vomma";
  public static final String VOMMA_P = "VommaP";
  public static final String VARIANCE_VOMMA = "VarianceVomma";

  // Greeks Names:
  public static final String POSITION_DELTA = "PositionDelta";
  public static final String POSITION_DELTA_BLEED = "PositionDeltaBleed";
  public static final String POSITION_STRIKE_DELTA = "PositionStrikeDelta";
  public static final String POSITION_DRIFTLESS_DELTA = "PositionDriftlessTheta";
  
  public static final String POSITION_GAMMA = "PositionGamma";
  public static final String POSITION_GAMMA_P = "PositionGammaP";
  public static final String POSITION_STRIKE_GAMMA = "PositionStrikeGamma";
  public static final String POSITION_GAMMA_BLEED = "PositionGammaBleed";
  public static final String POSITION_GAMMA_P_BLEED = "PositionGammaPBleed";
  
  public static final String POSITION_VEGA = "PositionVega";
  public static final String POSITION_VEGA_P = "PositionVegaP";
  public static final String POSITION_VARIANCE_VEGA = "PositionVarianceVega";
  public static final String POSITION_VEGA_BLEED = "PositionVegaBleed";
  
  public static final String POSITION_THETA = "PositionTheta";
  
  public static final String POSITION_RHO = "PositionRho";
  public static final String POSITION_CARRY_RHO = "PositionCarryRho";
  
  public static final String POSITION_ZETA = "PositionZeta";
  public static final String POSITION_ZETA_BLEED = "PositionZetaBleed";
  public static final String POSITION_DZETA_DVOL = "PositiondZeta_dVol";
  
  public static final String POSITION_ELASTICITY = "PositionElasticity";
  public static final String POSITION_PHI = "PositionPhi";
  
  public static final String POSITION_ZOMMA = "PositionZomma";
  public static final String POSITION_ZOMMA_P = "PositionZommaP";
  
  public static final String POSITION_ULTIMA = "PositionUltima";
  public static final String POSITION_VARIANCE_ULTIMA = "PositionVarianceUltima";
  
  public static final String POSITION_SPEED = "PositionSpeed";
  public static final String POSITION_SPEED_P = "PositionSpeedP";
  
  public static final String POSITION_VANNA = "PositionVanna";
  public static final String POSITION_VARIANCE_VANNA = "PositionVarianceVanna";
  public static final String POSITION_DVANNA_DVOL = "PositiondVanna_dVol";
  
  public static final String POSITION_VOMMA = "PositionVomma";
  public static final String POSITION_VOMMA_P = "PositionVommaP";
  public static final String POSITION_VARIANCE_VOMMA = "PositionVarianceVomma";

  // Greeks Names:
  public static final String VALUE_DELTA = "ValueDelta";
  public static final String VALUE_DELTA_BLEED = "ValueDeltaBleed";
  public static final String VALUE_STRIKE_DELTA = "ValueStrikeDelta";
  public static final String VALUE_DRIFTLESS_DELTA = "ValueDriftlessTheta";
  
  public static final String VALUE_GAMMA = "ValueGamma";
  public static final String VALUE_GAMMA_P = "ValueGammaP";
  public static final String VALUE_STRIKE_GAMMA = "ValueStrikeGamma";
  public static final String VALUE_GAMMA_BLEED = "ValueGammaBleed";
  public static final String VALUE_GAMMA_P_BLEED = "ValueGammaPBleed";
  
  public static final String VALUE_VEGA = "ValueVega";
  public static final String VALUE_VEGA_P = "ValueVegaP";
  public static final String VALUE_VARIANCE_VEGA = "ValueVarianceVega";
  public static final String VALUE_VEGA_BLEED = "ValueVegaBleed";
  
  public static final String VALUE_THETA = "ValueTheta";
  
  public static final String VALUE_RHO = "ValueRho";
  public static final String VALUE_CARRY_RHO = "ValueCarryRho";
  
  public static final String VALUE_ZETA = "ValueZeta";
  public static final String VALUE_ZETA_BLEED = "ValueZetaBleed";
  public static final String VALUE_DZETA_DVOL = "ValuedZeta_dVol";
  
  public static final String VALUE_ELASTICITY = "ValueElasticity";
  public static final String VALUE_PHI = "ValuePhi";
  
  public static final String VALUE_ZOMMA = "ValueZomma";
  public static final String VALUE_ZOMMA_P = "ValueZommaP";
  
  public static final String VALUE_ULTIMA = "ValueUltima";
  public static final String VALUE_VARIANCE_ULTIMA = "ValueVarianceUltima";
  
  public static final String VALUE_SPEED = "ValueSpeed";
  public static final String VALUE_SPEED_P = "ValueSpeedP";
  
  public static final String VALUE_VANNA = "ValueVanna";
  public static final String VALUE_VARIANCE_VANNA = "ValueVarianceVanna";
  public static final String VALUE_DVANNA_DVOL = "ValuedVanna_dVol";
  
  public static final String VALUE_VOMMA = "ValueVomma";
  public static final String VALUE_VOMMA_P = "ValueVommaP";
  public static final String VALUE_VARIANCE_VOMMA = "ValueVarianceVomma";

  // Generic Aggregates:
  public static final String SUM = "Sum";
  public static final String MEDIAN = "Median";
  
  // History
  public static final String PRICE_SERIES = "Price Series";
  public static final String RETURN_SERIES = "Return Series";
  public static final String PNL_SERIES = "P&L Series";
  public static final String PNL = "PnL";
  public static final String UNDERLYING_RETURN_SERIES = "Underlying Return Series";
  public static final String SKEW = "Skew";
  public static final String FISHER_KURTOSIS = "Fisher Kurtosis";
  public static final String PEARSON_KURTOSIS = "Pearson Kurtosis";
  
  // VaR:
  public static final String HISTORICAL_VAR = "HistoricalVaR";
  public static final String PARAMETRIC_VAR = "ParametricVaR"; 

  //Yield curve specifics
  public static final String YIELD_CURVE_JACOBIAN = "YieldCurveJacobian";
  
  // Fixed income analytics
  public static final String PRESENT_VALUE = "Present Value";
  public static final String PV01 = "PV01";
  public static final String PAR_RATE = "Par Rate";
  public static final String PAR_RATE_PARALLEL_CURVE_SHIFT= "Par Rate Parallel Shift Sensitivity";
  public static final String PAR_RATE_CURVE_SENSITIVITY = "Par Rate Curve Sensitivity";
  public static final String PRESENT_VALUE_COUPON_SENSITIVITY = "Present Value Coupon Sensitivity";
  public static final String PRESENT_VALUE_CURVE_SENSITIVITY = "Present Value Curve Sensitivity"; 
  public static final String PRESENT_VALUE_SABR_ALPHA_SENSITIVITY = "Present Value SABR Alpha Sensitivity";
  public static final String PRESENT_VALUE_SABR_RHO_SENSITIVITY = "Present Value SABR Rho Sensitivity";
  public static final String PRESENT_VALUE_SABR_NU_SENSITIVITY = "Present Value SABR Nu Sensitivity";
  
  //Bond analytics
  public static final String CLEAN_PRICE = "Clean Price";
  public static final String DIRTY_PRICE = "Dirty Price";
  public static final String YTM = "Yield To Maturity";
  public static final String MARKET_YTM = "Market Yield To Maturity";//straight from BBG
  public static final String MARKET_DIRTY_PRICE = "Market Dirty Price";//straight from BBG
  public static final String CURRENT_YIELD = "Current Yield";
  public static final String MACAULAY_DURATION = "Macaulay Duration";
  public static final String CONVEXITY = "Convexity";
  public static final String Z_SPREAD = "Z Spread";
  
  //Bond Futures
  public static final String CONVERTION_FACTOR = "Convertion Factor";
  public static final String IMPLIED_REPO = "Implied Repo";
  public static final String ACTUAL_REPO = "Actual Repo";
  public static final String GROSS_BASIS = "Gross Basis";
  public static final String NET_BASIS = "Net Basis";
  
  //CAPM equity model
  public static final String CAPM_BETA = "CAPM Beta";

  //CAPM regression equity model
  public static final String CAPM_REGRESSION_ALPHA = "CAPM Regression Alpha";
  public static final String CAPM_REGRESSION_BETA = "CAPM Regression Beta";
  public static final String CAPM_REGRESSION_ALPHA_RESIDUALS= "CAPM Regression Alpha Residual";
  public static final String CAPM_REGRESSION_BETA_RESIDUALS= "CAPM Regression Beta Residual";
  public static final String CAPM_REGRESSION_ADJUSTED_R_SQUARED = "CAPM Regression Adjusted R-Squared";
  public static final String CAPM_REGRESSION_ALPHA_TSTATS = "CAPM Regression Alpha t-Stats";
  public static final String CAPM_REGRESSION_BETA_TSTATS = "CAPM Regression Beta t-Stats";
  public static final String CAPM_REGRESSION_ALPHA_PVALUES = "CAPM Regression Alpha p-Values";
  public static final String CAPM_REGRESSION_BETA_PVALUES = "CAPM Regression Beta p-Values";
  public static final String CAPM_REGRESSION_MEAN_SQUARE_ERROR = "CAPM Regression Mean Square Error";
  public static final String CAPM_REGRESSION_R_SQUARED = "CAPM Regression R-Squared";
  public static final String CAPM_REGRESSION_STANDARD_ERROR_OF_ALPHA = "CAPM Regression Alpha Standard Error";
  public static final String CAPM_REGRESSION_STANDARD_ERROR_OF_BETA = "CAPM Regression Beta Standard Error";
  
  //Risk/reward
  public static final String WEIGHT = "Weight";
  public static final String SHARPE_RATIO = "Sharpe Ratio";
  public static final String TREYNOR_RATIO = "Treynor Ratio";
  public static final String JENSENS_ALPHA = "Jensen's Alpha";
  public static final String TOTAL_RISK_ALPHA = "Total Risk Alpha";
  
  public static final String BOND_TENOR = "Bond Tenor";
  public static final String NS_BOND_CURVE = "Nelson-Siegel Bond Curve";
  public static final String NSS_BOND_CURVE = "Nelson-Siegel-Svennson Bond Curve";
  public static final String BOND_COUPON_PAYMENT_TIMES = "Bond Coupon Payment Times";
  
  public static final String YIELD_CURVE_NODE_SENSITIVITIES = "Yield Curve Node Sensitivities";

  //SABR fitted surface parameters
  public static final String SABR_SURFACES = "SABR Surfaces";
  public static final String SABR_ALPHA_SURFACE = "SABR Alpha Surface";
  public static final String SABR_BETA_SURFACE = "SABR Beta Surface";
  public static final String SABR_NU_SURFACE = "SABR Nu Surface";
  public static final String SABR_RHO_SURFACE = "SABR Rho Surface";
<<<<<<< HEAD
=======
  
  //Heston fitted parameters
  public static final String HESTON_SURFACES = "Heston Surfaces";
>>>>>>> 41a0eab8
  //CSON

}<|MERGE_RESOLUTION|>--- conflicted
+++ resolved
@@ -279,12 +279,9 @@
   public static final String SABR_BETA_SURFACE = "SABR Beta Surface";
   public static final String SABR_NU_SURFACE = "SABR Nu Surface";
   public static final String SABR_RHO_SURFACE = "SABR Rho Surface";
-<<<<<<< HEAD
-=======
   
   //Heston fitted parameters
   public static final String HESTON_SURFACES = "Heston Surfaces";
->>>>>>> 41a0eab8
   //CSON
 
 }