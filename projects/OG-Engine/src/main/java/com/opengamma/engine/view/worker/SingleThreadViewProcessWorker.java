/**
 * Copyright (C) 2009 - present by OpenGamma Inc. and the OpenGamma group of companies
 *
 * Please see distribution for license.
 */
package com.opengamma.engine.view.worker;

import java.text.MessageFormat;
import java.util.ArrayList;
import java.util.Collection;
import java.util.Collections;
import java.util.HashMap;
import java.util.HashSet;
import java.util.Iterator;
import java.util.List;
import java.util.Map;
import java.util.Set;
import java.util.concurrent.ConcurrentHashMap;
import java.util.concurrent.ConcurrentMap;
import java.util.concurrent.CountDownLatch;
import java.util.concurrent.ExecutorService;
import java.util.concurrent.Executors;
import java.util.concurrent.Future;
import java.util.concurrent.TimeUnit;
import java.util.concurrent.atomic.AtomicReference;
import java.util.concurrent.locks.Lock;

import org.slf4j.Logger;
import org.slf4j.LoggerFactory;
import org.springframework.util.CollectionUtils;
import org.threeten.bp.Duration;
import org.threeten.bp.Instant;

import com.codahale.metrics.Timer;
import com.google.common.base.Predicate;
import com.google.common.base.Supplier;
import com.google.common.collect.ImmutableMap;
import com.google.common.collect.Maps;
import com.google.common.collect.Sets;
import com.opengamma.OpenGammaRuntimeException;
import com.opengamma.core.config.ConfigSource;
import com.opengamma.core.position.Portfolio;
import com.opengamma.core.position.PortfolioNode;
import com.opengamma.core.position.Position;
import com.opengamma.core.position.Trade;
import com.opengamma.core.position.impl.PortfolioNodeEquivalenceMapper;
import com.opengamma.engine.ComputationTarget;
import com.opengamma.engine.ComputationTargetResolver;
import com.opengamma.engine.ComputationTargetSpecification;
import com.opengamma.engine.MemoryUtils;
import com.opengamma.engine.depgraph.DependencyGraph;
import com.opengamma.engine.depgraph.DependencyGraphExplorer;
import com.opengamma.engine.depgraph.DependencyNode;
import com.opengamma.engine.depgraph.DependencyNodeFilter;
import com.opengamma.engine.function.FunctionParameters;
import com.opengamma.engine.marketdata.MarketDataListener;
import com.opengamma.engine.marketdata.MarketDataSnapshot;
import com.opengamma.engine.marketdata.availability.MarketDataAvailabilityProvider;
import com.opengamma.engine.marketdata.manipulator.DistinctMarketDataSelector;
import com.opengamma.engine.marketdata.manipulator.MarketDataSelectionGraphManipulator;
import com.opengamma.engine.marketdata.manipulator.MarketDataSelector;
import com.opengamma.engine.marketdata.manipulator.NoOpMarketDataSelector;
import com.opengamma.engine.marketdata.manipulator.ScenarioDefinition;
import com.opengamma.engine.marketdata.manipulator.ScenarioDefinitionFactory;
import com.opengamma.engine.marketdata.manipulator.ScenarioParameters;
import com.opengamma.engine.marketdata.spec.MarketDataSpecification;
import com.opengamma.engine.resource.EngineResourceReference;
import com.opengamma.engine.target.ComputationTargetReference;
import com.opengamma.engine.target.ComputationTargetType;
import com.opengamma.engine.value.ValueRequirement;
import com.opengamma.engine.value.ValueSpecification;
import com.opengamma.engine.view.ViewCalculationConfiguration;
import com.opengamma.engine.view.ViewComputationResultModel;
import com.opengamma.engine.view.ViewDefinition;
import com.opengamma.engine.view.compilation.CompiledViewDefinitionWithGraphs;
import com.opengamma.engine.view.compilation.CompiledViewDefinitionWithGraphsImpl;
import com.opengamma.engine.view.compilation.ViewCompilationServices;
import com.opengamma.engine.view.compilation.ViewDefinitionCompiler;
import com.opengamma.engine.view.cycle.DefaultViewCycleMetadata;
import com.opengamma.engine.view.cycle.SingleComputationCycle;
import com.opengamma.engine.view.cycle.ViewCycle;
import com.opengamma.engine.view.cycle.ViewCycleMetadata;
import com.opengamma.engine.view.cycle.ViewCycleState;
import com.opengamma.engine.view.execution.ViewCycleExecutionOptions;
import com.opengamma.engine.view.execution.ViewExecutionFlags;
import com.opengamma.engine.view.execution.ViewExecutionOptions;
import com.opengamma.engine.view.impl.ViewProcessContext;
import com.opengamma.engine.view.listener.ComputationResultListener;
import com.opengamma.engine.view.worker.cache.PLAT3249;
import com.opengamma.engine.view.worker.cache.ViewExecutionCacheKey;
import com.opengamma.engine.view.worker.trigger.CombinedViewCycleTrigger;
import com.opengamma.engine.view.worker.trigger.FixedTimeTrigger;
import com.opengamma.engine.view.worker.trigger.RecomputationPeriodTrigger;
import com.opengamma.engine.view.worker.trigger.RunAsFastAsPossibleTrigger;
import com.opengamma.engine.view.worker.trigger.SuccessiveDeltaLimitTrigger;
import com.opengamma.engine.view.worker.trigger.ViewCycleEligibility;
import com.opengamma.engine.view.worker.trigger.ViewCycleTrigger;
import com.opengamma.engine.view.worker.trigger.ViewCycleTriggerResult;
import com.opengamma.engine.view.worker.trigger.ViewCycleType;
import com.opengamma.id.ObjectId;
import com.opengamma.id.UniqueId;
import com.opengamma.id.VersionCorrection;
import com.opengamma.id.VersionCorrectionUtils;
import com.opengamma.util.ArgumentChecker;
import com.opengamma.util.NamedThreadPoolFactory;
import com.opengamma.util.PoolExecutor;
import com.opengamma.util.TerminatableJob;
import com.opengamma.util.metric.OpenGammaMetricRegistry;
import com.opengamma.util.monitor.OperationTimer;
import com.opengamma.util.tuple.Pair;

/**
 * The job which schedules and executes computation cycles for a view process. See {@link SingleThreadViewProcessWorkerFactory} for a more detailed description.
 */
public class SingleThreadViewProcessWorker implements MarketDataListener, ViewProcessWorker {

  private static final Logger s_logger = LoggerFactory.getLogger(SingleThreadViewProcessWorker.class);

  private static final ExecutorService s_executor = Executors.newCachedThreadPool(new NamedThreadPoolFactory("Worker"));
  /**
   * Wrapper that allows a thread to be "borrowed" from an executor service.
   */
  /* package*/static final class BorrowedThread implements Runnable {

    private final String _name;

    private final Runnable _job;
    private final CountDownLatch _join = new CountDownLatch(1);
    private Thread _thread;
    private String _originalName;
    public BorrowedThread(final String name, final Runnable job) {
      _name = name;
      _job = job;
    }

    public synchronized Thread.State getState() {
      if (_thread != null) {
        return _thread.getState();
      } else {
        return (_originalName != null) ? Thread.State.TERMINATED : Thread.State.NEW;
      }
    }

    public void join() throws InterruptedException {
      _join.await();
    }

    public void join(long timeout) throws InterruptedException {
      _join.await(timeout, TimeUnit.MILLISECONDS);
    }

    public synchronized void interrupt() {
      if (_thread != null) {
        _thread.interrupt();
      }
    }

    public synchronized boolean isAlive() {
      return _thread != null;
    }

    // Runnable

    @Override
    public void run() {
      synchronized (this) {
        _thread = Thread.currentThread();
        _originalName = _thread.getName();
      }
      try {
        _thread.setName(_originalName + "-" + _name);
        _job.run();
      } finally {
        _thread.setName(_originalName);
        synchronized (this) {
          _thread = null;
        }
        _join.countDown();
      }
    }

  }

  private static final long NANOS_PER_MILLISECOND = 1000000;

  private final ViewProcessWorkerContext _context;

  private final ViewExecutionOptions _executionOptions;
  private final CombinedViewCycleTrigger _masterCycleTrigger = new CombinedViewCycleTrigger();
  private final FixedTimeTrigger _compilationExpiryCycleTrigger;
  private final boolean _executeCycles;
  private final boolean _executeGraphs;
  private final boolean _ignoreCompilationValidity;
  private final boolean _suppressExecutionOnNoMarketData;
  /**
   * The changes to the master trigger that must be made during the next cycle.
   * <p>
   * This has been added as an immediate fix for [PLAT-3291] but could be extended to represent an arbitrary change to add/remove triggers if we wish to support the execution options changing for a
   * running worker.
   */
  private ViewCycleTrigger _masterCycleTriggerChanges;

  private int _cycleCount;

  private EngineResourceReference<SingleComputationCycle> _previousCycleReference;
  /**
   * The current view definition the worker must calculate on.
   */
  private ViewDefinition _viewDefinition;

  /**
   * The most recently compiled form of the view definition. This may have been compiled by this worker, or retrieved from the cache and is being reused.
   */
  private CompiledViewDefinitionWithGraphs _latestCompiledViewDefinition;

  /**
   * The key to use for storing the compiled view definition, or querying it, from the cache shared with other workers. Whenever the market data provider or view definition changes, this must be
   * updated.
   */
  private ViewExecutionCacheKey _executionCacheKey;

  private final Set<ValueSpecification> _marketDataSubscriptions = new HashSet<>();

  private final Set<ValueSpecification> _pendingSubscriptions = Collections.newSetFromMap(new ConcurrentHashMap<ValueSpecification, Boolean>());
  private TargetResolverChangeListener _targetResolverChanges;

  private volatile boolean _wakeOnCycleRequest;

  private volatile boolean _cycleRequested;
  private volatile boolean _forceTriggerCycle;
  /**
   * An updated view definition pushed in by the execution coordinator. When the next cycle runs, this should be used instead of the previous one.
   */
  private final AtomicReference<ViewDefinition> _newViewDefinition = new AtomicReference<>();

  private volatile Future<CompiledViewDefinitionWithGraphsImpl> _compilationTask;

  /**
   * Total time the job has spent "working". This does not include time spent waiting for a trigger. It is a real time spent on all I/O involved in a cycle (e.g. database accesses), graph compilation,
   * market data subscription, graph execution, result dispatch, etc.
   */
  private double _totalTimeNanos;

  /**
   * The market data provider(s) for the current cycles.
   */
  private SnapshottingViewExecutionDataProvider _marketDataProvider;

  /**
   * Flag indicating the market data provider has changed and any nodes sourcing market data into the dependency graph may now be invalid.
   */
  private boolean _marketDataProviderDirty;

  /**
   * The terminatable job wrapper.
   */
  private final TerminatableJob _job;

  /**
   * The thread running this job.
   */
  private final BorrowedThread _thread;

  /**
   * The manipulator for structured market data.
   */
  private final MarketDataSelectionGraphManipulator _marketDataSelectionGraphManipulator;

  /**
   * The market data selectors and function parameters which have been passed in via
   * the ViewDefinition, which are applicable to a specific dependency graph. There
   * will be an entry for each graph in the view, even if the only contents are
   * an empty map.
   */
  private final Map<String, Map<DistinctMarketDataSelector, FunctionParameters>> _specificMarketDataSelectors;

  /**
    Timer to track delta cycle execution time.
   */
  private Timer _deltaCycleTimer;
  /**
   * Timer to track full cycle execution time.
   */
  private Timer _fullCycleTimer;

  /** Forces a rebuild on the next cycle. */
  private volatile boolean _forceGraphRebuild;

  public SingleThreadViewProcessWorker(final ViewProcessWorkerContext context, final ViewExecutionOptions executionOptions, final ViewDefinition viewDefinition) {
    ArgumentChecker.notNull(context, "context");
    ArgumentChecker.notNull(executionOptions, "executionOptions");
    ArgumentChecker.notNull(viewDefinition, "viewDefinition");
    _context = context;
    _executionOptions = executionOptions;
    _cycleRequested = !executionOptions.getFlags().contains(ViewExecutionFlags.WAIT_FOR_INITIAL_TRIGGER);
    _compilationExpiryCycleTrigger = new FixedTimeTrigger();
    addMasterCycleTrigger(_compilationExpiryCycleTrigger);
    if (executionOptions.getFlags().contains(ViewExecutionFlags.TRIGGER_CYCLE_ON_TIME_ELAPSED)) {
      addMasterCycleTrigger(new RecomputationPeriodTrigger(new Supplier<ViewDefinition>() {
        @Override
        public ViewDefinition get() {
          return getViewDefinition();
        }
      }));
    }
    if (executionOptions.getMaxSuccessiveDeltaCycles() != null) {
      addMasterCycleTrigger(new SuccessiveDeltaLimitTrigger(executionOptions.getMaxSuccessiveDeltaCycles()));
    }
    if (executionOptions.getFlags().contains(ViewExecutionFlags.RUN_AS_FAST_AS_POSSIBLE)) {
      if (_cycleRequested) {
        addMasterCycleTrigger(new RunAsFastAsPossibleTrigger());
      } else {
        // Defer the trigger until an initial one has happened
        _masterCycleTriggerChanges = new RunAsFastAsPossibleTrigger();
      }
    }
    _executeCycles = !executionOptions.getFlags().contains(ViewExecutionFlags.COMPILE_ONLY);
    _executeGraphs = !executionOptions.getFlags().contains(ViewExecutionFlags.FETCH_MARKET_DATA_ONLY);
    _suppressExecutionOnNoMarketData = executionOptions.getFlags().contains(ViewExecutionFlags.SKIP_CYCLE_ON_NO_MARKET_DATA);
    _ignoreCompilationValidity = executionOptions.getFlags().contains(ViewExecutionFlags.IGNORE_COMPILATION_VALIDITY);
    _viewDefinition = viewDefinition;

    _specificMarketDataSelectors = extractSpecificSelectors(viewDefinition);

    _marketDataSelectionGraphManipulator = createMarketDataManipulator(
        _executionOptions.getDefaultExecutionOptions(),
        _specificMarketDataSelectors);

    _job = new Job();
    _thread = new BorrowedThread(context.toString(), _job);
    _deltaCycleTimer = OpenGammaMetricRegistry.getSummaryInstance().timer("SingleThreadViewProcessWorker.cycle.delta");
    _fullCycleTimer = OpenGammaMetricRegistry.getSummaryInstance().timer("SingleThreadViewProcessWorker.cycle.full");
    s_executor.submit(_thread);
  }

  /**
   * We can pickup market data manipulators from either the default execution context or from the
   * view definition. Those from the execution context will have their function parameters
   * specified within the execution options as well (either per cycle or default). Manipulators
   * from the view def will have function params specified alongside them.
   *
   * @param executionOptions the execution options to get the selectors from
   * @param specificSelectors the graph-specific selectors
   * @return a market data manipulator combined those found in the execution context and the
   * view defintion
   */
  private MarketDataSelectionGraphManipulator createMarketDataManipulator(ViewCycleExecutionOptions executionOptions,
                                                                          Map<String, Map<DistinctMarketDataSelector, FunctionParameters>> specificSelectors) {

    MarketDataSelector executionOptionsMarketDataSelector = executionOptions != null ?
        executionOptions.getMarketDataSelector() :
        NoOpMarketDataSelector.getInstance();

    return new MarketDataSelectionGraphManipulator(executionOptionsMarketDataSelector, specificSelectors);
  }

  private Map<String, Map<DistinctMarketDataSelector, FunctionParameters>> extractSpecificSelectors(ViewDefinition viewDefinition) {

    ConfigSource configSource = getProcessContext().getConfigSource();
    Collection<ViewCalculationConfiguration> calculationConfigurations = viewDefinition.getAllCalculationConfigurations();

    Map<String, Map<DistinctMarketDataSelector, FunctionParameters>> specificSelectors = new HashMap<>();

    for (ViewCalculationConfiguration calcConfig : calculationConfigurations) {

      UniqueId scenarioId = calcConfig.getScenarioId();
      UniqueId scenarioParametersId = calcConfig.getScenarioParametersId();
      if (scenarioId != null) {
        ScenarioDefinitionFactory scenarioDefinitionFactory = configSource.getConfig(ScenarioDefinitionFactory.class, scenarioId);
<<<<<<< HEAD
        ScenarioParameters scenarioParameters = configSource.getConfig(ScenarioParameters.class, scenarioParametersId);
        ScenarioDefinition scenarioDefinition = scenarioDefinitionFactory.create(scenarioParameters.getParameters());
=======
        Map<String, Object> parameters;
        if (scenarioParametersId != null) {
          ScenarioParameters scenarioParameters = configSource.getConfig(ScenarioParameters.class, scenarioParametersId);
          parameters = scenarioParameters.getParameters();
        } else {
          parameters = null;
        }
        ScenarioDefinition scenarioDefinition = scenarioDefinitionFactory.create(parameters);
>>>>>>> 840de1cf
        specificSelectors.put(calcConfig.getName(), new HashMap<>(scenarioDefinition.getDefinitionMap()));
      } else {
        // Ensure we have an entry for each graph, even if selectors are empty
        specificSelectors.put(calcConfig.getName(), ImmutableMap.<DistinctMarketDataSelector, FunctionParameters>of());
      }
    }
    return specificSelectors;
  }

  /*SingleThreadViewProcessWorker (method extractSpecificSelectors)  currently looks for a ScenarioDefinition object
  from the config source. Instead it should expect a ScenarioDefinitionFactory and create a definition using it.
  This allows for storing scripts which generate definitions.
*/
  private ViewProcessWorkerContext getWorkerContext() {
    return _context;
  }

  private ViewExecutionOptions getExecutionOptions() {
    return _executionOptions;
  }

  private ViewProcessContext getProcessContext() {
    return getWorkerContext().getProcessContext();
  }

  private ViewCycleTrigger getMasterCycleTrigger() {
    return _masterCycleTrigger;
  }

  private void addMasterCycleTrigger(final ViewCycleTrigger trigger) {
    _masterCycleTrigger.addTrigger(trigger);
  }

  public FixedTimeTrigger getCompilationExpiryCycleTrigger() {
    return _compilationExpiryCycleTrigger;
  }

  protected BorrowedThread getThread() {
    return _thread;
  }

  protected TerminatableJob getJob() {
    return _job;
  }

  private final class Job extends TerminatableJob {

    /**
     * Determines whether to run, and runs if required, a single computation cycle using the following rules:
     * <ul>
     * <li>A computation cycle can only be triggered if the relevant minimum computation period has passed since the start of the previous cycle.
     * <li>A computation cycle will be forced if the relevant maximum computation period has passed since the start of the previous cycle.
     * <li>A full computation is preferred over a delta computation if both are possible.
     * <li>Performing a full computation also updates the times to the next delta computation; i.e. a full computation is considered to be as good as a delta.
     * </ul>
     */
    @Override
    protected void runOneCycle() {
      // Exception handling is important here to ensure that computation jobs do not just die quietly while consumers are
      // potentially blocked, waiting for results.

      ViewCycleType cycleType;
      try {
        cycleType = waitForNextCycle();
      } catch (final InterruptedException e) {
        return;
      }
      ViewCycleExecutionOptions executionOptions = null;
      try {
        if (!getExecutionOptions().getExecutionSequence().isEmpty()) {
          executionOptions = getExecutionOptions().getExecutionSequence().poll(getExecutionOptions().getDefaultExecutionOptions());
          s_logger.debug("Next cycle execution options: {}", executionOptions);
        }
        if (executionOptions == null) {
          s_logger.info("No more view cycle execution options");
          jobCompleted();
          return;
        }
      } catch (final Exception e) {
        s_logger.error("Error obtaining next view cycle execution options from sequence for " + getWorkerContext(), e);
        return;
      }

      if (executionOptions.getMarketDataSpecifications().isEmpty()) {
        s_logger.error("No market data specifications for cycle");
        cycleExecutionFailed(executionOptions, new OpenGammaRuntimeException("No market data specifications for cycle"));
        return;
      }

      MarketDataSnapshot marketDataSnapshot;
      try {
        SnapshottingViewExecutionDataProvider marketDataProvider = getMarketDataProvider();
        if (marketDataProvider == null ||
            !marketDataProvider.getSpecifications().equals(executionOptions.getMarketDataSpecifications())) {
          if (marketDataProvider != null) {
            s_logger.info("Replacing market data provider between cycles");
          }
          replaceMarketDataProvider(executionOptions.getMarketDataSpecifications());
          marketDataProvider = getMarketDataProvider();
          if (marketDataProvider == null) {
            cycleExecutionFailed(executionOptions, new OpenGammaRuntimeException("Market data specifications " + executionOptions.getMarketDataSpecifications() + "invalid"));
            return;
          }
        }
        // Obtain the snapshot in case it is needed, but don't explicitly initialise it until the data is required
        marketDataSnapshot = marketDataProvider.snapshot();
      } catch (final Exception e) {
        s_logger.error("Error with market data provider", e);
        cycleExecutionFailed(executionOptions, new OpenGammaRuntimeException("Error with market data provider", e));
        return;
      }

      Instant compilationValuationTime;
      try {
        if (executionOptions.getValuationTime() != null) {
          compilationValuationTime = executionOptions.getValuationTime();
        } else {
          // Neither the cycle-specific options nor the defaults have overridden the valuation time so use the time
          // associated with the market data snapshot. To avoid initialising the snapshot perhaps before the required
          // inputs are known or even subscribed to, only ask for an indication at the moment.
          compilationValuationTime = marketDataSnapshot.getSnapshotTimeIndication();
          if (compilationValuationTime == null) {
            throw new OpenGammaRuntimeException("Market data snapshot " + marketDataSnapshot + " produced a null indication of snapshot time");
          }
        }
      } catch (final Exception e) {
        s_logger.error("Error obtaining compilation valuation time", e);
        cycleExecutionFailed(executionOptions, new OpenGammaRuntimeException("Error obtaining compilation valuation time", e));
        return;
      }

      final VersionCorrection versionCorrection = getResolverVersionCorrection(executionOptions);
      VersionCorrectionUtils.lock(versionCorrection);
      try {
        final CompiledViewDefinitionWithGraphs compiledViewDefinition;
        try {
          // Don't query the cache so that the process gets a "compiled" message even if a cached compilation is used
          final CompiledViewDefinitionWithGraphs previous = _latestCompiledViewDefinition;
          if (_ignoreCompilationValidity && (previous != null) && CompiledViewDefinitionWithGraphsImpl.isValidFor(previous, compilationValuationTime)) {
            compiledViewDefinition = previous;
          } else {
            compiledViewDefinition = getCompiledViewDefinition(compilationValuationTime, versionCorrection);
            if (compiledViewDefinition == null) {
              s_logger.warn("Job terminated during view compilation");
              return;
            }
            if ((previous == null) || !previous.getCompilationIdentifier().equals(compiledViewDefinition.getCompilationIdentifier())) {
              if (_targetResolverChanges != null) {
                // We'll try to register for changes that will wake us up for a cycle if market data is not ticking
                if (previous != null) {
                  final Set<UniqueId> subscribedIds = new HashSet<>(previous.getResolvedIdentifiers().values());
                  for (UniqueId uid : compiledViewDefinition.getResolvedIdentifiers().values()) {
                    if (!subscribedIds.contains(uid)) {
                      _targetResolverChanges.watch(uid.getObjectId());
                    }
                  }
                } else {
                  for (UniqueId uid : compiledViewDefinition.getResolvedIdentifiers().values()) {
                    _targetResolverChanges.watch(uid.getObjectId());
                  }
                }
              }
              viewDefinitionCompiled(executionOptions, compiledViewDefinition);
            }
          }
        } catch (final Exception e) {
          final String message = MessageFormat.format("Error obtaining compiled view definition {0} for time {1} at version-correction {2}", getViewDefinition().getUniqueId(),
              compilationValuationTime, versionCorrection);
          s_logger.error(message);
          cycleExecutionFailed(executionOptions, new OpenGammaRuntimeException(message, e));
          return;
        }
        // [PLAT-1174] This is necessary to support global injections by ValueRequirement. The use of a process-context level variable will be bad
        // if there are multiple worker threads that initialise snapshots concurrently.
        getProcessContext().getLiveDataOverrideInjector().setComputationTargetResolver(
            getProcessContext().getFunctionCompilationService().getFunctionCompilationContext().getRawComputationTargetResolver().atVersionCorrection(versionCorrection));
        boolean marketDataSubscribed = false;
        try {
          if (getExecutionOptions().getFlags().contains(ViewExecutionFlags.AWAIT_MARKET_DATA)) {
            // REVIEW jonathan/andrew -- 2013-03-28 -- if the user wants to wait for market data, then assume they mean
            // it and wait as long as it takes. There are mechanisms for cancelling the job.
            setMarketDataSubscriptions(compiledViewDefinition.getMarketDataRequirements());
            marketDataSubscribed = true;
            marketDataSnapshot.init(compiledViewDefinition.getMarketDataRequirements(), Long.MAX_VALUE, TimeUnit.MILLISECONDS);
          } else {
            marketDataSubscribed = false;
            marketDataSnapshot.init();
          }
          if (executionOptions.getValuationTime() == null) {
            executionOptions = executionOptions.copy().setValuationTime(marketDataSnapshot.getSnapshotTime()).create();
          }
        } catch (final Exception e) {
          s_logger.error("Error initializing snapshot {}", marketDataSnapshot);
          cycleExecutionFailed(executionOptions, new OpenGammaRuntimeException("Error initializing snapshot" + marketDataSnapshot, e));
        }

        EngineResourceReference<SingleComputationCycle> cycleReference;
        try {
          cycleReference = createCycle(executionOptions, compiledViewDefinition, versionCorrection);
        } catch (final Exception e) {
          s_logger.error("Error creating next view cycle for " + getWorkerContext(), e);
          return;
        }

        if (_executeCycles) {
          try {
            final SingleComputationCycle singleComputationCycle = cycleReference.get();
            final Map<String, Collection<ComputationTargetSpecification>> configToComputationTargets = new HashMap<>();
            final Map<String, Map<ValueSpecification, Set<ValueRequirement>>> configToTerminalOutputs = new HashMap<>();
            for (DependencyGraphExplorer graphExp : compiledViewDefinition.getDependencyGraphExplorers()) {
              final DependencyGraph graph = graphExp.getWholeGraph();
              configToComputationTargets.put(graph.getCalculationConfigurationName(), graph.getAllComputationTargets());
              configToTerminalOutputs.put(graph.getCalculationConfigurationName(), graph.getTerminalOutputs());
            }
            if (isTerminated()) {
              cycleReference.release();
              return;
            }
            cycleStarted(new DefaultViewCycleMetadata(
                cycleReference.get().getUniqueId(),
                marketDataSnapshot.getUniqueId(),
                compiledViewDefinition.getViewDefinition().getUniqueId(),
                versionCorrection,
                executionOptions.getValuationTime(),
                singleComputationCycle.getAllCalculationConfigurationNames(),
                configToComputationTargets,
                configToTerminalOutputs));
            if (isTerminated()) {
              cycleReference.release();
              return;
            }
            if (!marketDataSubscribed) {
              setMarketDataSubscriptions(compiledViewDefinition.getMarketDataRequirements());
            }
            executeViewCycle(cycleType, cycleReference, marketDataSnapshot);
          } catch (final InterruptedException e) {
            // Execution interrupted - don't propagate as failure
            s_logger.info("View cycle execution interrupted for {}", getWorkerContext());
            cycleReference.release();
            return;
          } catch (final Exception e) {
            // Execution failed
            s_logger.error("View cycle execution failed for " + getWorkerContext(), e);
            cycleReference.release();
            cycleExecutionFailed(executionOptions, e);
            return;
          }
        }

        // Don't push the results through if we've been terminated, since another computation job could be running already
        // and the fact that we've been terminated means the view is no longer interested in the result. Just die quietly.
        if (isTerminated()) {
          cycleReference.release();
          return;
        }

        if (_executeCycles) {
          cycleCompleted(cycleReference.get());
        }

        if (getExecutionOptions().getExecutionSequence().isEmpty()) {
          jobCompleted();
        }

        if (_executeCycles) {
          if (_previousCycleReference != null) {
            _previousCycleReference.release();
          }
          _previousCycleReference = cycleReference;
        }
      } finally {
        VersionCorrectionUtils.unlock(versionCorrection);
      }

    }

    @Override
    protected void postRunCycle() {
      if (_previousCycleReference != null) {
        _previousCycleReference.release();
      }
      unsubscribeFromTargetResolverChanges();
      removeMarketDataProvider();
      cacheCompiledViewDefinition(null);
    }

    @Override
    public void terminate() {
      super.terminate();
      final Future<CompiledViewDefinitionWithGraphsImpl> task = _compilationTask;
      if (task != null) {
        task.cancel(true);
      }
    }

  }

  private void cycleCompleted(final ViewCycle cycle) {
    try {
      getWorkerContext().cycleCompleted(cycle);
    } catch (final Exception e) {
      s_logger.error("Error notifying " + getWorkerContext() + " of view cycle completion", e);
    }
  }

  private void cycleStarted(final ViewCycleMetadata cycleMetadata) {
    try {
      getWorkerContext().cycleStarted(cycleMetadata);
    } catch (final Exception e) {
      s_logger.error("Error notifying " + getWorkerContext() + " of view cycle starting", e);
    }
  }

  private void cycleFragmentCompleted(final ViewComputationResultModel result) {
    try {
      getWorkerContext().cycleFragmentCompleted(result, getViewDefinition());
    } catch (final Exception e) {
      s_logger.error("Error notifying " + getWorkerContext() + " of cycle fragment completion", e);
    }
  }

  private void cycleExecutionFailed(final ViewCycleExecutionOptions executionOptions, final Exception exception) {
    try {
      getWorkerContext().cycleExecutionFailed(executionOptions, exception);
    } catch (final Exception vpe) {
      s_logger.error("Error notifying " + getWorkerContext() + " of the cycle execution error", vpe);
    }
  }

  private void viewDefinitionCompiled(final ViewCycleExecutionOptions executionOptions, final CompiledViewDefinitionWithGraphs compiledViewDefinition) {
    try {
      getWorkerContext().viewDefinitionCompiled(getMarketDataProvider(), compiledViewDefinition);
    } catch (final Exception vpe) {
      s_logger.error("Error notifying " + getWorkerContext() + " of view definition compilation");
    }
  }

  private void viewDefinitionCompilationFailed(final Instant compilationTime, final Exception e) {
    try {
      getWorkerContext().viewDefinitionCompilationFailed(compilationTime, e);
    } catch (final Exception vpe) {
      s_logger.error("Error notifying " + getWorkerContext() + " of the view definition compilation failure", vpe);
    }
  }

  private synchronized ViewCycleType waitForNextCycle() throws InterruptedException {
    while (true) {
      final long currentTimeNanos = System.nanoTime();
      final ViewCycleTriggerResult triggerResult = getMasterCycleTrigger().query(currentTimeNanos);

      ViewCycleEligibility cycleEligibility = triggerResult.getCycleEligibility();
      if (_forceTriggerCycle) {
        cycleEligibility = ViewCycleEligibility.FORCE;
        _forceTriggerCycle = false;
      }
      if (cycleEligibility == ViewCycleEligibility.FORCE || (cycleEligibility == ViewCycleEligibility.ELIGIBLE && _cycleRequested)) {
        _cycleRequested = false;
        ViewCycleType cycleType = triggerResult.getCycleType();
        if (_previousCycleReference == null) {
          // Cannot do a delta if we have no previous cycle
          cycleType = ViewCycleType.FULL;
        }
        try {
          getMasterCycleTrigger().cycleTriggered(currentTimeNanos, cycleType);
        } catch (final Exception e) {
          s_logger.error("Error notifying trigger of intention to execute cycle", e);
        }
        s_logger.debug("Eligible for {} cycle", cycleType);
        if (_masterCycleTriggerChanges != null) {
          // TODO: If we wish to support execution option changes mid-execution, we will need to add/remove any relevant triggers here
          // Currently only the run-as-fast-as-possible trigger becomes valid for the second cycle if we've also got wait-for-initial-trigger
          addMasterCycleTrigger(_masterCycleTriggerChanges);
          _masterCycleTriggerChanges = null;
        }
        return cycleType;
      }

      // Going to sleep
      final long wakeUpTime = triggerResult.getNextStateChangeNanos();
      if (_cycleRequested) {
        s_logger.debug("Sleeping until eligible to perform the next computation cycle");
        // No amount of market data can make us eligible for a computation cycle any sooner.
        _wakeOnCycleRequest = false;
      } else {
        s_logger.debug("Sleeping until forced to perform the next computation cycle");
        _wakeOnCycleRequest = cycleEligibility == ViewCycleEligibility.ELIGIBLE;
      }

      long sleepTime = wakeUpTime - currentTimeNanos;
      sleepTime = Math.max(0, sleepTime);
      sleepTime /= NANOS_PER_MILLISECOND;
      sleepTime += 1; // Could have been rounded down during division so ensure only woken after state change
      s_logger.debug("Waiting for {} ms", sleepTime);
      try {
        // This could wait until end of time. In this case, only marketDataChanged() or triggerCycle() will wake it up
        wait(sleepTime);
      } catch (final InterruptedException e) {
        // We support interruption as a signal that we have been terminated. If we're interrupted without having been
        // terminated, we'll just return to this method and go back to sleep.
        Thread.interrupted();
        s_logger.info("Interrupted while delaying. Continuing operation.");
        throw e;
      }
    }
  }

  private void executeViewCycle(final ViewCycleType cycleType,
      final EngineResourceReference<SingleComputationCycle> cycleReference,
      final MarketDataSnapshot marketDataSnapshot) throws Exception {
    SingleComputationCycle deltaCycle;
    if (cycleType == ViewCycleType.FULL) {
      s_logger.info("Performing full computation");
      deltaCycle = null;
    } else {
      s_logger.info("Performing delta computation");
      deltaCycle = _previousCycleReference.get();
      if ((deltaCycle != null) && (deltaCycle.getState() != ViewCycleState.EXECUTED)) {
        // Can only do a delta cycle if the previous was valid
        deltaCycle = null;
      }
    }
    boolean continueExecution = cycleReference.get().preExecute(deltaCycle, marketDataSnapshot, _suppressExecutionOnNoMarketData);
    if (_executeGraphs && continueExecution) {
      try {
        cycleReference.get().execute();
      } catch (final InterruptedException e) {
        Thread.interrupted();
        // In reality this means that the job has been terminated, and it will end as soon as we return from this method.
        // In case the thread has been interrupted without terminating the job, we tidy everything up as if the
        // interrupted cycle never happened so that deltas will be calculated from the previous cycle.
        s_logger.info("Interrupted while executing a computation cycle. No results will be output from this cycle.");
        throw e;
      } catch (final Exception e) {
        s_logger.error("Error while executing view cycle", e);
        throw e;
      }
    } else {
      s_logger.debug("Skipping graph execution");
    }
    cycleReference.get().postExecute();
    final long durationNanos = cycleReference.get().getDuration().toNanos();
    final Timer timer = deltaCycle != null ? _deltaCycleTimer : _fullCycleTimer;
    if (timer != null) {
      timer.update(durationNanos, TimeUnit.NANOSECONDS);
    }
    _totalTimeNanos += durationNanos;
    _cycleCount += 1;
    s_logger.info("Last latency was {} ms, Average latency is {} ms",
                  durationNanos / NANOS_PER_MILLISECOND,
                  (_totalTimeNanos / _cycleCount) / NANOS_PER_MILLISECOND);
  }

  private void jobCompleted() {
    s_logger.info("Computation job completed for {}", getWorkerContext());
    try {
      getWorkerContext().workerCompleted();
    } catch (final Exception e) {
      s_logger.error("Error notifying " + getWorkerContext() + " of computation job completion", e);
    }
    getJob().terminate();
  }

  private EngineResourceReference<SingleComputationCycle> createCycle(final ViewCycleExecutionOptions executionOptions,
      final CompiledViewDefinitionWithGraphs compiledViewDefinition, final VersionCorrection versionCorrection) {

    // [PLAT-3581] Is the check below still necessary? The logic to create the valuation time for compilation is the same as that for
    // populating the valuation time on the execution options that this detects.

    // View definition was compiled based on compilation options, which might have only included an indicative
    // valuation time. A further check ensures that the compiled view definition is still valid.
    if (!CompiledViewDefinitionWithGraphsImpl.isValidFor(compiledViewDefinition, executionOptions.getValuationTime())) {
      throw new OpenGammaRuntimeException("Compiled view definition " + compiledViewDefinition + " not valid for execution options " + executionOptions);
    }

    final UniqueId cycleId = getProcessContext().getCycleIdentifiers().get();
    final ComputationResultListener streamingResultListener = new ComputationResultListener() {
      @Override
      public void resultAvailable(final ViewComputationResultModel result) {
        cycleFragmentCompleted(result);
      }
    };
    final SingleComputationCycle cycle = new SingleComputationCycle(cycleId, streamingResultListener, getProcessContext(), compiledViewDefinition, executionOptions, versionCorrection);
    return getProcessContext().getCycleManager().manage(cycle);
  }

  private void subscribeToTargetResolverChanges() {
    if (_targetResolverChanges == null) {
      _targetResolverChanges = new TargetResolverChangeListener() {
        @Override
        protected void onChanged() {
          requestCycle();
        }
      };
      getProcessContext().getFunctionCompilationService().getFunctionCompilationContext().getRawComputationTargetResolver().changeManager().addChangeListener(_targetResolverChanges);
    }
  }

  private void unsubscribeFromTargetResolverChanges() {
    if (_targetResolverChanges != null) {
      getProcessContext().getFunctionCompilationService().getFunctionCompilationContext().getRawComputationTargetResolver().changeManager().removeChangeListener(_targetResolverChanges);
      _targetResolverChanges = null;
    }
  }

  private static Instant now() {
    // TODO: The distributed caches use a message bus for eventual consistency. This should really be (NOW - maximum permitted clock drift - eventual consistency time limit)
    return Instant.now();
  }

  private VersionCorrection getResolverVersionCorrection(final ViewCycleExecutionOptions viewCycleOptions) {
    VersionCorrection vc = null;
    do {
      vc = viewCycleOptions.getResolverVersionCorrection();
      if (vc != null) {
        break;
      }
      final ViewCycleExecutionOptions options = getExecutionOptions().getDefaultExecutionOptions();
      if (options != null) {
        vc = options.getResolverVersionCorrection();
        if (vc != null) {
          break;
        }
      }
      vc = VersionCorrection.LATEST;
    } while (false);
    // Note: NOW means NOW as the caller has requested LATEST. We should not be using the valuation time.
    if (vc.getCorrectedTo() == null) {
      if (vc.getVersionAsOf() == null) {
        if (!_ignoreCompilationValidity) {
          subscribeToTargetResolverChanges();
        }
        return vc.withLatestFixed(now());
      } else {
        vc = vc.withLatestFixed(now());
      }
    } else if (vc.getVersionAsOf() == null) {
      vc = vc.withLatestFixed(now());
    }
    unsubscribeFromTargetResolverChanges();
    return vc;
  }

  private PortfolioNodeEquivalenceMapper getNodeEquivalenceMapper() {
    return new PortfolioNodeEquivalenceMapper();
  }

  private void markMappedPositions(final PortfolioNode node, final Map<UniqueId, Position> positions) {
    for (Position position : node.getPositions()) {
      positions.put(position.getUniqueId(), null);
    }
    for (PortfolioNode child : node.getChildNodes()) {
      markMappedPositions(child, positions);
    }
  }

  private void findUnmapped(final PortfolioNode node, final Map<UniqueId, UniqueId> mapped, final Set<UniqueId> unmapped, final Map<UniqueId, Position> positions) {
    if (mapped.containsKey(node.getUniqueId())) {
      // This node is mapped; as are the nodes underneath it, so just mark the child positions
      markMappedPositions(node, positions);
    } else {
      // This node is unmapped - mark it as such and check the nodes underneath it
      unmapped.add(node.getUniqueId());
      for (PortfolioNode child : node.getChildNodes()) {
        findUnmapped(child, mapped, unmapped, positions);
      }
      // Any child positions (and their trades) are unmapped if, and only if, they are not referenced by anything else
      for (Position position : node.getPositions()) {
        if (!positions.containsKey(position.getUniqueId())) {
          positions.put(position.getUniqueId(), position);
        }
      }
    }
  }

  private void findUnmapped(final PortfolioNode node, final Map<UniqueId, UniqueId> mapped, final Set<UniqueId> unmapped) {
    final Map<UniqueId, Position> positions = new HashMap<>();
    findUnmapped(node, mapped, unmapped, positions);
    for (Map.Entry<UniqueId, Position> position : positions.entrySet()) {
      if (position.getValue() != null) {
        unmapped.add(position.getKey());
        for (Trade trade : position.getValue().getTrades()) {
          unmapped.add(trade.getUniqueId());
        }
      }
    }
  }

  private Set<UniqueId> rewritePortfolioNodes(final Map<String, Pair<DependencyGraph, Set<ValueRequirement>>> previousGraphs, final CompiledViewDefinitionWithGraphs compiledViewDefinition,
      final Portfolio newPortfolio) {
    // Map any nodes from the old portfolio structure to the new one
    final Map<UniqueId, UniqueId> mapped;
    if (newPortfolio != null) {
      mapped = getNodeEquivalenceMapper().getEquivalentNodes(compiledViewDefinition.getPortfolio().getRootNode(),
                                                             newPortfolio.getRootNode());
    } else {
      mapped = Collections.emptyMap();
    }
    // Identify anything not (immediately) mapped to the new portfolio structure
    final Set<UniqueId> unmapped = new HashSet<>();
    findUnmapped(compiledViewDefinition.getPortfolio().getRootNode(), mapped, unmapped);
    if (s_logger.isDebugEnabled()) {
      s_logger.debug("Mapping {} portfolio nodes to new structure, unmapping {} targets", mapped.size(), unmapped.size());
    }
    // For anything not mapped, remove the terminal outputs from the graph
    for (final ViewCalculationConfiguration calcConfig : compiledViewDefinition.getViewDefinition().getAllCalculationConfigurations()) {
      final Set<ValueRequirement> specificRequirements = calcConfig.getSpecificRequirements();
      final Pair<DependencyGraph, Set<ValueRequirement>> previousGraphEntry = previousGraphs.get(calcConfig.getName());
      if (previousGraphEntry == null) {
        continue;
      }
      final DependencyGraph previousGraph = previousGraphEntry.getFirst();
      final Map<ValueSpecification, Set<ValueRequirement>> terminalOutputs = previousGraph.getTerminalOutputs();
      final ValueSpecification[] removeSpecifications = new ValueSpecification[terminalOutputs.size()];
      @SuppressWarnings("unchecked")
      final List<ValueRequirement>[] removeRequirements = new List[terminalOutputs.size()];
      int remove = 0;
      for (final Map.Entry<ValueSpecification, Set<ValueRequirement>> entry : terminalOutputs.entrySet()) {
        if (unmapped.contains(entry.getKey().getTargetSpecification().getUniqueId())) {
          List<ValueRequirement> removal = null;
          for (final ValueRequirement requirement : entry.getValue()) {
            if (!specificRequirements.contains(requirement)) {
              if (removal == null) {
                removal = new ArrayList<>(entry.getValue().size());
              }
              removal.add(requirement);
            }
            // Anything that was in the specific requirements will be captured by the standard invalid identifier tests
          }
          if (removal != null) {
            removeSpecifications[remove] = entry.getKey();
            removeRequirements[remove++] = removal;
          }
        }
      }
      for (int i = 0; i < remove; i++) {
        previousGraph.removeTerminalOutputs(removeRequirements[i], removeSpecifications[i]);
      }
      if (!mapped.isEmpty()) {
        final ComputationTargetIdentifierRemapVisitor remapper = new ComputationTargetIdentifierRemapVisitor(mapped);
        final Collection<Object> replacements = new ArrayList<>(mapped.size() * 2);
        for (DependencyNode node : previousGraph.getDependencyNodes()) {
          final ComputationTargetSpecification newTarget = remapper.remap(node.getComputationTarget());
          if (newTarget != null) {
            replacements.add(node);
            replacements.add(newTarget);
          }
        }
        Iterator<Object> itrReplacements = replacements.iterator();
        while (itrReplacements.hasNext()) {
          final DependencyNode node = (DependencyNode) itrReplacements.next();
          final ComputationTargetSpecification newTarget = (ComputationTargetSpecification) itrReplacements.next();
          s_logger.debug("Rewriting {} to {}", node, newTarget);
          previousGraph.replaceNode(node, newTarget);
        }
        // Rewrite the original value requirements that might have referenced the original nodes
        for (Map.Entry<ValueSpecification, Set<ValueRequirement>> terminalOutput : previousGraph.getTerminalOutputs().entrySet()) {
          final Set<ValueRequirement> oldReqs = terminalOutput.getValue();
          replacements.clear();
          for (ValueRequirement req : oldReqs) {
            final ComputationTargetReference newTarget = req.getTargetReference().accept(remapper);
            if (newTarget != null) {
              replacements.add(req);
              replacements.add(MemoryUtils.instance(new ValueRequirement(req.getValueName(), newTarget, req.getConstraints())));
            }
          }
          if (!replacements.isEmpty()) {
            itrReplacements = replacements.iterator();
            while (itrReplacements.hasNext()) {
              final ValueRequirement oldReq = (ValueRequirement) itrReplacements.next();
              final ValueRequirement newReq = (ValueRequirement) itrReplacements.next();
              oldReqs.remove(oldReq);
              oldReqs.add(newReq);
            }
          }
        }
      }
    }
    // Remove any PORTFOLIO nodes and any unmapped PORTFOLIO_NODE nodes with the filter
    filterPreviousGraphs(previousGraphs, new InvalidPortfolioDependencyNodeFilter(unmapped), null);
    return new HashSet<>(mapped.values());
  }

  /**
   * Returns the set of unique identifiers that were previously used as targets in the dependency graph for object identifiers (or external identifiers) that now resolve differently.
   * 
   * @param previousResolutions the previous cycle's resolution of identifiers, not null
   * @param versionCorrection the resolver version correction for this cycle, not null
   * @return the invalid identifier set, or null if none are invalid, this is a map from the old unique identifier to the new resolution
   */
  private Map<UniqueId, ComputationTargetSpecification> getInvalidIdentifiers(final Map<ComputationTargetReference, UniqueId> previousResolutions, final VersionCorrection versionCorrection) {
    long t = -System.nanoTime();
    final Set<ComputationTargetReference> toCheck;
    if (_targetResolverChanges == null) {
      // Change notifications aren't relevant for historical iteration; must recheck all of the resolutions
      toCheck = previousResolutions.keySet();
    } else {
      // Subscribed to LATEST/LATEST so change manager notifications can filter the set to be checked
      toCheck = Sets.newHashSetWithExpectedSize(previousResolutions.size());
      final Set<ObjectId> allObjectIds = Sets.newHashSetWithExpectedSize(previousResolutions.size());
      for (final Map.Entry<ComputationTargetReference, UniqueId> previousResolution : previousResolutions.entrySet()) {
        final ObjectId oid = previousResolution.getValue().getObjectId();
        if (_targetResolverChanges.isChanged(oid)) {
          // A change was seen on this target
          s_logger.debug("Change observed on {}", oid);
          toCheck.add(previousResolution.getKey());
        }
        allObjectIds.add(oid);
      }
      _targetResolverChanges.watchOnly(allObjectIds);
      if (toCheck.isEmpty()) {
        s_logger.debug("No resolutions (from {}) to check", previousResolutions.size());
        return null;
      } else {
        s_logger.debug("Checking {} of {} resolutions for changed objects", toCheck.size(), previousResolutions.size());
      }
    }
    PoolExecutor previousInstance = PoolExecutor.setInstance(getProcessContext().getFunctionCompilationService().getExecutorService());
    final Map<ComputationTargetReference, ComputationTargetSpecification> specifications = getProcessContext().getFunctionCompilationService().getFunctionCompilationContext()
        .getRawComputationTargetResolver().getSpecificationResolver().getTargetSpecifications(toCheck, versionCorrection);
    PoolExecutor.setInstance(previousInstance);
    t += System.nanoTime();
    Map<UniqueId, ComputationTargetSpecification> invalidIdentifiers = null;
    for (final Map.Entry<ComputationTargetReference, UniqueId> target : previousResolutions.entrySet()) {
      final ComputationTargetSpecification resolved = specifications.get(target.getKey());
      if ((resolved != null) && target.getValue().equals(resolved.getUniqueId())) {
        // No change
        s_logger.debug("No change resolving {}", target);
      } else if (toCheck.contains(target.getKey())) {
        // Identifier no longer resolved, or resolved differently
        s_logger.info("New resolution of {} to {}", target, resolved);
        if (invalidIdentifiers == null) {
          invalidIdentifiers = new HashMap<>();
        }
        invalidIdentifiers.put(target.getValue(), resolved);
      }
    }
    s_logger.info("{} resolutions checked in {}ms", toCheck.size(), t / 1e6);
    return invalidIdentifiers;
  }

  private void getInvalidMarketData(final DependencyGraph graph, final InvalidMarketDataDependencyNodeFilter filter) {
    final PoolExecutor.Service<?> slaveJobs = getProcessContext().getFunctionCompilationService().getExecutorService().createService(null);
    // 32 was chosen fairly arbitrarily. Before doing this 502 node checks was taking 700ms. After this it is taking 180ms. 
    final int jobSize = 32;
    InvalidMarketDataDependencyNodeFilter.VisitBatch visit = filter.visit(jobSize);
    for (ValueSpecification marketData : graph.getAllRequiredMarketData()) {
      if (visit.isFull()) {
        slaveJobs.execute(visit);
        visit = filter.visit(jobSize);
      }
      final DependencyNode node = graph.getNodeProducing(marketData);
      visit.add(marketData, node);
    }
    visit.run();
    try {
      slaveJobs.join();
    } catch (InterruptedException e) {
      throw new OpenGammaRuntimeException("Interrupted", e);
    }
  }

  /**
   * Returns the set of value specifications from Market Data sourcing nodes that are not valid for the new data provider.
   * <p>
   * The cost of applying a filter can be quite high and in the historical simulation case seldom excludes nodes. To optimise this case we consider the market data sourcing nodes first to determine
   * whether the filter should be applied.
   * 
   * @param previousGraphs the previous graphs that have already been part processed, null if no preprocessing has occurred
   * @param compiledViewDefinition the cached compilation containing previous graphs if {@code previousGraphs} is null
   * @param filter the filter to pass details of the nodes to
   */
  private void getInvalidMarketData(final Map<String, Pair<DependencyGraph, Set<ValueRequirement>>> previousGraphs,
      final CompiledViewDefinitionWithGraphs compiledViewDefinition, final InvalidMarketDataDependencyNodeFilter filter) {
    if (previousGraphs != null) {
      for (Pair<DependencyGraph, Set<ValueRequirement>> previousGraph : previousGraphs.values()) {
        getInvalidMarketData(previousGraph.getFirst(), filter);
      }
    } else {
      for (DependencyGraphExplorer graphExp : compiledViewDefinition.getDependencyGraphExplorers()) {
        getInvalidMarketData(graphExp.getWholeGraph(), filter);
      }
    }
  }

  /**
   * Mark a set of nodes for inclusion (TRUE) or exclusion (FALSE) based on the filter. A node is included if the filter accepts it and all of its inputs are also marked for inclusion. A node is
   * excluded if the filter rejects it or any of its inputs are rejected. This will operate recursively, processing all nodes to the leaves of the graph.
   * <p>
   * The {@link DependencyGraph#subGraph} operation doesn't work for us as it can leave nodes in the sub-graph that have inputs that aren't in the graph. Invalid nodes identified by the filter need to
   * remove all the graph up to the terminal output root so that we can rebuild it.
   * 
   * @param include the map to build the result into
   * @param nodes the nodes to process
   * @param filter the filter to apply to the nodes
   * @return true if all of the nodes in the collection were included
   */
  private static boolean includeNodes(final Map<DependencyNode, Boolean> include, final Collection<DependencyNode> nodes, final DependencyNodeFilter filter) {
    boolean includedAll = true;
    for (final DependencyNode node : nodes) {
      final Boolean match = include.get(node);
      if (match == null) {
        if (filter.accept(node)) {
          if (includeNodes(include, node.getInputNodes(), filter)) {
            include.put(node, Boolean.TRUE);
          } else {
            includedAll = false;
            include.put(node, Boolean.FALSE);
          }
        } else {
          includedAll = false;
          include.put(node, Boolean.FALSE);
        }
      } else {
        if (match == Boolean.FALSE) {
          includedAll = false;
        }
      }
    }
    return includedAll;
  }

  private Map<String, Pair<DependencyGraph, Set<ValueRequirement>>> getPreviousGraphs(Map<String, Pair<DependencyGraph, Set<ValueRequirement>>> previousGraphs,
      final CompiledViewDefinitionWithGraphs compiledViewDefinition) {
    if (previousGraphs == null) {
      final Collection<DependencyGraphExplorer> graphExps = compiledViewDefinition.getDependencyGraphExplorers();
      previousGraphs = Maps.newHashMapWithExpectedSize(graphExps.size());
      for (DependencyGraphExplorer graphExp : graphExps) {
        final DependencyGraph graph = graphExp.getWholeGraph();
        previousGraphs.put(graph.getCalculationConfigurationName(), Pair.<DependencyGraph, Set<ValueRequirement>>of(graph, new HashSet<ValueRequirement>()));
      }
    }
    return previousGraphs;
  }

  /**
   * Maintain the previously used dependency graphs by applying a node filter that identifies invalid nodes that must be recalculated (implying everything dependent on them must also be rebuilt). The
   * first call will extract the previously compiled graphs, subsequent calls will update the structure invalidating more nodes and increasing the number of missing requirements.
   * 
   * @param previousGraphs the previously used graphs as a map from calculation configuration name to the graph and the value requirements that need to be recalculated, not null
   * @param filter the filter to identify invalid nodes, not null
   * @param unchangedNodes optional identifiers of unchanged portfolio nodes; any nodes filtered out must be removed from this
   */
  private void filterPreviousGraphs(final Map<String, Pair<DependencyGraph, Set<ValueRequirement>>> previousGraphs, final DependencyNodeFilter filter, final Set<UniqueId> unchangedNodes) {
    final Iterator<Map.Entry<String, Pair<DependencyGraph, Set<ValueRequirement>>>> itr = previousGraphs.entrySet().iterator();
    while (itr.hasNext()) {
      final Map.Entry<String, Pair<DependencyGraph, Set<ValueRequirement>>> entry = itr.next();
      final DependencyGraph graph = entry.getValue().getFirst();
      if (graph.getSize() == 0) {
        continue;
      }
      final Collection<DependencyNode> nodes = graph.getDependencyNodes();
      final Map<DependencyNode, Boolean> include = Maps.newHashMapWithExpectedSize(nodes.size());
      includeNodes(include, nodes, filter);
      assert nodes.size() == include.size();
      final Map<ValueSpecification, Set<ValueRequirement>> terminalOutputs = graph.getTerminalOutputs();
      final Set<ValueRequirement> missingRequirements = entry.getValue().getSecond();
      final DependencyGraph filtered = graph.subGraph(new DependencyNodeFilter() {
        @Override
        public boolean accept(final DependencyNode node) {
          if (include.get(node) == Boolean.TRUE) {
            return true;
          } else {
            s_logger.debug("Discarding {} from dependency graph for {}", node, entry.getKey());
            for (final ValueSpecification output : node.getOutputValues()) {
              final Set<ValueRequirement> terminal = terminalOutputs.get(output);
              if (terminal != null) {
                missingRequirements.addAll(terminal);
              }
            }
            if (unchangedNodes != null) {
              unchangedNodes.remove(node.getComputationTarget().getUniqueId());
            }
            return false;
          }
        }
      });
      if (filtered.getSize() == 0) {
        s_logger.info("Discarded total dependency graph for {}", entry.getKey());
        itr.remove();
      } else {
        if (s_logger.isInfoEnabled()) {
          s_logger.info("Removed {} nodes from dependency graph for {} by {}",
              nodes.size() - filtered.getSize(),
              entry.getKey(),
              filter);
        }
        entry.setValue(Pair.of(filtered, missingRequirements));
      }
    }
  }

  private CompiledViewDefinitionWithGraphs getCompiledViewDefinition(final Instant valuationTime, final VersionCorrection versionCorrection) {
    final long functionInitId = getProcessContext().getFunctionCompilationService().getFunctionCompilationContext().getFunctionInitId();
    updateViewDefinitionIfRequired();
    CompiledViewDefinitionWithGraphs compiledViewDefinition = null;
    final Pair<Lock, Lock> executionCacheLocks = getProcessContext().getExecutionCacheLock().get(_executionCacheKey, valuationTime, versionCorrection);
    executionCacheLocks.getSecond().lock();
    executionCacheLocks.getFirst().lock();
    boolean broadLock = true;
    try {
      Map<String, Pair<DependencyGraph, Set<ValueRequirement>>> previousGraphs = null;
      ConcurrentMap<ComputationTargetReference, UniqueId> previousResolutions = null;
      Set<UniqueId> changedPositions = null;
      Set<UniqueId> unchangedNodes = null;
      if (!_forceGraphRebuild) {
        compiledViewDefinition = getCachedCompiledViewDefinition(valuationTime, versionCorrection);
        changedPositions = null;
        unchangedNodes = null;
        boolean marketDataProviderDirty = _marketDataProviderDirty;
        _marketDataProviderDirty = false;
        if (compiledViewDefinition != null) {
          executionCacheLocks.getFirst().unlock();
          broadLock = false;
          do {
            // The cast below is bad, but only temporary -- the function initialiser id needs to go
            if (functionInitId != ((CompiledViewDefinitionWithGraphsImpl) compiledViewDefinition).getFunctionInitId()) {
              // The function repository has been reinitialized which invalidates any previous graphs
              // TODO: [PLAT-2237, PLAT-1623, PLAT-2240] Get rid of this
              break;
            }
            final Map<ComputationTargetReference, UniqueId> resolvedIdentifiers = compiledViewDefinition.getResolvedIdentifiers();
            // TODO: The check below works well for the historical valuation case, but if the resolver v/c is different for two workers in the
            // group for an otherwise identical cache key then including it in the caching detail may become necessary to handle those cases.
            if (!versionCorrection.equals(compiledViewDefinition.getResolverVersionCorrection())) {
              final Map<UniqueId, ComputationTargetSpecification> invalidIdentifiers = getInvalidIdentifiers(resolvedIdentifiers, versionCorrection);
              if (invalidIdentifiers != null) {
                previousGraphs = getPreviousGraphs(previousGraphs, compiledViewDefinition);
                if ((compiledViewDefinition.getPortfolio() != null) && invalidIdentifiers.containsKey(compiledViewDefinition.getPortfolio().getUniqueId())) {
                  // The portfolio resolution is different, invalidate or rewrite PORTFOLIO and PORTFOLIO_NODE nodes in the graph. Note that incremental
                  // compilation under this circumstance can be flawed if the functions have made notable use of the overall portfolio structure such that
                  // a full re-compilation will yield a different dependency graph to just rewriting the previous one.
                  final ComputationTargetResolver resolver = getProcessContext().getFunctionCompilationService().getFunctionCompilationContext().getRawComputationTargetResolver();
                  final ComputationTargetSpecification portfolioSpec = resolver.getSpecificationResolver().getTargetSpecification(
                      new ComputationTargetSpecification(ComputationTargetType.PORTFOLIO, getViewDefinition().getPortfolioId()), versionCorrection);
                  final ComputationTarget newPortfolio = resolver.resolve(portfolioSpec, versionCorrection);
                  unchangedNodes = rewritePortfolioNodes(previousGraphs, compiledViewDefinition, (Portfolio) newPortfolio.getValue());
                }
                // Invalidate any dependency graph nodes on the invalid targets
                filterPreviousGraphs(previousGraphs, new InvalidTargetDependencyNodeFilter(invalidIdentifiers.keySet()), unchangedNodes);
                previousResolutions = new ConcurrentHashMap<>(resolvedIdentifiers.size());
                for (final Map.Entry<ComputationTargetReference, UniqueId> resolvedIdentifier : resolvedIdentifiers.entrySet()) {
                  if (invalidIdentifiers.containsKey(resolvedIdentifier.getValue())) {
                    if ((unchangedNodes == null) && resolvedIdentifier.getKey().getType().isTargetType(ComputationTargetType.POSITION)) {
                      // At least one position has changed, add all portfolio targets
                      ComputationTargetSpecification ctspec = invalidIdentifiers.get(resolvedIdentifier.getValue());
                      if (ctspec != null) {
                        if (changedPositions == null) {
                          changedPositions = new HashSet<>();
                        }
                        changedPositions.add(ctspec.getUniqueId());
                      }
                    }
                  } else {
                    previousResolutions.put(resolvedIdentifier.getKey(), resolvedIdentifier.getValue());
                  }
                }
              } else {
                compiledViewDefinition = compiledViewDefinition.withResolverVersionCorrection(versionCorrection);
                cacheCompiledViewDefinition(compiledViewDefinition);
              }
            }
            if (!CompiledViewDefinitionWithGraphsImpl.isValidFor(compiledViewDefinition, valuationTime)) {
              // Invalidate any dependency graph nodes that use functions that are no longer valid
              previousGraphs = getPreviousGraphs(previousGraphs, compiledViewDefinition);
              filterPreviousGraphs(previousGraphs, new InvalidFunctionDependencyNodeFilter(valuationTime), unchangedNodes);
            }
            if (marketDataProviderDirty) {
              // Invalidate any market data sourcing nodes that are no longer valid
              final InvalidMarketDataDependencyNodeFilter filter = new InvalidMarketDataDependencyNodeFilter(getProcessContext().getFunctionCompilationService().getFunctionCompilationContext()
                  .getRawComputationTargetResolver().atVersionCorrection(versionCorrection), getMarketDataProvider().getAvailabilityProvider());
              getInvalidMarketData(previousGraphs, compiledViewDefinition, filter);
              if (filter.hasInvalidNodes()) {
                previousGraphs = getPreviousGraphs(previousGraphs, compiledViewDefinition);
                filterPreviousGraphs(previousGraphs, filter, unchangedNodes);
              }
            }
            if (previousGraphs == null) {
              // Existing cached model is valid (an optimization for the common case of similar, increasing valuation times)
              return compiledViewDefinition;
            }
            if (previousResolutions == null) {
              previousResolutions = new ConcurrentHashMap<>(resolvedIdentifiers);
            }
          } while (false);
          executionCacheLocks.getFirst().lock();
          broadLock = true;
        }
      }
      final MarketDataAvailabilityProvider availabilityProvider = getMarketDataProvider().getAvailabilityProvider();
      final ViewCompilationServices compilationServices = getProcessContext().asCompilationServices(availabilityProvider);
      if (previousGraphs != null) {
        s_logger.info("Performing incremental graph compilation");
        _compilationTask = ViewDefinitionCompiler.incrementalCompileTask(getViewDefinition(), compilationServices, valuationTime, versionCorrection, previousGraphs,
            previousResolutions, changedPositions, unchangedNodes);
      } else {
        s_logger.info("Performing full graph compilation");
        _compilationTask = ViewDefinitionCompiler.fullCompileTask(getViewDefinition(), compilationServices, valuationTime, versionCorrection);
      }

      try {
        if (!getJob().isTerminated()) {
          compiledViewDefinition = _compilationTask.get();
          ComputationTargetResolver.AtVersionCorrection resolver =
              getProcessContext().getFunctionCompilationService().getFunctionCompilationContext()
                  .getRawComputationTargetResolver().atVersionCorrection(versionCorrection);
          compiledViewDefinition = initialiseMarketDataManipulation(compiledViewDefinition, resolver);
          cacheCompiledViewDefinition(compiledViewDefinition);
        } else {
          return null;
        }
      } finally {
        _compilationTask = null;
      }

    } catch (final Exception e) {
      final String message = MessageFormat.format("Error compiling view definition {0} for time {1}", getViewDefinition().getUniqueId(), valuationTime);
      viewDefinitionCompilationFailed(valuationTime, new OpenGammaRuntimeException(message, e));
      throw new OpenGammaRuntimeException(message, e);
    } finally {
      _forceGraphRebuild = false;
      if (broadLock) {
        executionCacheLocks.getFirst().unlock();
      }
      executionCacheLocks.getSecond().unlock();
    }
    // [PLAT-984]
    // Assume that valuation times are increasing in real-time towards the expiry of the view definition, so that we
    // can predict the time to expiry. If this assumption is wrong then the worst we do is trigger an unnecessary
    // cycle. In the predicted case, we trigger a cycle on expiry so that any new market data subscriptions are made
    // straight away.
    if ((compiledViewDefinition.getValidTo() != null) && getExecutionOptions().getFlags().contains(ViewExecutionFlags.TRIGGER_CYCLE_ON_MARKET_DATA_CHANGED)) {
      final Duration durationToExpiry = getMarketDataProvider().getRealTimeDuration(valuationTime, compiledViewDefinition.getValidTo());
      final long expiryNanos = System.nanoTime() + durationToExpiry.toNanos();
      _compilationExpiryCycleTrigger.set(expiryNanos, ViewCycleTriggerResult.forceFull());
      // REVIEW Andrew 2012-11-02 -- If we are ticking live, then this is almost right (System.nanoTime will be close to valuationTime, depending on how
      // long the compilation took). If we are running through historical data then this is quite a meaningless trigger.
    } else {
      _compilationExpiryCycleTrigger.reset();
    }
    return compiledViewDefinition;
  }

  private CompiledViewDefinitionWithGraphs initialiseMarketDataManipulation(CompiledViewDefinitionWithGraphs compiledViewDefinition,
                                                                            ComputationTargetResolver.AtVersionCorrection resolver) {

    if (_marketDataSelectionGraphManipulator.hasManipulationsDefined()) {

      s_logger.info("Initialising market data manipulation");

      Map<DependencyGraph, Map<DistinctMarketDataSelector, Set<ValueSpecification>>> selectionsByGraph = new HashMap<>();
      Map<DependencyGraph, Map<DistinctMarketDataSelector, FunctionParameters>> functionParamsByGraph = new HashMap<>();

      for (DependencyGraphExplorer graphExplorer : compiledViewDefinition.getDependencyGraphExplorers()) {

        DependencyGraph graph = graphExplorer.getWholeGraph();
        final Map<DistinctMarketDataSelector, Set<ValueSpecification>> selectorMapping =
            _marketDataSelectionGraphManipulator.modifyDependencyGraph(graph, resolver);

        if (!selectorMapping.isEmpty()) {

          selectionsByGraph.put(graph, selectorMapping);
          Map<DistinctMarketDataSelector, FunctionParameters> params =
              _specificMarketDataSelectors.get(graph.getCalculationConfigurationName());

          // _specificMarketDataSelectors has an entry for each graph, so no null check required
          if (!params.isEmpty()) {

            // Filter the function params so that we only have entries for active selectors
            Map<DistinctMarketDataSelector, FunctionParameters> filteredParams = Maps.filterKeys(
                params,
                new Predicate<DistinctMarketDataSelector>() {
                  @Override
                  public boolean apply(DistinctMarketDataSelector selector) {
                    return selectorMapping.containsKey(selector);
                  }
                });
            functionParamsByGraph.put(graph, filteredParams);
          }
        }
      }

      if (!selectionsByGraph.isEmpty()) {

        s_logger.info("Adding in market data manipulation selections: [{}] and preset function parameters: [{}]",
                      selectionsByGraph, functionParamsByGraph);
        return compiledViewDefinition.withMarketDataManipulationSelections(selectionsByGraph, functionParamsByGraph);

      } else {
        s_logger.info("No market data manipulation selectors matched - no manipulation to be done");
      }
    }
    return compiledViewDefinition;
  }

  /**
   * Gets the cached compiled view definition which may be re-used in subsequent computation cycles.
   * <p>
   * External visibility for tests.
   * 
   * @param valuationTime the indicative valuation time, not null
   * @param resolverVersionCorrection the resolver version correction, not null
   * @return the cached compiled view definition, or null if nothing is currently cached
   */
  public CompiledViewDefinitionWithGraphs getCachedCompiledViewDefinition(final Instant valuationTime, final VersionCorrection resolverVersionCorrection) {
    CompiledViewDefinitionWithGraphs cached = _latestCompiledViewDefinition;
    if (cached != null) {
      boolean resolverMatch = resolverVersionCorrection.equals(cached.getResolverVersionCorrection());
      boolean valuationMatch = CompiledViewDefinitionWithGraphsImpl.isValidFor(cached, valuationTime);
      if (!resolverMatch || !valuationMatch) {
        // Query the cache in case there is a newer one
        cached = getProcessContext().getExecutionCache().getCompiledViewDefinitionWithGraphs(_executionCacheKey);
        if (cached != null) {
          // Only update ours if the one from the cache has a better validity
          if (resolverVersionCorrection.equals(cached.getResolverVersionCorrection())) {
            cached = PLAT3249.deepClone(cached);
            _latestCompiledViewDefinition = cached;
          } else {
            if (!resolverMatch && !valuationMatch && CompiledViewDefinitionWithGraphsImpl.isValidFor(cached, valuationTime)) {
              cached = PLAT3249.deepClone(cached);
              _latestCompiledViewDefinition = cached;
            }
          }
        } else {
          // Nothing in the cache; use the one from last time
          cached = _latestCompiledViewDefinition;
        }
      }
    } else {
      // Query the cache
      cached = getProcessContext().getExecutionCache().getCompiledViewDefinitionWithGraphs(_executionCacheKey);
      if (cached != null) {
        cached = PLAT3249.deepClone(cached);
        _latestCompiledViewDefinition = cached;
      }
    }
    return cached;
  }

  /**
   * Replaces the cached compiled view definition.
   * <p>
   * External visibility for tests.
   * 
   * @param latestCompiledViewDefinition the compiled view definition, may be null
   */
  public void cacheCompiledViewDefinition(final CompiledViewDefinitionWithGraphs latestCompiledViewDefinition) {
    if (latestCompiledViewDefinition != null) {
      getProcessContext().getExecutionCache().setCompiledViewDefinitionWithGraphs(_executionCacheKey, latestCompiledViewDefinition);
    }
    _latestCompiledViewDefinition = latestCompiledViewDefinition;
  }

  /**
   * Gets the view definition currently in use by the computation job.
   * 
   * @return the view definition, not null
   */
  public ViewDefinition getViewDefinition() {
    return _viewDefinition;
  }

  private void updateViewDefinitionIfRequired() {
    final ViewDefinition newViewDefinition = _newViewDefinition.getAndSet(null);
    if (newViewDefinition != null) {
      _viewDefinition = newViewDefinition;
      // TODO [PLAT-3215] Might not need to discard the entire compilation at this point
      cacheCompiledViewDefinition(null);
      SnapshottingViewExecutionDataProvider marketDataProvider = getMarketDataProvider();
      _executionCacheKey = ViewExecutionCacheKey.of(newViewDefinition, marketDataProvider.getAvailabilityProvider());
      // A change in view definition might mean a change in market data user which could invalidate the resolutions
      if (marketDataProvider != null) {
        if (!marketDataProvider.getMarketDataUser().equals(newViewDefinition.getMarketDataUser())) {
          replaceMarketDataProvider(marketDataProvider.getSpecifications());
        }
      }
    }
  }

  private void replaceMarketDataProvider(final List<MarketDataSpecification> marketDataSpecs) {
    // [PLAT-3186] Not a huge overhead, but we could check compatability with the new specs and keep the same provider
    removeMarketDataProvider();
    setMarketDataProvider(marketDataSpecs);
  }

  private void removeMarketDataProvider() {
    if (_marketDataProvider == null) {
      return;
    }
    removeMarketDataSubscriptions();
    _marketDataProvider.removeListener(this);
    _marketDataProvider = null;
    _marketDataProviderDirty = true;
    _executionCacheKey = null;
  }

  private void setMarketDataProvider(final List<MarketDataSpecification> marketDataSpecs) {
    try {
      _marketDataProvider = new SnapshottingViewExecutionDataProvider(getViewDefinition().getMarketDataUser(),
          marketDataSpecs, getProcessContext().getMarketDataProviderResolver());
    } catch (final Exception e) {
      s_logger.error("Failed to create data provider", e);
      _marketDataProvider = null;
    }
    if (_marketDataProvider != null) {
      _marketDataProvider.addListener(this);
      _executionCacheKey = ViewExecutionCacheKey.of(getViewDefinition(), _marketDataProvider.getAvailabilityProvider());
    }
    _marketDataProviderDirty = true;
  }

  private SnapshottingViewExecutionDataProvider getMarketDataProvider() {
    return _marketDataProvider;
  }

  private void setMarketDataSubscriptions(final Set<ValueSpecification> requiredSubscriptions) {
    final Set<ValueSpecification> currentSubscriptions = _marketDataSubscriptions;
    final Set<ValueSpecification> unusedMarketData = Sets.difference(currentSubscriptions, requiredSubscriptions);
    if (!unusedMarketData.isEmpty()) {
      s_logger.debug("{} unused market data subscriptions", unusedMarketData.size());
      removeMarketDataSubscriptions(new ArrayList<>(unusedMarketData));
    }
    final Set<ValueSpecification> newMarketData = Sets.difference(requiredSubscriptions, currentSubscriptions);
    if (!newMarketData.isEmpty()) {
      s_logger.debug("{} new market data requirements", newMarketData.size());
      addMarketDataSubscriptions(new HashSet<>(newMarketData));
    }
  }

  //-------------------------------------------------------------------------
  private void addMarketDataSubscriptions(final Set<ValueSpecification> requiredSubscriptions) {
    final OperationTimer timer = new OperationTimer(s_logger, "Adding {} market data subscriptions", requiredSubscriptions.size());
    _pendingSubscriptions.addAll(requiredSubscriptions);
    _marketDataProvider.subscribe(requiredSubscriptions);
    _marketDataSubscriptions.addAll(requiredSubscriptions);
    try {
      synchronized (_pendingSubscriptions) {
        if (!_pendingSubscriptions.isEmpty()) {
          _pendingSubscriptions.wait();
        }
      }
    } catch (final InterruptedException ex) {
      s_logger.info("Interrupted while waiting for subscription results.");
    } finally {
      _pendingSubscriptions.clear();
    }
    timer.finished();
  }

  private void removePendingSubscription(final ValueSpecification specification) {
    if (_pendingSubscriptions.remove(specification)) {
      notifyIfPendingSubscriptionsDone();
    }
  }

  private void removePendingSubscriptions(final Collection<ValueSpecification> specifications) {

    // Previously, this used removeAll, but as specifications may be a list, it was observed
    // that we may end up iterating over _pendingSubscriptions and calling contains() on
    // specifications, resulting in long wait times for a view to load (PLAT-3508)
    boolean removalPerformed = false;
    for (ValueSpecification specification : specifications) {
      removalPerformed = _pendingSubscriptions.remove(specification) || removalPerformed;
    }

    if (removalPerformed) {
      notifyIfPendingSubscriptionsDone();
    }
  }

  private void notifyIfPendingSubscriptionsDone() {
    if (_pendingSubscriptions.isEmpty()) {
      synchronized (_pendingSubscriptions) {
        if (_pendingSubscriptions.isEmpty()) {
          _pendingSubscriptions.notifyAll();
        }
      }
    }
  }

  private void removeMarketDataSubscriptions() {
    removeMarketDataSubscriptions(_marketDataSubscriptions);
  }

  private void removeMarketDataSubscriptions(final Collection<ValueSpecification> unusedSubscriptions) {
    final OperationTimer timer = new OperationTimer(s_logger, "Removing {} market data subscriptions", unusedSubscriptions.size());
    _marketDataProvider.unsubscribe(_marketDataSubscriptions);
    _marketDataSubscriptions.removeAll(unusedSubscriptions);
    timer.finished();
  }

  // MarketDataListener

  @Override
  public void subscriptionsSucceeded(final Collection<ValueSpecification> valueSpecifications) {
    s_logger.debug("Subscription succeeded: {}", valueSpecifications.size());
    removePendingSubscriptions(valueSpecifications);
  }

  @Override
  public void subscriptionFailed(final ValueSpecification valueSpecification, final String msg) {
    s_logger.debug("Market data subscription to {} failed. This market data may be missing from computation cycles.", valueSpecification);
    removePendingSubscription(valueSpecification);
  }

  @Override
  public void subscriptionStopped(final ValueSpecification valueSpecification) {
  }

  @Override
  public void valuesChanged(final Collection<ValueSpecification> valueSpecifications) {
    if (!getExecutionOptions().getFlags().contains(ViewExecutionFlags.TRIGGER_CYCLE_ON_MARKET_DATA_CHANGED)) {
      return;
    }
    // Don't want to query the cache for this; always use the last one
    final CompiledViewDefinitionWithGraphs compiledView = _latestCompiledViewDefinition;
    if (compiledView == null) {
      return;
    }
    if (CollectionUtils.containsAny(compiledView.getMarketDataRequirements(), valueSpecifications)) {
      requestCycle();
    }
  }

  // ViewComputationJob

  @Override
  public synchronized boolean triggerCycle() {
    s_logger.debug("Cycle triggered manually");
    _forceTriggerCycle = true;
    notifyAll();
    return true;
  }

  @Override
  public synchronized boolean requestCycle() {
    // REVIEW jonathan 2010-10-04 -- this synchronisation is necessary, but it feels very heavyweight for
    // high-frequency market data. See how it goes, but we could take into account the recalc periods and apply a
    // heuristic (e.g. only wake up due to market data if max - min < e, for some e) which tries to see whether it's
    // worth doing all this.

    _cycleRequested = true;
    if (!_wakeOnCycleRequest) {
      return true;
    }
    notifyAll();
    return true;
  }

  @Override
  public void updateViewDefinition(final ViewDefinition viewDefinition) {
    s_logger.debug("Received new view definition {} for next cycle", viewDefinition.getUniqueId());
    _newViewDefinition.getAndSet(viewDefinition);
  }

  @Override
  public void terminate() {
    getJob().terminate();
    s_logger.debug("Interrupting calculation job thread");
    getThread().interrupt();
  }

  @Override
  public void join() throws InterruptedException {
    getThread().join();
  }

  @Override
  public boolean join(final long timeout) throws InterruptedException {
    getThread().join(timeout);
    return !getThread().isAlive();
  }

  @Override
  public boolean isTerminated() {
    return getJob().isTerminated() && !getThread().isAlive();
  }

  /**
   * @deprecated DON'T USE THIS, IT'S A TEMPORARY WORKAROUND
   */
  @Deprecated
  public void forceGraphRebuild() {
    _forceGraphRebuild = true;
  }
}<|MERGE_RESOLUTION|>--- conflicted
+++ resolved
@@ -367,10 +367,6 @@
       UniqueId scenarioParametersId = calcConfig.getScenarioParametersId();
       if (scenarioId != null) {
         ScenarioDefinitionFactory scenarioDefinitionFactory = configSource.getConfig(ScenarioDefinitionFactory.class, scenarioId);
-<<<<<<< HEAD
-        ScenarioParameters scenarioParameters = configSource.getConfig(ScenarioParameters.class, scenarioParametersId);
-        ScenarioDefinition scenarioDefinition = scenarioDefinitionFactory.create(scenarioParameters.getParameters());
-=======
         Map<String, Object> parameters;
         if (scenarioParametersId != null) {
           ScenarioParameters scenarioParameters = configSource.getConfig(ScenarioParameters.class, scenarioParametersId);
@@ -379,7 +375,6 @@
           parameters = null;
         }
         ScenarioDefinition scenarioDefinition = scenarioDefinitionFactory.create(parameters);
->>>>>>> 840de1cf
         specificSelectors.put(calcConfig.getName(), new HashMap<>(scenarioDefinition.getDefinitionMap()));
       } else {
         // Ensure we have an entry for each graph, even if selectors are empty
@@ -828,8 +823,8 @@
     _totalTimeNanos += durationNanos;
     _cycleCount += 1;
     s_logger.info("Last latency was {} ms, Average latency is {} ms",
-                  durationNanos / NANOS_PER_MILLISECOND,
-                  (_totalTimeNanos / _cycleCount) / NANOS_PER_MILLISECOND);
+        durationNanos / NANOS_PER_MILLISECOND,
+        (_totalTimeNanos / _cycleCount) / NANOS_PER_MILLISECOND);
   }
 
   private void jobCompleted() {
