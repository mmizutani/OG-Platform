--- conflicted
+++ resolved
@@ -24,36 +24,20 @@
    * Adds any specific requirements mentioned in the view calculation configurations to the dependency graphs.
    * 
    * @param compilationContext  the context of the view definition compilation
-<<<<<<< HEAD
    */
-  public static void execute(ViewCompilationContext compilationContext) {
-=======
-   * @return the set of target types found in the specific requirements, not null (CURRENTLY ALWAYS EMPTY)
-   */
-  public static EnumSet<ComputationTargetType> execute(ViewCompilationContext compilationContext) {
-
-    // Create an empty result set of specific target types
-    EnumSet<ComputationTargetType> specificTargetTypes = EnumSet.noneOf(ComputationTargetType.class);
-
->>>>>>> 33740b5b
-    ResultModelDefinition resultModelDefinition = compilationContext.getViewDefinition().getResultModelDefinition();
+  public static void execute(final ViewCompilationContext compilationContext) {
+    final ResultModelDefinition resultModelDefinition = compilationContext.getViewDefinition().getResultModelDefinition();
 
     // Scan through the view definition's calc configs, adding all specific requirements to the relevant graph builder
-    for (ViewCalculationConfiguration calcConfig : compilationContext.getViewDefinition().getAllCalculationConfigurations()) {
+    for (final ViewCalculationConfiguration calcConfig : compilationContext.getViewDefinition().getAllCalculationConfigurations()) {
 
       // Retrieve the current calc config's dep graph builder
       final DependencyGraphBuilder builder = compilationContext.getBuilder(calcConfig.getName());
 
       // Scan through the current calc config's specific requirements
-      for (ValueRequirement requirement : calcConfig.getSpecificRequirements()) {
-<<<<<<< HEAD
-        ComputationTargetReference targetReference = requirement.getTargetReference();
+      for (final ValueRequirement requirement : calcConfig.getSpecificRequirements()) {
+        final ComputationTargetReference targetReference = requirement.getTargetReference();
         if (resultModelDefinition.getOutputMode(targetReference.getType()) == ResultOutputMode.NONE) {
-=======
-
-        ComputationTargetSpecification targetSpecification = requirement.getTargetSpecification();
-        if (resultModelDefinition.getOutputMode(targetSpecification.getType()) == ResultOutputMode.NONE) {
->>>>>>> 33740b5b
           // We're not including this in the results, so no point it being a terminal output. It will be added
           // automatically if it is needed for some other terminal output.
           continue;
@@ -63,13 +47,6 @@
         builder.addTarget(requirement);
       }
     }
-<<<<<<< HEAD
-=======
-
-    // Return the (STILL EMPTY) set of specific target types
-    // TODO (KV) should this really be empty?
-    return specificTargetTypes;
->>>>>>> 33740b5b
   }
   
 }