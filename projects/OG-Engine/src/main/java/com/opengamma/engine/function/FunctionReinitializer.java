--- conflicted
+++ resolved
@@ -9,10 +9,6 @@
 
 import com.opengamma.id.ObjectId;
 import com.opengamma.util.PublicAPI;
-<<<<<<< HEAD
-import com.opengamma.lambdava.tuple.Pair;
-=======
->>>>>>> 6b100962
 
 /**
  * Re-initialization hook for functions. When a function is being initialized, it can register itself
