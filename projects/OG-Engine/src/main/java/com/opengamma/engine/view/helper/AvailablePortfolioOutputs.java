--- conflicted
+++ resolved
@@ -131,26 +131,7 @@
 
   private final class FunctionApplicator extends AbstractPortfolioNodeTraversalCallback {
 
-<<<<<<< HEAD
-      private Set<ValueSpecification> getCachedResult(final Set<ValueRequirement> visited, final ValueRequirement requirement) {
-        final List<Pair<List<ValueRequirement>, Set<ValueSpecification>>> entries = _resolutionCache.get(requirement);
-        if (entries == null) {
-          return null;
-        }
-        for (Pair<List<ValueRequirement>, Set<ValueSpecification>> entry : entries) {
-          boolean subset = true;
-          for (ValueRequirement entryKey : entry._1()) {
-            if (!visited.contains(entryKey)) {
-              subset = false;
-              break;
-            }
-          }
-          if (subset) {
-            //s_logger.debug("Cache hit on {}", requirement);
-            //s_logger.debug("Cached parent = {}", entry.getKey());
-            //s_logger.debug("Active parent = {}", visited);
-            return entry._2();
-=======
+
     private final FunctionCompilationContext _context;
     private final Collection<CompiledFunctionDefinition> _functions;
     private final FunctionExclusionGroups _functionExclusionGroups;
@@ -180,18 +161,17 @@
       }
       for (final Pair<List<ValueRequirement>, Set<ValueSpecification>> entry : entries) {
         boolean subset = true;
-        for (final ValueRequirement entryKey : entry.getKey()) {
+        for (final ValueRequirement entryKey : entry._1()) {
           if (!visited.contains(entryKey)) {
             subset = false;
             break;
->>>>>>> 6b100962
           }
         }
         if (subset) {
           //s_logger.debug("Cache hit on {}", requirement);
           //s_logger.debug("Cached parent = {}", entry.getKey());
           //s_logger.debug("Active parent = {}", visited);
-          return entry.getValue();
+          return entry._2();
         }
       }
       return null;
