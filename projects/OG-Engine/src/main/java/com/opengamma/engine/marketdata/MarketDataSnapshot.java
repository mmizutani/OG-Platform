/**
 * Copyright (C) 2011 - present by OpenGamma Inc. and the OpenGamma group of companies
 *
 * Please see distribution for license.
 */
package com.opengamma.engine.marketdata;

import java.util.Map;
import java.util.Set;
import java.util.concurrent.TimeUnit;

import org.threeten.bp.Instant;

import com.opengamma.engine.value.ValueSpecification;
import com.opengamma.id.UniqueId;
import com.opengamma.id.UniqueIdentifiable;
import com.opengamma.util.PublicSPI;

/**
 * Represents a market data snapshot.
 */
@PublicSPI
public interface MarketDataSnapshot extends UniqueIdentifiable {

  // REVIEW 2013-02-01 Andrew -- Shouldn't the scheme be positioned within the Master that allocates identifiers for it?

  /**
   * The ID scheme used for market data snapshots which do not have an alternative identifier.
   */
  String MARKET_DATA_SNAPSHOT_ID_SCHEME = "Mds";

  /**
   * Gets unique id of the market data snapshot.
   *
   * @return an unique id of the market data snapshot.
   */
  @Override
  UniqueId getUniqueId();

  /**
   * Gets an indication of the time which will be associated with the snapshot once it has been initialised. This might
   * be used to build a dependency graph which will probably be valid for the snapshotted data.
   * <p>
   * For efficiency, implementations which deal with static snapshots may initialise the snapshot and return the actual
   * snapshot time.
   *
   * @return an indication of the snapshot time, not null
   */
  Instant getSnapshotTimeIndication();

  /**
   * Performs the snapshot based on the data currently available. Some expected values may be missing.
   */
  void init();

  /**
   * Performs the snapshot, and attempts to ensure that the required values are present. Waits no longer than the timeout which, if exceeded, will not cause the operation to fail but implies that one
   * or more required values will be missing.
   *
   * @param values the values required in the snapshot, not null
   * @param timeout the maximum time to wait for the required values
   * @param unit the timeout unit, not null
   */
<<<<<<< HEAD
  void init(Set<ValueRequirement> valuesRequired, long timeout, TimeUnit unit);
  
  /**
   * Gets whether this market data snapshot has been initialized.
   * 
   * @return true if this market data snapshot has been initialized, false otherwise
   */
  boolean isInitialized();
  
  /**
   * Gets whether this market data snapshot is empty.
   * <p>
   * This may be used to ignore the snapshot, so implementations may return false for efficiency even if the snapshot
   * may in fact be empty. 
   * 
   * @return true if this market data snapshot is empty, false otherwise
   * @throws IllegalStateException  if the snapshot has not been initialized by calling {@link #init(Set, long, TimeUnit)}
   */
  boolean isEmpty();
=======
  void init(Set<ValueSpecification> values, long timeout, TimeUnit unit);
>>>>>>> f31ef432

  /**
   * Gets the time associated with the snapshot.
   *
   * @return the snapshot time, not null
   * @throws IllegalStateException  if the snapshot has not been initialized by calling {@link #init(Set, long, TimeUnit)}
   */
  Instant getSnapshotTime();

  /**
   * Queries the snapshot for a piece of data.
   *
   * @param specification the value required from the snapshot, not null
   * @return the value from the snapshot, null if the snapshot does not exist or no such value was found in the snapshot.
   * @throws IllegalStateException if the snapshot has not been initialized by calling {@link #init(Set, long, TimeUnit)}
   */
  Object query(ValueSpecification specification);

  /**
   * Queries the snapshot for multiple pieces of data.
   *
   * @param specifications the values required from the snapshot, not null
   * @return the values found in the snapshot, not null but missing entries if values were not found in the snapshot
   * @throws IllegalStateException if the snapshot has not been initialized by calling {@link #init(Set, long, TimeUnit)}
   */
  Map<ValueSpecification, Object> query(Set<ValueSpecification> specifications);

}<|MERGE_RESOLUTION|>--- conflicted
+++ resolved
@@ -31,19 +31,18 @@
 
   /**
    * Gets unique id of the market data snapshot.
-   *
+   * 
    * @return an unique id of the market data snapshot.
    */
   @Override
   UniqueId getUniqueId();
 
   /**
-   * Gets an indication of the time which will be associated with the snapshot once it has been initialised. This might
-   * be used to build a dependency graph which will probably be valid for the snapshotted data.
+   * Gets an indication of the time which will be associated with the snapshot once it has been initialised. This might be used to build a dependency graph which will probably be valid for the
+   * snapshotted data.
    * <p>
-   * For efficiency, implementations which deal with static snapshots may initialise the snapshot and return the actual
-   * snapshot time.
-   *
+   * For efficiency, implementations which deal with static snapshots may initialise the snapshot and return the actual snapshot time.
+   * 
    * @return an indication of the snapshot time, not null
    */
   Instant getSnapshotTimeIndication();
@@ -56,46 +55,41 @@
   /**
    * Performs the snapshot, and attempts to ensure that the required values are present. Waits no longer than the timeout which, if exceeded, will not cause the operation to fail but implies that one
    * or more required values will be missing.
-   *
+   * 
    * @param values the values required in the snapshot, not null
    * @param timeout the maximum time to wait for the required values
    * @param unit the timeout unit, not null
    */
-<<<<<<< HEAD
-  void init(Set<ValueRequirement> valuesRequired, long timeout, TimeUnit unit);
-  
+  void init(Set<ValueSpecification> values, long timeout, TimeUnit unit);
+
   /**
    * Gets whether this market data snapshot has been initialized.
    * 
    * @return true if this market data snapshot has been initialized, false otherwise
    */
   boolean isInitialized();
-  
+
   /**
    * Gets whether this market data snapshot is empty.
    * <p>
-   * This may be used to ignore the snapshot, so implementations may return false for efficiency even if the snapshot
-   * may in fact be empty. 
+   * This may be used to ignore the snapshot, so implementations may return false for efficiency even if the snapshot may in fact be empty.
    * 
    * @return true if this market data snapshot is empty, false otherwise
-   * @throws IllegalStateException  if the snapshot has not been initialized by calling {@link #init(Set, long, TimeUnit)}
+   * @throws IllegalStateException if the snapshot has not been initialized by calling {@link #init(Set, long, TimeUnit)}
    */
   boolean isEmpty();
-=======
-  void init(Set<ValueSpecification> values, long timeout, TimeUnit unit);
->>>>>>> f31ef432
 
   /**
    * Gets the time associated with the snapshot.
-   *
+   * 
    * @return the snapshot time, not null
-   * @throws IllegalStateException  if the snapshot has not been initialized by calling {@link #init(Set, long, TimeUnit)}
+   * @throws IllegalStateException if the snapshot has not been initialized by calling {@link #init(Set, long, TimeUnit)}
    */
   Instant getSnapshotTime();
 
   /**
    * Queries the snapshot for a piece of data.
-   *
+   * 
    * @param specification the value required from the snapshot, not null
    * @return the value from the snapshot, null if the snapshot does not exist or no such value was found in the snapshot.
    * @throws IllegalStateException if the snapshot has not been initialized by calling {@link #init(Set, long, TimeUnit)}
@@ -104,7 +98,7 @@
 
   /**
    * Queries the snapshot for multiple pieces of data.
-   *
+   * 
    * @param specifications the values required from the snapshot, not null
    * @return the values found in the snapshot, not null but missing entries if values were not found in the snapshot
    * @throws IllegalStateException if the snapshot has not been initialized by calling {@link #init(Set, long, TimeUnit)}
