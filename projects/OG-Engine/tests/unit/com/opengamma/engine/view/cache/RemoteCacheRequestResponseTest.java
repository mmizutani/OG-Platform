/**
 * Copyright (C) 2009 - present by OpenGamma Inc. and the OpenGamma group of companies
 * 
 * Please see distribution for license.
 */
package com.opengamma.engine.view.cache;

import static org.testng.AssertJUnit.assertEquals;
import static org.testng.AssertJUnit.assertFalse;
import static org.testng.AssertJUnit.assertNotNull;
import static org.testng.AssertJUnit.assertNull;
import static org.testng.AssertJUnit.assertTrue;

import java.util.ArrayList;
import java.util.Arrays;
import java.util.BitSet;
import java.util.HashMap;
import java.util.List;
import java.util.Map;
import java.util.Random;
import java.util.concurrent.ConcurrentHashMap;
import java.util.concurrent.ConcurrentMap;
import java.util.concurrent.atomic.AtomicBoolean;

import org.fudgemsg.FudgeContext;
import org.fudgemsg.FudgeFieldContainer;
import org.fudgemsg.MutableFudgeFieldContainer;
import org.slf4j.Logger;
import org.slf4j.LoggerFactory;
import org.testng.annotations.Test;

import com.opengamma.engine.ComputationTargetSpecification;
import com.opengamma.engine.ComputationTargetType;
import com.opengamma.engine.value.ValueRequirement;
import com.opengamma.engine.value.ValueSpecification;
import com.opengamma.id.UniqueIdentifier;
import com.opengamma.transport.DirectFudgeConnection;
import com.opengamma.util.fudge.OpenGammaFudgeContext;

/**
 * 
 */
@Test
public class RemoteCacheRequestResponseTest {
  private static final Logger s_logger = LoggerFactory.getLogger(RemoteCacheRequestResponseTest.class);
  private static final FudgeContext s_fudgeContext = OpenGammaFudgeContext.getInstance();

  @Test(timeOut = 10000l)
  public void singleThreadSpecLookupDifferentIdentifierValues() {
    InMemoryViewComputationCacheSource cache = new InMemoryViewComputationCacheSource(s_fudgeContext);
    ViewComputationCacheServer server = new ViewComputationCacheServer(cache);
    DirectFudgeConnection conduit = new DirectFudgeConnection(cache.getFudgeContext());
    RemoteCacheClient client = new RemoteCacheClient(conduit.getEnd1());
    conduit.connectEnd2(server);
    IdentifierMap identifierMap = new RemoteIdentifierMap(client);

    final ValueSpecification[] valueSpec = new ValueSpecification[10];
    for (int i = 0; i < valueSpec.length; i++) {
      valueSpec[i] = new ValueSpecification(new ValueRequirement("Test Value", new ComputationTargetSpecification(ComputationTargetType.PRIMITIVE, UniqueIdentifier.of("Kirk", "Value" + i))),
          "mockFunctionId");
    }
    // Make single value calls
    s_logger.debug("Begin single value lookup");
    final BitSet seenIds = new BitSet();
    for (int i = 0; i < valueSpec.length; i++) {
      long id = identifierMap.getIdentifier(valueSpec[i]);
      assertTrue(id <= Integer.MAX_VALUE);
      assertFalse(seenIds.get((int) id));
      seenIds.set((int) id);
    }
    s_logger.debug("End single value lookup");
    // Make a bulk lookup call
    s_logger.debug("Begin bulk lookup");
    final Map<ValueSpecification, Long> identifiers = identifierMap.getIdentifiers(Arrays.asList(valueSpec));
    assertNotNull(identifiers);
    assertEquals(valueSpec.length, identifiers.size());
    for (ValueSpecification spec : valueSpec) {
      assertTrue(identifiers.containsKey(spec));
      assertTrue(seenIds.get((int) (long) identifiers.get(spec)));
    }
    s_logger.debug("End bulk lookup");
  }

  @Test(timeOut = 10000l)
  public void singleThreadLookupDifferentIdentifierValuesRepeated() {
    InMemoryViewComputationCacheSource cache = new InMemoryViewComputationCacheSource(s_fudgeContext);
    ViewComputationCacheServer server = new ViewComputationCacheServer(cache);
    DirectFudgeConnection conduit = new DirectFudgeConnection(cache.getFudgeContext());
    conduit.connectEnd2(server);
    RemoteCacheClient client = new RemoteCacheClient(conduit.getEnd1());
    IdentifierMap identifierMap = new RemoteIdentifierMap(client);

    Map<String, Long> _idsByValueName = new HashMap<String, Long>();
    for (int i = 0; i < 10; i++) {
      String valueName = "Value" + i;
      ValueSpecification valueSpec = new ValueSpecification(new ValueRequirement("Test Value", new ComputationTargetSpecification(ComputationTargetType.PRIMITIVE, UniqueIdentifier.of("Kirk",
          valueName))), "mockFunctionId");
      long id = identifierMap.getIdentifier(valueSpec);
      _idsByValueName.put(valueName, id);
    }

    for (int i = 0; i < 10; i++) {
      String valueName = "Value" + i;
      ValueSpecification valueSpec = new ValueSpecification(new ValueRequirement("Test Value", new ComputationTargetSpecification(ComputationTargetType.PRIMITIVE, UniqueIdentifier.of("Kirk",
          valueName))), "mockFunctionId");
      long id = identifierMap.getIdentifier(valueSpec);
      assertEquals(_idsByValueName.get(valueName), new Long(id));
    }
  }

  @Test(timeOut = 30000l)
  public void multiThreadLookupDifferentIdentifierValuesRepeatedSharedClient() throws InterruptedException {
    InMemoryViewComputationCacheSource cache = new InMemoryViewComputationCacheSource(s_fudgeContext);
    ViewComputationCacheServer server = new ViewComputationCacheServer(cache);
    DirectFudgeConnection conduit1 = new DirectFudgeConnection(cache.getFudgeContext());
    conduit1.connectEnd2(server);
    DirectFudgeConnection conduit2 = new DirectFudgeConnection(cache.getFudgeContext());
    conduit2.connectEnd2(server);
    final RemoteCacheClient client = new RemoteCacheClient(conduit1.getEnd1(), conduit2.getEnd1());
    final IdentifierMap identifierMap = new RemoteIdentifierMap(client);

    final ConcurrentMap<String, Long> _idsByValueName = new ConcurrentHashMap<String, Long>();
    final Random rand = new Random();
    final AtomicBoolean failed = new AtomicBoolean(false);
    List<Thread> threads = new ArrayList<Thread>();
    for (int i = 0; i < 10; i++) {
      Thread t = new Thread(new Runnable() {
        @Override
        public void run() {
          try {
            for (int j = 0; j < 1000; j++) {
              int randomValue = rand.nextInt(100);
              String valueName = "Value" + randomValue;
              ValueSpecification valueSpec = new ValueSpecification(new ValueRequirement("Test Value", new ComputationTargetSpecification(ComputationTargetType.PRIMITIVE, UniqueIdentifier.of("Kirk",
                  valueName))), "mockFunctionId");
              long id = identifierMap.getIdentifier(valueSpec);
              Long previousValue = _idsByValueName.putIfAbsent(valueName, id);
              if (previousValue != null) {
                assertEquals(previousValue, new Long(id));
              }
            }
          } catch (Exception e) {
            s_logger.error("Failed", e);
            failed.set(true);
          }
        }
      });
      threads.add(t);
    }
    for (Thread t : threads) {
      t.start();
    }
    for (Thread t : threads) {
      t.join();
    }
    assertFalse("One thread failed. Check logs.", failed.get());
  }

  @Test(timeOut = 30000l)
  public void multiThreadLookupDifferentIdentifierValuesRepeatedDifferentClient() throws InterruptedException {
    InMemoryViewComputationCacheSource cache = new InMemoryViewComputationCacheSource(s_fudgeContext);
    final ViewComputationCacheServer server = new ViewComputationCacheServer(cache);

    final ConcurrentMap<String, Long> _idsByValueName = new ConcurrentHashMap<String, Long>();
    final Random rand = new Random();
    final AtomicBoolean failed = new AtomicBoolean(false);
    List<Thread> threads = new ArrayList<Thread>();
    for (int i = 0; i < 10; i++) {
      final DirectFudgeConnection conduit = new DirectFudgeConnection (cache.getFudgeContext ());
      conduit.connectEnd2 (server);
      Thread t = new Thread(new Runnable() {
        @Override
        public void run() {
          final RemoteCacheClient client = new RemoteCacheClient(conduit.getEnd1 ());
          final IdentifierMap identifierMap = new RemoteIdentifierMap(client);
          try {
            for (int j = 0; j < 1000; j++) {
              int randomValue = rand.nextInt(100);
              String valueName = "Value" + randomValue;
              ValueSpecification valueSpec = new ValueSpecification(new ValueRequirement("Test Value", new ComputationTargetSpecification(ComputationTargetType.PRIMITIVE, UniqueIdentifier.of("Kirk",
                  valueName))), "mockFunctionId");
              long id = identifierMap.getIdentifier(valueSpec);
              Long previousValue = _idsByValueName.putIfAbsent(valueName, id);
              if (previousValue != null) {
                assertEquals(previousValue, new Long(id));
              }
            }
          } catch (Exception e) {
            s_logger.error("Failed", e);
            failed.set(true);
          }
        }
      });
      threads.add(t);
    }
    for (Thread t : threads) {
      t.start();
    }
    for (Thread t : threads) {
      t.join();
    }
    assertFalse("One thread failed. Check logs.", failed.get());
  }

  // @Test(timeout=10000l)
  @Test
  public void singleThreadPutLoad() throws InterruptedException {
    InMemoryViewComputationCacheSource cache = new InMemoryViewComputationCacheSource(s_fudgeContext);
    ViewComputationCacheServer server = new ViewComputationCacheServer(cache);
    DirectFudgeConnection conduit = new DirectFudgeConnection (cache.getFudgeContext ());
    conduit.connectEnd2  (server);
    RemoteCacheClient client = new RemoteCacheClient(conduit.getEnd1());
    final long timestamp = System.currentTimeMillis();
<<<<<<< HEAD
    BinaryDataStore dataStore = new RemoteBinaryDataStore(client, new ViewComputationCacheKey(UniqueIdentifier.of("Test", "ViewProcess1"), "Config1", timestamp));
=======
    FudgeMessageStore dataStore = new RemoteFudgeMessageStore(client, new ViewComputationCacheKey("View1", "Config1",
        timestamp));
>>>>>>> 8b20af32

    // Single value
    final MutableFudgeFieldContainer inputValue1 = s_fudgeContext.newMessage();
    for (int i = 0; i < 32; i++) {
      inputValue1.add(i, Integer.toString(i));
    }
    long identifier1 = 1L;
    dataStore.put(identifier1, inputValue1);

    FudgeFieldContainer outputValue = dataStore.get(identifier1);
    assertNotNull(outputValue);
    assertEquals(inputValue1.getAllFields(), outputValue.getAllFields());

    outputValue = dataStore.get(identifier1 + 1);
    assertNull(outputValue);

    outputValue = dataStore.get(identifier1);
    assertNotNull(outputValue);
    assertEquals(inputValue1.getAllFields(), outputValue.getAllFields());

    // Multiple value
    final MutableFudgeFieldContainer inputValue2 = s_fudgeContext.newMessage();
    for (int i = 32; i < 64; i++) {
      inputValue2.add(i, Integer.toString(i));
    }
    final Map<Long, FudgeFieldContainer> inputMap = new HashMap<Long, FudgeFieldContainer>();
    identifier1++;
    long identifier2 = identifier1 + 1;
    inputMap.put(identifier1, inputValue1);
    inputMap.put(identifier2, inputValue2);
    dataStore.put(inputMap);

    final Map<Long, FudgeFieldContainer> outputMap = dataStore.get(Arrays.asList(identifier1, identifier2));
    assertEquals(2, outputMap.size());
    assertEquals(inputValue1.getAllFields(), outputMap.get(identifier1).getAllFields());
    assertEquals(inputValue2.getAllFields(), outputMap.get(identifier2).getAllFields());
  }

  @Test(timeOut = 10000l)
  public void singleThreadPutLoadPurgeLoad() throws InterruptedException {
    InMemoryViewComputationCacheSource cache = new InMemoryViewComputationCacheSource(s_fudgeContext);
    ViewComputationCacheServer server = new ViewComputationCacheServer(cache);
    DirectFudgeConnection conduit = new DirectFudgeConnection (cache.getFudgeContext ());
    conduit.connectEnd2 (server);
    RemoteCacheClient client = new RemoteCacheClient(conduit.getEnd1());
    final long timestamp = System.currentTimeMillis();
<<<<<<< HEAD
    BinaryDataStore dataStore = new RemoteBinaryDataStore(client, new ViewComputationCacheKey(UniqueIdentifier.of("Test", "ViewProcess1"), "Config1", timestamp));
    final byte[] inputValue = new byte[256];
    for (int i = 0; i < inputValue.length; i++) {
      inputValue[i] = (byte) i;
=======
    FudgeMessageStore dataStore = new RemoteFudgeMessageStore(client, new ViewComputationCacheKey("View1", "Config1",
        timestamp));
    final MutableFudgeFieldContainer inputValue = s_fudgeContext.newMessage();
    for (int i = 0; i < 32; i++) {
      inputValue.add(i, Integer.toString(i));
>>>>>>> 8b20af32
    }
    final long identifier = 1L;
    dataStore.put(identifier, inputValue);

    FudgeFieldContainer outputValue = dataStore.get(identifier);
    assertNotNull(outputValue);
    assertEquals(inputValue.getAllFields(), outputValue.getAllFields());

    dataStore.delete();

    outputValue = dataStore.get(identifier);
    assertNull(outputValue);
  }

}<|MERGE_RESOLUTION|>--- conflicted
+++ resolved
@@ -211,12 +211,8 @@
     conduit.connectEnd2  (server);
     RemoteCacheClient client = new RemoteCacheClient(conduit.getEnd1());
     final long timestamp = System.currentTimeMillis();
-<<<<<<< HEAD
-    BinaryDataStore dataStore = new RemoteBinaryDataStore(client, new ViewComputationCacheKey(UniqueIdentifier.of("Test", "ViewProcess1"), "Config1", timestamp));
-=======
     FudgeMessageStore dataStore = new RemoteFudgeMessageStore(client, new ViewComputationCacheKey("View1", "Config1",
         timestamp));
->>>>>>> 8b20af32
 
     // Single value
     final MutableFudgeFieldContainer inputValue1 = s_fudgeContext.newMessage();
@@ -263,18 +259,11 @@
     conduit.connectEnd2 (server);
     RemoteCacheClient client = new RemoteCacheClient(conduit.getEnd1());
     final long timestamp = System.currentTimeMillis();
-<<<<<<< HEAD
-    BinaryDataStore dataStore = new RemoteBinaryDataStore(client, new ViewComputationCacheKey(UniqueIdentifier.of("Test", "ViewProcess1"), "Config1", timestamp));
-    final byte[] inputValue = new byte[256];
-    for (int i = 0; i < inputValue.length; i++) {
-      inputValue[i] = (byte) i;
-=======
     FudgeMessageStore dataStore = new RemoteFudgeMessageStore(client, new ViewComputationCacheKey("View1", "Config1",
         timestamp));
     final MutableFudgeFieldContainer inputValue = s_fudgeContext.newMessage();
     for (int i = 0; i < 32; i++) {
       inputValue.add(i, Integer.toString(i));
->>>>>>> 8b20af32
     }
     final long identifier = 1L;
     dataStore.put(identifier, inputValue);
