/**
 * Copyright (C) 2009 - present by OpenGamma Inc. and the OpenGamma group of companies
 *
 * Please see distribution for license.
 */
package com.opengamma.engine;

import static org.testng.Assert.assertEquals;
import static org.testng.Assert.assertNull;
import static org.testng.Assert.assertSame;
import static org.testng.Assert.assertTrue;

import java.math.BigDecimal;

import javax.time.calendar.OffsetDateTime;

import org.testng.annotations.Test;

import com.opengamma.core.position.Position;
import com.opengamma.core.position.PositionSource;
import com.opengamma.core.position.impl.MockPositionSource;
import com.opengamma.core.position.impl.SimpleCounterparty;
import com.opengamma.core.position.impl.SimplePortfolio;
import com.opengamma.core.position.impl.SimplePortfolioNode;
import com.opengamma.core.position.impl.SimplePosition;
import com.opengamma.core.position.impl.SimpleTrade;
import com.opengamma.core.security.Security;
import com.opengamma.core.security.SecuritySource;
import com.opengamma.core.security.impl.SimpleSecurity;
import com.opengamma.core.security.impl.SimpleSecurityLink;
<<<<<<< HEAD
import com.opengamma.engine.target.ComputationTargetType;
import com.opengamma.engine.test.MockSecuritySource;
=======
import com.opengamma.engine.target.LazyResolverPositionSource;
>>>>>>> 5c8cd6ee
import com.opengamma.id.ExternalId;
import com.opengamma.id.ExternalIdBundle;
import com.opengamma.id.UniqueId;
import com.opengamma.id.VersionCorrection;
import com.opengamma.util.money.Currency;
import com.opengamma.util.money.UnorderedCurrencyPair;

/**
 * Test DefaultComputationTargetResolver.
 */
@Test
public class DefaultComputationTargetResolverTest {

  private static final SimplePortfolioNode NODE = new SimplePortfolioNode(UniqueId.of("A", "B"), "Name");
  private static final Position POSITION = new SimplePosition(UniqueId.of("Test", "1"), new BigDecimal(1), ExternalIdBundle.EMPTY);
  private static final Security SECURITY = new SimpleSecurity(UniqueId.of("Test", "SEC"), ExternalIdBundle.EMPTY, "Test security", "EQUITY");

  public void test_constructor() {
    SecuritySource secSource = new InMemorySecuritySource();
    PositionSource posSource = new MockPositionSource();
    DefaultComputationTargetResolver test = new DefaultComputationTargetResolver(secSource, posSource);
    assertSame(secSource, test.getSecuritySource());
    assertSame(posSource, test.getPositionSource());
  }

  private void assertExpected(final ComputationTarget expected, final ComputationTarget actual) {
    assertTrue(expected.getType().isCompatible(actual.getType()));
    assertEquals(expected.getContextIdentifiers(), actual.getContextIdentifiers());
    assertEquals(expected.getUniqueId(), actual.getUniqueId());
  }

<<<<<<< HEAD
=======
  //-------------------------------------------------------------------------
  public void test_resolve_portfolio() {
    InMemorySecuritySource secSource = new InMemorySecuritySource();
    MockPositionSource posSource = new MockPositionSource();
    posSource.addPortfolio(PORTFOLIO);
    DefaultComputationTargetResolver test = new DefaultComputationTargetResolver(secSource, posSource);
    ComputationTargetSpecification spec = new ComputationTargetSpecification(PORTFOLIO);
    ComputationTarget expected = new ComputationTarget(PORTFOLIO);
    assertExpected(expected, test.resolve(spec));
  }

>>>>>>> 5c8cd6ee
  public void test_resolve_portfolioNode() {
    InMemorySecuritySource secSource = new InMemorySecuritySource();
    MockPositionSource posSource = new MockPositionSource();
    SimplePortfolio p = new SimplePortfolio(UniqueId.of("Test", "1"), "Name");
    p.getRootNode().addChildNode(NODE);
    posSource.addPortfolio(p);
    DefaultComputationTargetResolver test = new DefaultComputationTargetResolver(secSource, posSource);
    ComputationTargetSpecification spec = ComputationTargetSpecification.of(NODE);
    ComputationTarget expected = new ComputationTarget(ComputationTargetType.PORTFOLIO_NODE, NODE);
    assertExpected(expected, test.resolve(spec, VersionCorrection.LATEST));
  }

  public void test_resolve_position() {
    InMemorySecuritySource secSource = new InMemorySecuritySource();
    MockPositionSource posSource = new MockPositionSource();
    SimplePortfolio p = new SimplePortfolio(UniqueId.of("Test", "1"), "Name");
    p.getRootNode().addPosition(POSITION);
    posSource.addPortfolio(p);
    DefaultComputationTargetResolver test = new DefaultComputationTargetResolver(secSource, posSource);
    ComputationTargetSpecification spec = ComputationTargetSpecification.of(POSITION);
    ComputationTarget expected = new ComputationTarget(ComputationTargetType.POSITION, POSITION);
    assertExpected(expected, test.resolve(spec, VersionCorrection.LATEST));
  }

  public void test_resolve_trade() {
    OffsetDateTime now = OffsetDateTime.now();
    InMemorySecuritySource secSource = new InMemorySecuritySource();
    MockPositionSource posSource = new MockPositionSource();
    SimplePortfolio portfolio = new SimplePortfolio(UniqueId.of("Test", "1"), "Name");
    SimplePosition position = new SimplePosition(UniqueId.of("Test", "1"), new BigDecimal(1), ExternalIdBundle.EMPTY);
    SimpleTrade trade = new SimpleTrade(new SimpleSecurityLink(), new BigDecimal(1), new SimpleCounterparty(ExternalId.of("CPARTY", "C100")), now.toLocalDate(), now.toOffsetTime());
    trade.setUniqueId(UniqueId.of("TradeScheme", "1"));
    position.addTrade(trade);
    portfolio.getRootNode().addPosition(position);
    posSource.addPortfolio(portfolio);
    DefaultComputationTargetResolver test = new DefaultComputationTargetResolver(secSource, posSource);
    ComputationTargetSpecification spec = ComputationTargetSpecification.of(trade);
    ComputationTarget expected = new ComputationTarget(ComputationTargetType.TRADE, trade);
    assertExpected(expected, test.resolve(spec, VersionCorrection.LATEST));
  }

  public void test_resolve_security() {
    InMemorySecuritySource secSource = new InMemorySecuritySource();
    MockPositionSource posSource = new MockPositionSource();
    secSource.addSecurity(SECURITY);
    DefaultComputationTargetResolver test = new DefaultComputationTargetResolver(secSource, posSource);
    ComputationTargetSpecification spec = ComputationTargetSpecification.of(SECURITY);
    ComputationTarget expected = new ComputationTarget(ComputationTargetType.SECURITY, SECURITY);
    assertExpected(expected, test.resolve(spec, VersionCorrection.LATEST));
  }

  public void test_resolve_primitive() {
    InMemorySecuritySource secSource = new InMemorySecuritySource();
    MockPositionSource posSource = new MockPositionSource();
    DefaultComputationTargetResolver test = new DefaultComputationTargetResolver(secSource, posSource);
    ComputationTargetSpecification spec = new ComputationTargetSpecification(ComputationTargetType.PRIMITIVE, UniqueId.of("Foo", "Bar"));
    ComputationTarget expected = new ComputationTarget(ComputationTargetType.PRIMITIVE, UniqueId.of("Foo", "Bar"));
    assertExpected(expected, test.resolve(spec, VersionCorrection.LATEST));
  }

  public void test_resolve_currency() {
    MockSecuritySource secSource = new MockSecuritySource();
    MockPositionSource posSource = new MockPositionSource();
    DefaultComputationTargetResolver test = new DefaultComputationTargetResolver(secSource, posSource);
    ComputationTargetSpecification spec = new ComputationTargetSpecification(ComputationTargetType.CURRENCY, UniqueId.of("CurrencyISO", "USD"));
    ComputationTarget expected = new ComputationTarget(ComputationTargetType.CURRENCY, Currency.USD);
    assertExpected(expected, test.resolve(spec, VersionCorrection.LATEST));
  }

  public void test_resolve_unorderedCurrencyPair() {
    MockSecuritySource secSource = new MockSecuritySource();
    MockPositionSource posSource = new MockPositionSource();
    DefaultComputationTargetResolver test = new DefaultComputationTargetResolver(secSource, posSource);
    ComputationTargetSpecification spec = new ComputationTargetSpecification(ComputationTargetType.UNORDERED_CURRENCY_PAIR, UniqueId.of("UnorderedCurrencyPair", "GBPEUR"));
    ComputationTarget expected = new ComputationTarget(ComputationTargetType.UNORDERED_CURRENCY_PAIR, UnorderedCurrencyPair.of(Currency.GBP, Currency.EUR));
    assertExpected(expected, test.resolve(spec, VersionCorrection.LATEST));
  }

  public void test_resolve_null() {
    MockSecuritySource secSource = new MockSecuritySource();
    MockPositionSource posSource = new MockPositionSource();
    DefaultComputationTargetResolver test = new DefaultComputationTargetResolver(secSource, posSource);
    assertExpected(ComputationTarget.NULL, test.resolve(ComputationTargetSpecification.NULL, VersionCorrection.LATEST));
  }

  @Test(expectedExceptions = NullPointerException.class)
  public void test_resolve_nullSpecification() {
    InMemorySecuritySource secSource = new InMemorySecuritySource();
    MockPositionSource posSource = new MockPositionSource();
    DefaultComputationTargetResolver test = new DefaultComputationTargetResolver(secSource, posSource);
    test.resolve(null, VersionCorrection.LATEST);
  }

  public void test_resolve_notFound() {
    MockSecuritySource secSource = new MockSecuritySource();
    MockPositionSource posSource = new MockPositionSource();
    DefaultComputationTargetResolver test = new DefaultComputationTargetResolver(secSource, posSource);
    assertNull(test.resolve(new ComputationTargetSpecification(ComputationTargetType.SECURITY, UniqueId.of("Foo", "Bar")), VersionCorrection.LATEST));
  }

  public void test_simplifyType() {
    final MockSecuritySource secSource = new MockSecuritySource();
    final MockPositionSource posSource = new MockPositionSource();
    final DefaultComputationTargetResolver test = new DefaultComputationTargetResolver(secSource, posSource);
    // No changes
    assertEquals(test.simplifyType(ComputationTargetType.NULL), ComputationTargetType.NULL);
    assertEquals(test.simplifyType(ComputationTargetType.SECURITY), ComputationTargetType.SECURITY);
    assertEquals(test.simplifyType(ComputationTargetType.PORTFOLIO_NODE.containing(ComputationTargetType.POSITION).containing(ComputationTargetType.SECURITY)),
        ComputationTargetType.PORTFOLIO_NODE.containing(ComputationTargetType.POSITION).containing(ComputationTargetType.SECURITY));
    assertEquals(test.simplifyType(ComputationTargetType.TRADE.or(ComputationTargetType.SECURITY)), ComputationTargetType.TRADE.or(ComputationTargetType.SECURITY));
    // Changes
    assertEquals(test.simplifyType(ComputationTargetType.PORTFOLIO_NODE.containing(ComputationTargetType.POSITION).containing(ComputationTargetType.of(SimpleSecurity.class))),
        ComputationTargetType.PORTFOLIO_NODE.containing(ComputationTargetType.POSITION).containing(ComputationTargetType.SECURITY));
    assertEquals(test.simplifyType(ComputationTargetType.TRADE.or(ComputationTargetType.of(SimpleSecurity.class))), ComputationTargetType.TRADE.or(ComputationTargetType.SECURITY));
  }

  public void test_typeProvider_getSimple() {
    final MockSecuritySource secSource = new MockSecuritySource();
    final MockPositionSource posSource = new MockPositionSource();
    final DefaultComputationTargetResolver test = new DefaultComputationTargetResolver(secSource, posSource);
    assertEquals(test.getSimpleTypes().size(), 7);
  }

  public void test_typeProvider_getAdditional() {
    final MockSecuritySource secSource = new MockSecuritySource();
    final MockPositionSource posSource = new MockPositionSource();
    final DefaultComputationTargetResolver test = new DefaultComputationTargetResolver(secSource, posSource);
    assertEquals(test.getAdditionalTypes().size(), 0);
  }

  public void test_typeProvider_getAll() {
    final MockSecuritySource secSource = new MockSecuritySource();
    final MockPositionSource posSource = new MockPositionSource();
    final DefaultComputationTargetResolver test = new DefaultComputationTargetResolver(secSource, posSource);
    assertEquals(test.getAllTypes().size(), test.getAdditionalTypes().size() + test.getSimpleTypes().size());
  }

}<|MERGE_RESOLUTION|>--- conflicted
+++ resolved
@@ -28,12 +28,7 @@
 import com.opengamma.core.security.SecuritySource;
 import com.opengamma.core.security.impl.SimpleSecurity;
 import com.opengamma.core.security.impl.SimpleSecurityLink;
-<<<<<<< HEAD
 import com.opengamma.engine.target.ComputationTargetType;
-import com.opengamma.engine.test.MockSecuritySource;
-=======
-import com.opengamma.engine.target.LazyResolverPositionSource;
->>>>>>> 5c8cd6ee
 import com.opengamma.id.ExternalId;
 import com.opengamma.id.ExternalIdBundle;
 import com.opengamma.id.UniqueId;
@@ -65,20 +60,6 @@
     assertEquals(expected.getUniqueId(), actual.getUniqueId());
   }
 
-<<<<<<< HEAD
-=======
-  //-------------------------------------------------------------------------
-  public void test_resolve_portfolio() {
-    InMemorySecuritySource secSource = new InMemorySecuritySource();
-    MockPositionSource posSource = new MockPositionSource();
-    posSource.addPortfolio(PORTFOLIO);
-    DefaultComputationTargetResolver test = new DefaultComputationTargetResolver(secSource, posSource);
-    ComputationTargetSpecification spec = new ComputationTargetSpecification(PORTFOLIO);
-    ComputationTarget expected = new ComputationTarget(PORTFOLIO);
-    assertExpected(expected, test.resolve(spec));
-  }
-
->>>>>>> 5c8cd6ee
   public void test_resolve_portfolioNode() {
     InMemorySecuritySource secSource = new InMemorySecuritySource();
     MockPositionSource posSource = new MockPositionSource();
@@ -140,7 +121,7 @@
   }
 
   public void test_resolve_currency() {
-    MockSecuritySource secSource = new MockSecuritySource();
+    InMemorySecuritySource secSource = new InMemorySecuritySource();
     MockPositionSource posSource = new MockPositionSource();
     DefaultComputationTargetResolver test = new DefaultComputationTargetResolver(secSource, posSource);
     ComputationTargetSpecification spec = new ComputationTargetSpecification(ComputationTargetType.CURRENCY, UniqueId.of("CurrencyISO", "USD"));
@@ -149,7 +130,7 @@
   }
 
   public void test_resolve_unorderedCurrencyPair() {
-    MockSecuritySource secSource = new MockSecuritySource();
+    InMemorySecuritySource secSource = new InMemorySecuritySource();
     MockPositionSource posSource = new MockPositionSource();
     DefaultComputationTargetResolver test = new DefaultComputationTargetResolver(secSource, posSource);
     ComputationTargetSpecification spec = new ComputationTargetSpecification(ComputationTargetType.UNORDERED_CURRENCY_PAIR, UniqueId.of("UnorderedCurrencyPair", "GBPEUR"));
@@ -158,7 +139,7 @@
   }
 
   public void test_resolve_null() {
-    MockSecuritySource secSource = new MockSecuritySource();
+    InMemorySecuritySource secSource = new InMemorySecuritySource();
     MockPositionSource posSource = new MockPositionSource();
     DefaultComputationTargetResolver test = new DefaultComputationTargetResolver(secSource, posSource);
     assertExpected(ComputationTarget.NULL, test.resolve(ComputationTargetSpecification.NULL, VersionCorrection.LATEST));
@@ -173,14 +154,14 @@
   }
 
   public void test_resolve_notFound() {
-    MockSecuritySource secSource = new MockSecuritySource();
+    InMemorySecuritySource secSource = new InMemorySecuritySource();
     MockPositionSource posSource = new MockPositionSource();
     DefaultComputationTargetResolver test = new DefaultComputationTargetResolver(secSource, posSource);
     assertNull(test.resolve(new ComputationTargetSpecification(ComputationTargetType.SECURITY, UniqueId.of("Foo", "Bar")), VersionCorrection.LATEST));
   }
 
   public void test_simplifyType() {
-    final MockSecuritySource secSource = new MockSecuritySource();
+    InMemorySecuritySource secSource = new InMemorySecuritySource();
     final MockPositionSource posSource = new MockPositionSource();
     final DefaultComputationTargetResolver test = new DefaultComputationTargetResolver(secSource, posSource);
     // No changes
@@ -196,21 +177,21 @@
   }
 
   public void test_typeProvider_getSimple() {
-    final MockSecuritySource secSource = new MockSecuritySource();
+    InMemorySecuritySource secSource = new InMemorySecuritySource();
     final MockPositionSource posSource = new MockPositionSource();
     final DefaultComputationTargetResolver test = new DefaultComputationTargetResolver(secSource, posSource);
     assertEquals(test.getSimpleTypes().size(), 7);
   }
 
   public void test_typeProvider_getAdditional() {
-    final MockSecuritySource secSource = new MockSecuritySource();
+    InMemorySecuritySource secSource = new InMemorySecuritySource();
     final MockPositionSource posSource = new MockPositionSource();
     final DefaultComputationTargetResolver test = new DefaultComputationTargetResolver(secSource, posSource);
     assertEquals(test.getAdditionalTypes().size(), 0);
   }
 
   public void test_typeProvider_getAll() {
-    final MockSecuritySource secSource = new MockSecuritySource();
+    InMemorySecuritySource secSource = new InMemorySecuritySource();
     final MockPositionSource posSource = new MockPositionSource();
     final DefaultComputationTargetResolver test = new DefaultComputationTargetResolver(secSource, posSource);
     assertEquals(test.getAllTypes().size(), test.getAdditionalTypes().size() + test.getSimpleTypes().size());
