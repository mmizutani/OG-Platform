/**
 * Copyright (C) 2009 - present by OpenGamma Inc. and the OpenGamma group of companies
 *
 * Please see distribution for license.
 */
package com.opengamma.bbg;

import java.util.Collection;
import java.util.Collections;
import java.util.Map;
import java.util.Map.Entry;

import org.apache.commons.lang.Validate;
import org.slf4j.Logger;
import org.slf4j.LoggerFactory;

import com.google.common.collect.Maps;
import com.opengamma.bbg.security.BloombergSecurityProvider;
import com.opengamma.core.change.ChangeManager;
import com.opengamma.core.change.DummyChangeManager;
import com.opengamma.core.id.ExternalSchemes;
import com.opengamma.core.security.Security;
import com.opengamma.core.security.SecuritySource;
import com.opengamma.id.ExternalId;
import com.opengamma.id.ExternalIdBundle;
import com.opengamma.id.ObjectId;
import com.opengamma.id.UniqueId;
import com.opengamma.id.VersionCorrection;
import com.opengamma.provider.security.SecurityProvider;
import com.opengamma.util.ArgumentChecker;

/**
 * A security source based on the Bloomberg data source.
 * This class is now implemented on top of SecurityProvider and is effectively deprecated. 
 */
public final class BloombergSecuritySource implements SecuritySource {

  /** Logger. */
  private static final Logger s_logger = LoggerFactory.getLogger(BloombergSecuritySource.class);

  /**
   * The provider.
   */
  private final SecurityProvider _provider;

  /**
   * Creates an instance.
   * 
   * @param provider  the security provider, not null
   */
  public BloombergSecuritySource(SecurityProvider provider) {
    ArgumentChecker.notNull(provider, "provider");
    _provider = provider;
  }

  //-------------------------------------------------------------------------
  @Override
<<<<<<< HEAD
  public Security get(UniqueId uniqueId) {
    if (BLOOMBERG_SCHEME.equals(uniqueId.getScheme()) == false) {
=======
  public Security getSecurity(UniqueId uniqueId) {
    if (BloombergSecurityProvider.BLOOMBERG_SCHEME.equals(uniqueId.getScheme()) == false) {
>>>>>>> beab27de
      throw new IllegalArgumentException("Identifier must be a Bloomberg unique identifier: " + uniqueId);
    }
    return getSecurity(uniqueId.getValue());
  }

  @Override
<<<<<<< HEAD
  public Security get(ObjectId objectId, VersionCorrection versionCorrection) {
    if (BLOOMBERG_SCHEME.equals(objectId.getScheme()) == false) {
=======
  public Security getSecurity(ObjectId objectId, VersionCorrection versionCorrection) {
    if (BloombergSecurityProvider.BLOOMBERG_SCHEME.equals(objectId.getScheme()) == false) {
>>>>>>> beab27de
      throw new IllegalArgumentException("Identifier must be a Bloomberg object identifier: " + objectId);
    }
    return getSecurity(objectId.getValue());
  }

  @Override
  public Collection<Security> get(ExternalIdBundle bundle) {
    Security sec = getSingle(bundle);
    if (sec != null) {
      return Collections.<Security>singleton(getSingle(bundle));
    } else {
      return Collections.emptyList();
    }
  }

  @Override
  public Collection<Security> get(ExternalIdBundle bundle, VersionCorrection versionCorrection) {
    return get(bundle);
  }

  @Override
<<<<<<< HEAD
  public ManageableSecurity getSingle(ExternalIdBundle bundle) {
=======
  public Security getSecurity(ExternalIdBundle bundle) {
>>>>>>> beab27de
    ArgumentChecker.notNull(bundle, "bundle");
    Validate.isTrue(bundle.size() > 0, "Cannot load security for empty identifiers");
    
    Security security = _provider.getSecurity(bundle);
    if (security == null) {
      s_logger.warn("Bloomberg returned no security for id {}", bundle);
    }
    return security;
  }

  @Override
  public Security getSingle(ExternalIdBundle bundle, VersionCorrection versionCorrection) {
    return getSingle(bundle);
  }

  //-------------------------------------------------------------------------
  @Override
  public ChangeManager changeManager() {
    return DummyChangeManager.INSTANCE;
  }

  private Security getSecurity(String bbgIdValue) {
    ExternalId bbgId = ExternalSchemes.bloombergBuidSecurityId(bbgIdValue);
    ExternalIdBundle bundle = ExternalIdBundle.of(bbgId);
    return getSingle(bundle);
  }

  @Override
  public Map<UniqueId, Security> get(Collection<UniqueId> uniqueIds) {
    final Map<UniqueId, Security> result = Maps.newHashMap();
    Map<ExternalIdBundle, UniqueId> uniqueIdMap = createBundle2UniqueIdMap(uniqueIds);
    Map<ExternalIdBundle, Security> securities = _provider.getSecurities(uniqueIdMap.keySet());
    for (Entry<ExternalIdBundle, Security> entry : securities.entrySet()) {
      result.put(uniqueIdMap.get(entry.getKey()), entry.getValue());
    }
    return result;
  }

  private Map<ExternalIdBundle, UniqueId> createBundle2UniqueIdMap(Collection<UniqueId> uniqueIds) {
    Map<ExternalIdBundle, UniqueId> result = Maps.newHashMap();
    for (UniqueId uniqueId : uniqueIds) {
      if (BloombergSecurityProvider.BLOOMBERG_SCHEME.equals(uniqueId.getScheme()) == false) {
        throw new IllegalArgumentException("Identifier must be a Bloomberg unique identifier: " + uniqueId);
      }
      String bbgIdValue = uniqueId.getValue();
      ExternalId bbgId = ExternalSchemes.bloombergBuidSecurityId(bbgIdValue);
      ExternalIdBundle bundle = ExternalIdBundle.of(bbgId);
      result.put(bundle, uniqueId);
    }
    return result;
  }

}<|MERGE_RESOLUTION|>--- conflicted
+++ resolved
@@ -4,6 +4,8 @@
  * Please see distribution for license.
  */
 package com.opengamma.bbg;
+
+import static com.opengamma.bbg.BloombergConstants.FIELD_SECURITY_TYPE;
 
 import java.util.Collection;
 import java.util.Collections;
@@ -15,66 +17,74 @@
 import org.slf4j.LoggerFactory;
 
 import com.google.common.collect.Maps;
-import com.opengamma.bbg.security.BloombergSecurityProvider;
+import com.opengamma.bbg.loader.BloombergBulkSecurityLoader;
+import com.opengamma.bbg.referencedata.ReferenceDataProvider;
+import com.opengamma.bbg.util.ReferenceDataProviderUtils;
 import com.opengamma.core.change.ChangeManager;
 import com.opengamma.core.change.DummyChangeManager;
 import com.opengamma.core.id.ExternalSchemes;
 import com.opengamma.core.security.Security;
 import com.opengamma.core.security.SecuritySource;
-import com.opengamma.id.ExternalId;
-import com.opengamma.id.ExternalIdBundle;
-import com.opengamma.id.ObjectId;
-import com.opengamma.id.UniqueId;
-import com.opengamma.id.VersionCorrection;
-import com.opengamma.provider.security.SecurityProvider;
+import com.opengamma.financial.timeseries.exchange.ExchangeDataProvider;
+import com.opengamma.id.*;
+import com.opengamma.master.security.ManageableSecurity;
 import com.opengamma.util.ArgumentChecker;
 
 /**
  * A security source based on the Bloomberg data source.
- * This class is now implemented on top of SecurityProvider and is effectively deprecated. 
  */
 public final class BloombergSecuritySource implements SecuritySource {
 
   /** Logger. */
   private static final Logger s_logger = LoggerFactory.getLogger(BloombergSecuritySource.class);
+  /**
+   * Bloomberg scheme.
+   */
+  public static final String BLOOMBERG_SCHEME = "Bloomberg";
 
   /**
-   * The provider.
+   * The Bloomberg data source.
    */
-  private final SecurityProvider _provider;
+  private final BloombergBulkSecurityLoader _bloombergBulkSecurityLoader;
+  /**
+   * The reference data provider.
+   */
+  private final ReferenceDataProvider _refDataProvider;
 
   /**
-   * Creates an instance.
+   * Creates a unique identifier.
    * 
-   * @param provider  the security provider, not null
+   * @param value  the value, not null
+   * @return a Bloomberg unique identifier, not null
    */
-  public BloombergSecuritySource(SecurityProvider provider) {
-    ArgumentChecker.notNull(provider, "provider");
-    _provider = provider;
+  public static UniqueId createUniqueId(String value) {
+    return UniqueId.of(BLOOMBERG_SCHEME, value);
+  }
+
+  /**
+   * Creates the security master.
+   * @param refDataProvider  the reference data provider, not null
+   * @param exchangeDataProvider  the data provider, not null
+   */
+  public BloombergSecuritySource(ReferenceDataProvider refDataProvider, ExchangeDataProvider exchangeDataProvider) {
+    ArgumentChecker.notNull(refDataProvider, "Reference Data Provider");
+    ArgumentChecker.notNull(exchangeDataProvider, "Exchange Data Provider");
+    _refDataProvider = refDataProvider;
+    _bloombergBulkSecurityLoader = new BloombergBulkSecurityLoader(refDataProvider, exchangeDataProvider);
   }
 
   //-------------------------------------------------------------------------
   @Override
-<<<<<<< HEAD
   public Security get(UniqueId uniqueId) {
     if (BLOOMBERG_SCHEME.equals(uniqueId.getScheme()) == false) {
-=======
-  public Security getSecurity(UniqueId uniqueId) {
-    if (BloombergSecurityProvider.BLOOMBERG_SCHEME.equals(uniqueId.getScheme()) == false) {
->>>>>>> beab27de
       throw new IllegalArgumentException("Identifier must be a Bloomberg unique identifier: " + uniqueId);
     }
     return getSecurity(uniqueId.getValue());
   }
 
   @Override
-<<<<<<< HEAD
   public Security get(ObjectId objectId, VersionCorrection versionCorrection) {
     if (BLOOMBERG_SCHEME.equals(objectId.getScheme()) == false) {
-=======
-  public Security getSecurity(ObjectId objectId, VersionCorrection versionCorrection) {
-    if (BloombergSecurityProvider.BLOOMBERG_SCHEME.equals(objectId.getScheme()) == false) {
->>>>>>> beab27de
       throw new IllegalArgumentException("Identifier must be a Bloomberg object identifier: " + objectId);
     }
     return getSecurity(objectId.getValue());
@@ -96,19 +106,17 @@
   }
 
   @Override
-<<<<<<< HEAD
   public ManageableSecurity getSingle(ExternalIdBundle bundle) {
-=======
-  public Security getSecurity(ExternalIdBundle bundle) {
->>>>>>> beab27de
     ArgumentChecker.notNull(bundle, "bundle");
     Validate.isTrue(bundle.size() > 0, "Cannot load security for empty identifiers");
     
-    Security security = _provider.getSecurity(bundle);
-    if (security == null) {
-      s_logger.warn("Bloomberg returned no security for id {}", bundle);
+    Map<ExternalIdBundle, ManageableSecurity> securities = _bloombergBulkSecurityLoader.loadSecurity(Collections.singleton(bundle));
+    if (securities.size() == 1) {
+      return securities.get(bundle);
+    } else {
+      s_logger.warn("Bloomberg return security={} for id={}", securities.values(), bundle);
+      return null;
     }
-    return security;
   }
 
   @Override
@@ -122,6 +130,17 @@
     return DummyChangeManager.INSTANCE;
   }
 
+  //-------------------------------------------------------------------------
+  /**
+   * Gets the security type by id.
+   * 
+   * @param securityID  the security id, null returns null
+   * @return the security type, null if not found
+   */
+  /* package for testing */ String getSecurityType(final String securityID) {
+    return ReferenceDataProviderUtils.singleFieldSearch(securityID, FIELD_SECURITY_TYPE, _refDataProvider);
+  }
+  
   private Security getSecurity(String bbgIdValue) {
     ExternalId bbgId = ExternalSchemes.bloombergBuidSecurityId(bbgIdValue);
     ExternalIdBundle bundle = ExternalIdBundle.of(bbgId);
@@ -132,8 +151,8 @@
   public Map<UniqueId, Security> get(Collection<UniqueId> uniqueIds) {
     final Map<UniqueId, Security> result = Maps.newHashMap();
     Map<ExternalIdBundle, UniqueId> uniqueIdMap = createBundle2UniqueIdMap(uniqueIds);
-    Map<ExternalIdBundle, Security> securities = _provider.getSecurities(uniqueIdMap.keySet());
-    for (Entry<ExternalIdBundle, Security> entry : securities.entrySet()) {
+    Map<ExternalIdBundle, ManageableSecurity> securities = _bloombergBulkSecurityLoader.loadSecurity(uniqueIdMap.keySet());
+    for (Entry<ExternalIdBundle, ManageableSecurity> entry : securities.entrySet()) {
       result.put(uniqueIdMap.get(entry.getKey()), entry.getValue());
     }
     return result;
@@ -142,7 +161,7 @@
   private Map<ExternalIdBundle, UniqueId> createBundle2UniqueIdMap(Collection<UniqueId> uniqueIds) {
     Map<ExternalIdBundle, UniqueId> result = Maps.newHashMap();
     for (UniqueId uniqueId : uniqueIds) {
-      if (BloombergSecurityProvider.BLOOMBERG_SCHEME.equals(uniqueId.getScheme()) == false) {
+      if (BLOOMBERG_SCHEME.equals(uniqueId.getScheme()) == false) {
         throw new IllegalArgumentException("Identifier must be a Bloomberg unique identifier: " + uniqueId);
       }
       String bbgIdValue = uniqueId.getValue();
