--- conflicted
+++ resolved
@@ -60,16 +60,12 @@
   public void setUpClass() {
     _underlying = BloombergLiveDataServerUtils.getUnderlyingProvider();
     _unitTestingProvider = new UnitTestingReferenceDataProvider(_underlying);
-<<<<<<< HEAD
-    BySchemeFakeSubscriptionSelector selector1 = new BySchemeFakeSubscriptionSelector(ExternalSchemes.BLOOMBERG_BUID_WEAK, ExternalSchemes.BLOOMBERG_TICKER_WEAK);
-    UnionFakeSubscriptionSelector selector = new UnionFakeSubscriptionSelector(selector1, new ByTypeFakeSubscriptionSelector("SWAPTION VOLATILITY"));
-    _server = BloombergLiveDataServerUtils.startTestServer(CombiningBloombergLiveDataServerTest.class, selector, _unitTestingProvider);
-=======
-    _server = BloombergLiveDataServerUtils.startTestServer(CombiningBloombergLiveDataServerTest.class,
-        new UnionFakeSubscriptionSelector(new BySchemeFakeSubscriptionSelector(ExternalSchemes.BLOOMBERG_BUID_WEAK, ExternalSchemes.BLOOMBERG_TICKER_WEAK), new ByTypeFakeSubscriptionSelector(
-            "SWAPTION VOLATILITY"))
-        , _unitTestingProvider);
->>>>>>> f90b71a4
+    _server = BloombergLiveDataServerUtils.startTestServer(
+      CombiningBloombergLiveDataServerTest.class,
+      new UnionFakeSubscriptionSelector(
+        new BySchemeFakeSubscriptionSelector(ExternalSchemes.BLOOMBERG_BUID_WEAK, ExternalSchemes.BLOOMBERG_TICKER_WEAK),
+        new ByTypeFakeSubscriptionSelector("SWAPTION VOLATILITY")),
+      _unitTestingProvider);
     _liveDataClient = LiveDataClientTestUtils.getJmsClient(_server);
     _unitTestingProvider.reset();
   }
@@ -87,7 +83,7 @@
     ExternalId broken = ExternalId.of(ExternalSchemes.BLOOMBERG_TICKER, "CZPFGQFC Curncy");
     ExternalId working = ExternalId.of(ExternalSchemes.BLOOMBERG_TICKER_WEAK, "USPFJD5W Curncy");
     ExternalId workingStrong = ExternalId.of(ExternalSchemes.BLOOMBERG_TICKER, "USPFJD5W Curncy");
-
+    
     List<ExternalId> instruments = Lists.newArrayList(broken, working, workingStrong);
     int repeats = 2;
     CollectingLiveDataListener listener = new CollectingLiveDataListener(instruments.size() * repeats, 1 * repeats);
@@ -122,66 +118,42 @@
     assertFalse(_unitTestingProvider.hadToRejectRequests()); // Necessary, since exceptions are expected from the live data service
   }
 
-<<<<<<< HEAD
   //-------------------------------------------------------------------------
   @Test(groups = {"bbgSubscriptionTests" }, enabled = false)
-=======
-  @Test(groups = {"bbgSubscriptionTests" })
->>>>>>> f90b71a4
   public void testRealSubscribe() throws Exception {
     ExternalId strong = ExternalId.of(ExternalSchemes.BLOOMBERG_TICKER, "GBP Curncy");
-
+    
     List<ExternalId> instruments = Lists.newArrayList(strong);
     CollectingLiveDataListener listener = new CollectingLiveDataListener(instruments.size(), 3);
-
+    
     subscribe(_liveDataClient, listener, instruments);
-<<<<<<< HEAD
     assertTrue(listener.waitUntilEnoughUpdatesReceived(60000));
-=======
-
-    assertTrue(listener.waitUntilEnoughUpdatesReceived(60000));
-
->>>>>>> f90b71a4
     unsubscribe(_liveDataClient, listener, instruments);
     for (LiveDataSubscriptionResponse response : listener.getSubscriptionResponses()) {
       if (response.getRequestedSpecification().getIdentifiers().contains(strong)) {
         assertEquals(response.getSubscriptionResult(), LiveDataSubscriptionResult.SUCCESS);
       }
     }
-
+    
     List<LiveDataValueUpdate> allUpdates = listener.getValueUpdates();
     List<LiveDataValueUpdate> stronUpdates = listener.getValueUpdates(getLiveDataSpec(_liveDataClient, strong));
     assertEquals(allUpdates, stronUpdates);
   }
 
-<<<<<<< HEAD
   @Test(groups = {"bbgSubscriptionTests" }, enabled = false)
-=======
-  @Test(groups = {"bbgSubscriptionTests" })
->>>>>>> f90b71a4
   public void testMixedSubscribe() throws Exception {
     ExternalId strong = ExternalId.of(ExternalSchemes.BLOOMBERG_TICKER, "GBP Curncy");
     ExternalId weak = ExternalId.of(ExternalSchemes.BLOOMBERG_TICKER_WEAK, "GBP Curncy");
-
+    
     List<ExternalId> instruments = Lists.newArrayList(strong, weak);
     CollectingLiveDataListener listener = new CollectingLiveDataListener(instruments.size(), 3);
-
+    
     subscribe(_liveDataClient, listener, instruments);
-<<<<<<< HEAD
     assertTrue(listener.waitUntilEnoughUpdatesReceived(30000));
-=======
-
-    assertTrue(listener.waitUntilEnoughUpdatesReceived(30000));
-
->>>>>>> f90b71a4
     unsubscribe(_liveDataClient, listener, instruments);
     
     LiveDataSubscriptionResponse strongSub = null;
     LiveDataSubscriptionResponse weakSub = null;
-<<<<<<< HEAD
-=======
-
->>>>>>> f90b71a4
     for (LiveDataSubscriptionResponse response : listener.getSubscriptionResponses()) {
       if (response.getRequestedSpecification().getIdentifiers().contains(strong)) {
         assertEquals(response.getSubscriptionResult(), LiveDataSubscriptionResult.SUCCESS);
@@ -195,7 +167,7 @@
     }
     assertFalse(strongSub.getFullyQualifiedSpecification().equals(weakSub.getFullyQualifiedSpecification()));
     assertFalse(strongSub.getTickDistributionSpecification().equals(weakSub.getTickDistributionSpecification()));
-
+    
     List<LiveDataValueUpdate> allUpdates = listener.getValueUpdates();
     List<LiveDataValueUpdate> stronUpdates = listener.getValueUpdates(getLiveDataSpec(_liveDataClient, strong));
     List<LiveDataValueUpdate> weakUpdates = listener.getValueUpdates(getLiveDataSpec(_liveDataClient, weak));
@@ -203,34 +175,20 @@
     assertEquals(allUpdates.size(), weakUpdates.size() + stronUpdates.size());
   }
 
-<<<<<<< HEAD
   @Test(groups = {"bbgSubscriptionTests" }, enabled = false)
-=======
-  @Test(groups = {"bbgSubscriptionTests" })
->>>>>>> f90b71a4
   public void testBrokenSubscribe() throws Exception {
     ExternalId broken = ExternalId.of(ExternalSchemes.BLOOMBERG_TICKER, "USSV15F Curncy");//Broken
     ExternalId working = ExternalId.of(ExternalSchemes.BLOOMBERG_TICKER, "GBP Curncy");
-
+    
     List<ExternalId> instruments = Lists.newArrayList(broken, working);
     CollectingLiveDataListener listener = new CollectingLiveDataListener(instruments.size(), 3);
-
+    
     subscribe(_liveDataClient, listener, instruments);
-<<<<<<< HEAD
     assertTrue(listener.waitUntilEnoughUpdatesReceived(30000));
-=======
-
-    assertTrue(listener.waitUntilEnoughUpdatesReceived(30000));
-
->>>>>>> f90b71a4
     unsubscribe(_liveDataClient, listener, instruments);
     
     LiveDataSubscriptionResponse strongSub = null;
     LiveDataSubscriptionResponse weakSub = null;
-<<<<<<< HEAD
-=======
-
->>>>>>> f90b71a4
     for (LiveDataSubscriptionResponse response : listener.getSubscriptionResponses()) {
       if (response.getRequestedSpecification().getIdentifiers().contains(working)) {
         assertEquals(LiveDataSubscriptionResult.SUCCESS, response.getSubscriptionResult());
@@ -244,7 +202,7 @@
     }
     assertFalse(strongSub.getFullyQualifiedSpecification().equals(weakSub.getFullyQualifiedSpecification()));
     assertFalse(strongSub.getTickDistributionSpecification().equals(weakSub.getTickDistributionSpecification()));
-
+    
     List<LiveDataValueUpdate> allUpdates = listener.getValueUpdates();
     List<LiveDataValueUpdate> brokenUpdates = listener.getValueUpdates(getLiveDataSpec(_liveDataClient, broken));
     List<LiveDataValueUpdate> workingUpdates = listener.getValueUpdates(getLiveDataSpec(_liveDataClient, working));
@@ -255,64 +213,37 @@
   @Test
   public void testExpiration() throws Exception {
     int period = 15000;
-<<<<<<< HEAD
-    ExpirationManager expirationManager = new ExpirationManager(_server, period, period);
-    
-    final AtomicInteger combinedSubs = countSubscriptions(_server);
-    final AtomicInteger fakeSubs = countSubscriptions(_server.getFakeServer());
-    final AtomicInteger realSubs = countSubscriptions(_server.getRealServer());
-    
-    ExternalId weak = ExternalId.of(ExternalSchemes.BLOOMBERG_TICKER_WEAK, "GBP Curncy");
-    
-    List<ExternalId> instruments = Lists.newArrayList(weak);
-    CollectingLiveDataListener listener = new CollectingLiveDataListener(1, 1);
-    
-    subscribe(_liveDataClient, listener, instruments);
-    
-=======
     ExpirationManager expirationManager = _server.getExpirationManager();
     expirationManager.stop();
     expirationManager.setCheckPeriod(15000);
     expirationManager.setTimeoutExtension(15000);
     expirationManager.start();
-
+    
     final AtomicInteger combinedSubs = countSubscriptions(_server);
     final AtomicInteger fakeSubs = countSubscriptions(_server.getFakeServer());
     final AtomicInteger realSubs = countSubscriptions(_server.getRealServer());
-
+    
     ExternalId weak = ExternalId.of(ExternalSchemes.BLOOMBERG_TICKER_WEAK, "GBP Curncy");
-
+    
     List<ExternalId> instruments = Lists.newArrayList(weak);
     CollectingLiveDataListener listener = new CollectingLiveDataListener(1, 1);
-
+    
     subscribe(_liveDataClient, listener, instruments);
-
->>>>>>> f90b71a4
+    
     assertEquals(1, combinedSubs.get());
     assertEquals(combinedSubs.get(), fakeSubs.get());
     assertEquals(0, realSubs.get());
     assertTrue(listener.waitUntilEnoughUpdatesReceived(30000));
-<<<<<<< HEAD
     for (int i = 0; i < 3; i++) {
-=======
-    for (int i = 0; i < 3; i++)
-    {
->>>>>>> f90b71a4
       expirationManager.extendPublicationTimeout(getLiveDataSpec(_liveDataClient, weak));
       Thread.sleep(period / 2);
     }
     assertEquals(1, combinedSubs.get());
     assertEquals(combinedSubs.get(), fakeSubs.get());
     assertEquals(0, realSubs.get());
-<<<<<<< HEAD
     
     unsubscribe(_liveDataClient, listener, instruments);
     
-=======
-
-    unsubscribe(_liveDataClient, listener, instruments);
-
->>>>>>> f90b71a4
     Thread.sleep(period * 2);
     assertEquals(0, combinedSubs.get());
     assertEquals(combinedSubs.get(), fakeSubs.get());
@@ -322,18 +253,10 @@
   private AtomicInteger countSubscriptions(StandardLiveDataServer server) {
     final AtomicInteger fakeSubs = new AtomicInteger(0);
     server.addSubscriptionListener(new SubscriptionListener() {
-<<<<<<< HEAD
-=======
-
->>>>>>> f90b71a4
       @Override
       public void unsubscribed(Subscription subscription) {
         fakeSubs.decrementAndGet();
       }
-<<<<<<< HEAD
-=======
-
->>>>>>> f90b71a4
       @Override
       public void subscribed(Subscription subscription) {
         fakeSubs.incrementAndGet();
@@ -367,17 +290,13 @@
     return requestedSpecification;
   }
 
-<<<<<<< HEAD
   @Test(groups = {"bbgSubscriptionTests" }, enabled = false)
-=======
-  @Test(groups = {"bbgSubscriptionTests" })
->>>>>>> f90b71a4
   public void testRepeatedSubscriptions_BBG_80() throws Exception {
     ExternalId broken = ExternalId.of(ExternalSchemes.BLOOMBERG_TICKER, "USSV15F Curncy");//Broken
     ExternalId working = ExternalId.of(ExternalSchemes.BLOOMBERG_TICKER, "GBP Curncy");
     ExternalId workingWeak = ExternalId.of(ExternalSchemes.BLOOMBERG_TICKER_WEAK, "USPFJD5W Curncy");
     ExternalId workingStrong = ExternalId.of(ExternalSchemes.BLOOMBERG_TICKER, "USPFJD5W Curncy");
-
+    
     List<ExternalId> instruments = Lists.newArrayList(broken, working, workingWeak, workingStrong);
     for (int i = 0; i < 10; i++) {
       CollectingLiveDataListener listener = new CollectingLiveDataListener(instruments.size(), 3);
