--- conflicted
+++ resolved
@@ -854,13 +854,8 @@
    * @param dataProvider the data provider, null returns the unknown value
    * @return the resolver data provider, not null
    */
-<<<<<<< HEAD
   public static String resolveDataProvider(final String dataProvider) {
-    return (dataProvider == null ? UNKNOWN_DATA_PROVIDER : dataProvider);
-=======
-  public static String resolveDataProvider(String dataProvider) {
     return (dataProvider == null || dataProvider.equalsIgnoreCase(DATA_PROVIDER_UNKNOWN) ? DEFAULT_DATA_PROVIDER : dataProvider);
->>>>>>> 5b9c5441
   }
 
   /**
@@ -873,29 +868,16 @@
     if (dataProvider == null || dataProvider.equalsIgnoreCase(DATA_PROVIDER_UNKNOWN) || dataProvider.equalsIgnoreCase(DEFAULT_DATA_PROVIDER)) {
       dataProvider = DEFAULT_DATA_PROVIDER;
     }
-<<<<<<< HEAD
-    final String observationTime = OBSERVATION_TIME_MAP.get(dataProvider);
-    return (observationTime == null ? UNKNOWN_OBSERVATION_TIME : observationTime);
-  }
-
-  private static DateTimeFormatter BLOOMBERG_DATE_FORMATTER = new DateTimeFormatterBuilder()
+    return s_observationTimeMap.get(dataProvider);
+
+  }
+
+  private static DateTimeFormatter s_bloombergDateFormatter = new DateTimeFormatterBuilder()
       .parseCaseInsensitive()
       .appendValue(YEAR, 4)
       .appendValue(MONTH_OF_YEAR, 2)
       .appendValue(DAY_OF_MONTH, 2)
       .toFormatter();
-=======
-    return s_observationTimeMap.get(dataProvider);
-    
-  }
-
-  private static DateTimeFormatter s_bloombergDateFormatter = new DateTimeFormatterBuilder()
-    .parseCaseInsensitive()
-    .appendValue(YEAR, 4)
-    .appendValue(MONTH_OF_YEAR, 2)
-    .appendValue(DAY_OF_MONTH, 2)
-    .toFormatter();
->>>>>>> 5b9c5441
 
   public static String toBloombergDate(LocalDate localDate) {
     localDate = localDate.withYear(Math.min(9999, localDate.getYear()));
