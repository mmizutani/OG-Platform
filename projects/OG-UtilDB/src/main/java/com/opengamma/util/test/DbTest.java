--- conflicted
+++ resolved
@@ -17,7 +17,6 @@
 import org.testng.annotations.AfterClass;
 import org.testng.annotations.AfterMethod;
 import org.testng.annotations.AfterSuite;
-import org.testng.annotations.BeforeClass;
 import org.testng.annotations.BeforeMethod;
 import org.testng.annotations.DataProvider;
 
@@ -78,13 +77,6 @@
    * This works better with TestNG and Maven, where the constructor is called
    * even if the test is never run.
    */
-<<<<<<< HEAD
-  @BeforeClass(alwaysRun = true)
-  public void setUpDbTool() {
-    _dbtool = DbTestProperties.getDbTool(_databaseType);
-    _dbtool.setJdbcUrl(getDbTool().getTestDatabaseUrl());
-    _dbtool.addDbScriptDirectory(DbScripts.getSqlScriptDir().getAbsolutePath());
-=======
   private DbTool ensureDbTool() {
     if (_dbtool == null) {
       synchronized (this) {
@@ -97,7 +89,6 @@
       }
     }
     return _dbtool;
->>>>>>> 85369f06
   }
 
   /**
@@ -105,25 +96,8 @@
    * This tracks the last initialized version in a static map to avoid duplicate
    * DB operations on bigger test classes. This might not be such a good idea.
    */
-  @BeforeMethod(alwaysRun = true)
+  @BeforeMethod(groups = {TestGroup.UNIT_DB, TestGroup.INTEGRATION})
   public void setUp() throws Exception {
-<<<<<<< HEAD
-    ArgumentChecker.notNull(_dbtool, "_dbtool");
-    String prevVersion = s_databaseTypeVersion.get(getDatabaseType());
-    if ((prevVersion == null) || !prevVersion.equals(getTargetVersion())) {
-      s_databaseTypeVersion.put(getDatabaseType(), getTargetVersion());
-      _dbtool.setTargetVersion(getTargetVersion());
-      _dbtool.setCreateVersion(getCreateVersion());
-      _dbtool.dropTestSchema();
-      _dbtool.createTestSchema();
-      _dbtool.createTestTables(this);
-    }
-    _dbtool.clearTestTables();
-  }
-
-  //-------------------------------------------------------------------------
-  @AfterMethod(alwaysRun = true)
-=======
     DbTool dbTool = ensureDbTool();
     String prevVersion = s_databaseTypeVersion.get(getDatabaseType());
     if ((prevVersion == null) || !prevVersion.equals(getTargetVersion())) {
@@ -139,7 +113,6 @@
 
   //-------------------------------------------------------------------------
   @AfterMethod(groups = {TestGroup.UNIT_DB, TestGroup.INTEGRATION})
->>>>>>> 85369f06
   public void tearDown() throws Exception {
     DbTool dbTool = _dbtool;
     if (dbTool != null) {
@@ -147,7 +120,7 @@
     }
   }
 
-  @AfterClass(alwaysRun = true)
+  @AfterClass(groups = {TestGroup.UNIT_DB, TestGroup.INTEGRATION})
   public void tearDownClass() throws Exception {
     DbTool dbTool = _dbtool;
     if (dbTool != null) {
@@ -155,7 +128,7 @@
     }
   }
 
-  @AfterSuite(alwaysRun = true)
+  @AfterSuite(groups = {TestGroup.UNIT_DB, TestGroup.INTEGRATION})
   public static void cleanUp() {
     DbScripts.deleteSqlScriptDir();
   }
@@ -174,11 +147,7 @@
     }
     ArrayList<Object[]> parameters = new ArrayList<Object[]>();
     for (String databaseType : databaseTypes) {
-<<<<<<< HEAD
-      DbScripts scripts = DbScripts.of(Collections.singleton(DbScripts.getSqlScriptDir()), databaseType);
-=======
       DbScripts scripts = DbScripts.of(DbScripts.getSqlScriptDir(), databaseType);
->>>>>>> 85369f06
       Map<String, SortedMap<Integer, DbScriptPair>> scriptPairs = scripts.getScriptPairs();
       for (String schema : scriptPairs.keySet()) {
         Set<Integer> versions = scriptPairs.get(schema).keySet();
