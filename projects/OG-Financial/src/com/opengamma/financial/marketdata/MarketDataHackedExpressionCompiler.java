/**
 * Copyright (C) 2011 - present by OpenGamma Inc. and the OpenGamma group of companies
 * 
 * Please see distribution for license.
 */
package com.opengamma.financial.marketdata;

import org.slf4j.Logger;
import org.slf4j.LoggerFactory;

import com.opengamma.DataNotFoundException;
import com.opengamma.core.id.ExternalSchemes;
import com.opengamma.core.security.SecuritySource;
import com.opengamma.core.value.MarketDataRequirementNames;
import com.opengamma.engine.ComputationTargetSpecification;
import com.opengamma.engine.marketdata.OverrideOperation;
import com.opengamma.engine.marketdata.OverrideOperationCompiler;
import com.opengamma.engine.target.ComputationTargetReference;
import com.opengamma.engine.target.ComputationTargetReferenceVisitor;
import com.opengamma.engine.target.ComputationTargetRequirement;
import com.opengamma.engine.target.ComputationTargetType;
import com.opengamma.engine.value.ValueRequirement;
import com.opengamma.engine.view.cache.MissingMarketDataSentinel;
import com.opengamma.engine.view.calc.SingleComputationCycle;
import com.opengamma.id.ExternalIdBundle;
import com.opengamma.util.ArgumentChecker;

/**
 * Implements the hacks previously in {@link SingleComputationCycle} using the
 * {@link OverrideOperation} mechanism.
 * 
 * @deprecated Should not be used; the EL based compiler is more flexible
 */
@Deprecated
public class MarketDataHackedExpressionCompiler implements OverrideOperationCompiler {

  private static final Logger s_logger = LoggerFactory.getLogger(MarketDataHackedExpressionCompiler.class);

  private final SecuritySource _securitySource;

  private final class Operation implements OverrideOperation {

    private final double _shift;

    public Operation(final double shift) {
      _shift = shift;
    }

    @Override
    public Object apply(final ValueRequirement valueRequirement, final Object value) {
      final ComputationTargetReference targetSpec = valueRequirement.getTargetReference();
      // Only shift equities
      if (targetSpec.getType().isTargetType(ComputationTargetType.SECURITY) || !MarketDataRequirementNames.MARKET_VALUE.equals(valueRequirement.getValueName())) {
        return value;
      }
<<<<<<< HEAD
      final ExternalIdBundle bundle = targetSpec.accept(new ComputationTargetReferenceVisitor<ExternalIdBundle>() {

        @Override
        public ExternalIdBundle visitComputationTargetRequirement(final ComputationTargetRequirement requirement) {
          return requirement.getIdentifiers();
        }

        @Override
        public ExternalIdBundle visitComputationTargetSpecification(final ComputationTargetSpecification specification) {
          try {
            return getSecuritySource().getSecurity(specification.getUniqueId()).getExternalIdBundle();
          } catch (DataNotFoundException ex) {
            return null;
          }
        }

      });
      if ((bundle == null) || !bundle.getValue(ExternalSchemes.BLOOMBERG_TICKER).contains("Equity")) {
=======
      final Security security;
      try {
        security = getSecuritySource().get(targetSpec.getUniqueId());
      } catch (DataNotFoundException ex) {
        return value;
      }
      if (!security.getExternalIdBundle().getValue(ExternalSchemes.BLOOMBERG_TICKER).contains("Equity")) {
>>>>>>> 5c8cd6ee
        return value;
      }
      if (value instanceof Number) {
        return ((Number) value).doubleValue() * _shift;
      } else if (value instanceof MissingMarketDataSentinel) {
        return value;
      } else {
        s_logger.warn("Can't shift market data {} - not a number", value);
      }
      return value;
    }

  }

  public MarketDataHackedExpressionCompiler(final SecuritySource securitySource) {
    ArgumentChecker.notNull(securitySource, "securitySource");
    _securitySource = securitySource;
  }

  @Override
  public OverrideOperation compile(final String operation) {
    try {
      return new Operation(Double.parseDouble(operation));
    } catch (NumberFormatException e) {
      throw new IllegalArgumentException("Market data shift " + operation + " not valid");
    }
  }

  private SecuritySource getSecuritySource() {
    return _securitySource;
  }

}<|MERGE_RESOLUTION|>--- conflicted
+++ resolved
@@ -53,7 +53,6 @@
       if (targetSpec.getType().isTargetType(ComputationTargetType.SECURITY) || !MarketDataRequirementNames.MARKET_VALUE.equals(valueRequirement.getValueName())) {
         return value;
       }
-<<<<<<< HEAD
       final ExternalIdBundle bundle = targetSpec.accept(new ComputationTargetReferenceVisitor<ExternalIdBundle>() {
 
         @Override
@@ -64,7 +63,7 @@
         @Override
         public ExternalIdBundle visitComputationTargetSpecification(final ComputationTargetSpecification specification) {
           try {
-            return getSecuritySource().getSecurity(specification.getUniqueId()).getExternalIdBundle();
+            return getSecuritySource().get(specification.getUniqueId()).getExternalIdBundle();
           } catch (DataNotFoundException ex) {
             return null;
           }
@@ -72,15 +71,6 @@
 
       });
       if ((bundle == null) || !bundle.getValue(ExternalSchemes.BLOOMBERG_TICKER).contains("Equity")) {
-=======
-      final Security security;
-      try {
-        security = getSecuritySource().get(targetSpec.getUniqueId());
-      } catch (DataNotFoundException ex) {
-        return value;
-      }
-      if (!security.getExternalIdBundle().getValue(ExternalSchemes.BLOOMBERG_TICKER).contains("Equity")) {
->>>>>>> 5c8cd6ee
         return value;
       }
       if (value instanceof Number) {
