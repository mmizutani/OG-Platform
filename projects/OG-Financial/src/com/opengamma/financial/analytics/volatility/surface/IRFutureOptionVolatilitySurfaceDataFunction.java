--- conflicted
+++ resolved
@@ -206,19 +206,13 @@
             final double xVal = x.doubleValue();
             final double forward = futurePrices.getYValue(x.doubleValue());
             final double volatility = getVolatility(surfaceQuoteType, y / 100.0, price, forward, t.doubleValue(), callAboveStrike / 100.);
-<<<<<<< HEAD
-
+            
             // TODO Erase System.out.print(x + "," + t + "," + y + "," + volatility + "\n");
             if (!CompareUtils.closeEquals(volatility, 0.0)) {
-              xList.add(x);
+              xList.add(xVal);
               yList.add(y);
-              volatilityValues.put(Pair.of(x, y), volatility);
+              volatilityValues.put(Pair.of(xVal, y / 100.), volatility);
             }
-=======
-            xList.add(xVal);
-            yList.add(y);
-            volatilityValues.put(Pair.of(xVal, y / 100.), volatility);
->>>>>>> 003f0a04
           } catch (final MathException e) {
             s_logger.info("Could not imply volatility for ({}, {}); error was {}", new Object[] {x, y, e.getMessage() });
           } catch (final IllegalArgumentException e) {
