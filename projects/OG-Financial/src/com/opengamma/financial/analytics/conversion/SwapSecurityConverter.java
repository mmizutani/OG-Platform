--- conflicted
+++ resolved
@@ -172,14 +172,9 @@
     final SwapLeg receiveLeg = swapSecurity.getReceiveLeg();
     final FloatingInterestRateLeg floatPayLeg = (FloatingInterestRateLeg) payLeg;
     final FloatingInterestRateLeg floatReceiveLeg = (FloatingInterestRateLeg) receiveLeg;
-<<<<<<< HEAD
     final boolean payIbor = floatPayLeg.getFloatingRateType() == FloatingRateType.IBOR;
     final boolean receiveIbor = floatReceiveLeg.getFloatingRateType() == FloatingRateType.IBOR;
     if (receiveIbor == payIbor) {
-=======
-    final boolean payIbor = floatPayLeg.isIbor();
-    if (floatReceiveLeg.isIbor() == payIbor) {
->>>>>>> 6b3631c2
       throw new OpenGammaRuntimeException("This should never happen");
     }
     final FloatingInterestRateLeg iborLeg = payIbor ? floatPayLeg : floatReceiveLeg;
