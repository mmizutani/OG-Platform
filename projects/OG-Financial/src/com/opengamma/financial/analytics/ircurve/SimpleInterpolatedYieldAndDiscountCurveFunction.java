/**
 * Copyright (C) 2009 - 2009 by OpenGamma Inc.
 * 
 * Please see distribution for license.
 */
package com.opengamma.financial.analytics.ircurve;

import java.util.Collections;
import java.util.HashMap;
import java.util.HashSet;
import java.util.Map;
import java.util.Set;
import java.util.TreeMap;

import javax.time.InstantProvider;
import javax.time.calendar.Clock;
import javax.time.calendar.LocalDate;
import javax.time.calendar.TimeZone;
import javax.time.calendar.ZonedDateTime;

import org.apache.commons.lang.ObjectUtils;
import org.apache.commons.lang.Validate;

import com.opengamma.engine.ComputationTarget;
import com.opengamma.engine.ComputationTargetSpecification;
import com.opengamma.engine.ComputationTargetType;
import com.opengamma.engine.config.ConfigSource;
import com.opengamma.engine.function.AbstractFunction;
import com.opengamma.engine.function.CompiledFunctionDefinition;
import com.opengamma.engine.function.FunctionCompilationContext;
import com.opengamma.engine.function.FunctionExecutionContext;
import com.opengamma.engine.function.FunctionInputs;
import com.opengamma.engine.value.ComputedValue;
import com.opengamma.engine.value.ValueRequirement;
import com.opengamma.engine.value.ValueRequirementNames;
import com.opengamma.engine.value.ValueSpecification;
import com.opengamma.financial.Currency;
import com.opengamma.financial.OpenGammaCompilationContext;
import com.opengamma.financial.OpenGammaExecutionContext;
import com.opengamma.financial.convention.ConventionBundle;
import com.opengamma.financial.convention.ConventionBundleSource;
import com.opengamma.financial.convention.InMemoryConventionBundleMaster;
import com.opengamma.financial.model.interestrate.curve.DiscountCurve;
import com.opengamma.financial.model.interestrate.curve.YieldAndDiscountCurve;
import com.opengamma.financial.model.interestrate.curve.YieldCurve;
import com.opengamma.id.IdentificationScheme;
import com.opengamma.id.Identifier;
import com.opengamma.id.IdentifierBundle;
import com.opengamma.livedata.normalization.MarketDataRequirementNames;
import com.opengamma.math.curve.InterpolatedDoublesCurve;
import com.opengamma.math.interpolation.CombinedInterpolatorExtrapolator;
import com.opengamma.math.interpolation.FlatExtrapolator1D;
import com.opengamma.math.interpolation.Interpolator1D;
import com.opengamma.math.interpolation.Interpolator1DFactory;
import com.opengamma.util.time.DateUtil;

/**
 * 
 */
public class SimpleInterpolatedYieldAndDiscountCurveFunction extends AbstractFunction {

  @SuppressWarnings("unchecked")
  private Interpolator1D _interpolator;
  private YieldCurveDefinition _definition;
  private ValueSpecification _result;
  private Set<ValueSpecification> _results;
  private final Currency _curveCurrency;
  private final String _curveName;
  private final boolean _isYieldCurve;
  private InterpolatedYieldCurveSpecificationBuilder _curveSpecificationBuilder;

  public SimpleInterpolatedYieldAndDiscountCurveFunction(final Currency currency, final String name, final boolean isYieldCurve) {
    Validate.notNull(currency, "Currency");
    Validate.notNull(name, "Name");
    _definition = null;
    _curveCurrency = currency;
    _curveName = name;
    _isYieldCurve = isYieldCurve;
    _interpolator = null;
    _result = null;
    _results = null;
  }

  public Currency getCurveCurrency() {
    return _curveCurrency;
  }

  public String getCurveName() {
    return _curveName;
  }

  public boolean isYieldCurve() {
    return _isYieldCurve;
  }

  @SuppressWarnings("unchecked")
  @Override
  public void init(final FunctionCompilationContext context) {
    final ConfigSource configSource = OpenGammaCompilationContext.getConfigSource(context);
    final ConfigDBInterpolatedYieldCurveDefinitionSource curveDefinitionSource = new ConfigDBInterpolatedYieldCurveDefinitionSource(configSource);
    _definition = curveDefinitionSource.getDefinition(_curveCurrency, _curveName);
    _curveSpecificationBuilder = new ConfigDBInterpolatedYieldCurveSpecificationBuilder(configSource);
    _interpolator = new CombinedInterpolatorExtrapolator(Interpolator1DFactory.getInterpolator(_definition.getInterpolatorName()), new FlatExtrapolator1D());
    _result = new ValueSpecification(new ValueRequirement(_isYieldCurve ? ValueRequirementNames.YIELD_CURVE : ValueRequirementNames.DISCOUNT_CURVE, _definition.getCurrency()),
        getUniqueIdentifier());
    _results = Collections.singleton(_result);
  }

  @Override
  public String getShortName() {
    return _curveCurrency + "-" + _curveName + (_isYieldCurve ? " Yield Curve" : " Discount Curve");
  }

  public static Set<ValueRequirement> buildRequirements(final InterpolatedYieldCurveSpecification specification, final FunctionCompilationContext context) {
    final Set<ValueRequirement> result = new HashSet<ValueRequirement>();
    for (final FixedIncomeStripWithIdentifier strip : specification.getStrips()) {
      final ValueRequirement requirement = new ValueRequirement(MarketDataRequirementNames.MARKET_VALUE, strip.getSecurity());
      result.add(requirement);
    }
    final ConventionBundleSource conventionBundleSource = OpenGammaCompilationContext.getConventionBundleSource(context);
    // get the swap convention so we can find out the initial rate
    final ConventionBundle conventionBundle = conventionBundleSource
        .getConventionBundle(Identifier.of(InMemoryConventionBundleMaster.SIMPLE_NAME_SCHEME, specification.getCurrency().getISOCode() + "_SWAP"));
    final ConventionBundle referenceRateConvention = conventionBundleSource.getConventionBundle(IdentifierBundle.of(conventionBundle.getSwapFloatingLegInitialRate()));
    final Identifier initialRefRateId = Identifier.of(IdentificationScheme.BLOOMBERG_TICKER, referenceRateConvention.getIdentifiers().getIdentifier(IdentificationScheme.BLOOMBERG_TICKER));
    result.add(new ValueRequirement(MarketDataRequirementNames.MARKET_VALUE, initialRefRateId));
    return result;
  }

  private Map<Identifier, Double> buildMarketDataMap(final FunctionInputs inputs) {
    final Map<Identifier, Double> marketDataMap = new HashMap<Identifier, Double>();
    for (final ComputedValue value : inputs.getAllValues()) {
      final ComputationTargetSpecification targetSpecification = value.getSpecification().getRequirementSpecification().getTargetSpecification();
      if (value.getValue() instanceof Double) {
        marketDataMap.put(targetSpecification.getIdentifier(), (Double) value.getValue());
      }
    }
    return marketDataMap;
  }

  protected InterpolatedYieldCurveSpecification createSpecification(final LocalDate curveDate) {
    return _curveSpecificationBuilder.buildCurve(curveDate, _definition);
  }

  @Override
  public CompiledFunctionDefinition compile(final FunctionCompilationContext context, final InstantProvider atInstantProvider) {
    final ZonedDateTime atInstant = ZonedDateTime.ofInstant(atInstantProvider, TimeZone.UTC);
    final InterpolatedYieldCurveSpecification specification = createSpecification(atInstant.toLocalDate());
    final Set<ValueRequirement> requirements = Collections.unmodifiableSet(buildRequirements(specification, context));
    // ENG-252 see MarkingInstrumentImpliedYieldCurveFunction; need to work out the expiry more efficiently
    return new AbstractInvokingCompiledFunction(atInstant.withTime(0, 0), atInstant.plusDays(1).withTime(0, 0).minusNanos(1000000)) {

      @Override
      public ComputationTargetType getTargetType() {
        return ComputationTargetType.PRIMITIVE;
      }

      @Override
      public Set<ValueSpecification> getResults(final FunctionCompilationContext context, final ComputationTarget target) {
        if (canApplyTo(context, target)) {
          return _results;
        }
        return null;
      }

      @Override
      public Set<ValueRequirement> getRequirements(final FunctionCompilationContext context, final ComputationTarget target) {
        if (canApplyTo(context, target)) {
          return requirements;
        }
        return null;
      }

      @Override
      public boolean canApplyTo(final FunctionCompilationContext context, final ComputationTarget target) {
        if (target.getType() != ComputationTargetType.PRIMITIVE) {
          return false;
        }
        // REVIEW: jim 23-July-2010 is this enough? Probably not, but I'm not entirely sure what the deal with the Ids is...
        return ObjectUtils.equals(target.getUniqueIdentifier(), specification.getCurrency().getUniqueIdentifier());
      }

      @SuppressWarnings("unchecked")
      @Override
      public Set<ComputedValue> execute(final FunctionExecutionContext executionContext, final FunctionInputs inputs, final ComputationTarget target,
          final Set<ValueRequirement> desiredValues) {
        // Gather market data rates
        // Note that this assumes that all strips are priced in decimal percent. We need to resolve
        // that ultimately in OG-LiveData normalization and pull out the OGRate key rather than
        // the crazy IndicativeValue name.
        final FixedIncomeStripIdentifierAndMaturityBuilder builder = new FixedIncomeStripIdentifierAndMaturityBuilder(OpenGammaExecutionContext.getRegionSource(executionContext),
            OpenGammaExecutionContext
                .getConventionBundleSource(executionContext), executionContext.getSecuritySource());
        final InterpolatedYieldCurveSpecificationWithSecurities specWithSecurities = builder.resolveToSecurity(specification, buildMarketDataMap(inputs));
        final Clock snapshotClock = executionContext.getSnapshotClock();
        final ZonedDateTime today = snapshotClock.zonedDateTime(); // TODO: change to times
        final Map<Double, Double> timeInYearsToRates = new TreeMap<Double, Double>();
        boolean isFirst = true;
        for (final FixedIncomeStripWithSecurity strip : specWithSecurities.getStrips()) {
          final ValueRequirement stripRequirement = new ValueRequirement(MarketDataRequirementNames.MARKET_VALUE, strip.getSecurityIdentifier());
          Double price = (Double) inputs.getValue(stripRequirement);
          if (strip.getInstrumentType() == StripInstrumentType.FUTURE) {
            price = (100d - price);
          }
          price /= 100d;
          if (_isYieldCurve) {
            final double years = DateUtil.getDifferenceInYears(today, strip.getMaturity());
            timeInYearsToRates.put(years, price);
          } else {
            if (isFirst) {
              timeInYearsToRates.put(0., 1.);
              isFirst = false;
            }
            final double years = DateUtil.getDifferenceInYears(today, strip.getMaturity());
            timeInYearsToRates.put(years, Math.exp(-price * years));
          }
        }
<<<<<<< HEAD
        final YieldAndDiscountCurve curve = _isYieldCurve ? new YieldCurve(InterpolatedDoublesCurve.from(timeInYearsToRates, _interpolator)) : new DiscountCurve(
            InterpolatedDoublesCurve.from(timeInYearsToRates, _interpolator));
=======
        // Bootstrap the yield curve
        final YieldAndDiscountCurve curve = _isYieldCurve ? new InterpolatedYieldCurve(timeInYearsToRates, _interpolator) : new InterpolatedDiscountCurve(timeInYearsToRates, _interpolator);
>>>>>>> 7965097f
        final ComputedValue resultValue = new ComputedValue(_result, curve);
        return Collections.singleton(resultValue);
      }

    };
  }

}<|MERGE_RESOLUTION|>--- conflicted
+++ resolved
@@ -215,18 +215,12 @@
             timeInYearsToRates.put(years, Math.exp(-price * years));
           }
         }
-<<<<<<< HEAD
         final YieldAndDiscountCurve curve = _isYieldCurve ? new YieldCurve(InterpolatedDoublesCurve.from(timeInYearsToRates, _interpolator)) : new DiscountCurve(
             InterpolatedDoublesCurve.from(timeInYearsToRates, _interpolator));
-=======
-        // Bootstrap the yield curve
-        final YieldAndDiscountCurve curve = _isYieldCurve ? new InterpolatedYieldCurve(timeInYearsToRates, _interpolator) : new InterpolatedDiscountCurve(timeInYearsToRates, _interpolator);
->>>>>>> 7965097f
         final ComputedValue resultValue = new ComputedValue(_result, curve);
         return Collections.singleton(resultValue);
       }
 
     };
   }
-
 }