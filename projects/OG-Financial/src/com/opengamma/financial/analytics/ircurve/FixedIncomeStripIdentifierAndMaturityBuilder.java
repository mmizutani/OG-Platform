/**
 * Copyright (C) 2009 - present by OpenGamma Inc. and the OpenGamma group of companies
 *
 * Please see distribution for license.
 */
package com.opengamma.financial.analytics.ircurve;

import java.util.ArrayList;
import java.util.Collection;
import java.util.Map;

import javax.time.calendar.LocalDate;
import javax.time.calendar.LocalTime;
import javax.time.calendar.Period;
import javax.time.calendar.TimeZone;
import javax.time.calendar.ZonedDateTime;

import com.opengamma.OpenGammaRuntimeException;
import com.opengamma.core.region.Region;
import com.opengamma.core.region.RegionSource;
import com.opengamma.core.security.Security;
import com.opengamma.core.security.SecuritySource;
import com.opengamma.core.security.SecurityUtils;
import com.opengamma.financial.convention.ConventionBundle;
import com.opengamma.financial.convention.ConventionBundleSource;
import com.opengamma.financial.convention.DefaultConventionBundleSource;
import com.opengamma.financial.convention.InMemoryConventionBundleMaster;
import com.opengamma.financial.security.cash.CashSecurity;
import com.opengamma.financial.security.fra.FRASecurity;
import com.opengamma.financial.security.future.FutureSecurity;
import com.opengamma.financial.security.swap.FixedInterestRateLeg;
import com.opengamma.financial.security.swap.FloatingInterestRateLeg;
import com.opengamma.financial.security.swap.FloatingRateType;
import com.opengamma.financial.security.swap.InterestRateNotional;
import com.opengamma.financial.security.swap.SwapSecurity;
import com.opengamma.id.ExternalId;
import com.opengamma.id.ExternalIdBundle;
import com.opengamma.util.money.Currency;
import com.opengamma.util.time.DateUtils;
import com.opengamma.util.time.Tenor;

/**
 * Converts specifications into fully resolved security definitions 
 */
public class FixedIncomeStripIdentifierAndMaturityBuilder {
  private static final LocalTime CASH_EXPIRY_TIME = LocalTime.of(11, 00);

  private static final ConventionBundleSource s_conventionBundleSource = new DefaultConventionBundleSource(new InMemoryConventionBundleMaster());

  private final RegionSource _regionSource;
  private final ConventionBundleSource _conventionBundleSource;
  private final SecuritySource _secSource;

  public FixedIncomeStripIdentifierAndMaturityBuilder(final RegionSource regionSource, final ConventionBundleSource conventionBundleSource, final SecuritySource secSource) {
    _regionSource = regionSource;
    _conventionBundleSource = conventionBundleSource;
    _secSource = secSource;
  }

  public InterpolatedYieldCurveSpecificationWithSecurities resolveToSecurity(final InterpolatedYieldCurveSpecification curveSpecification, final Map<ExternalId, Double> marketValues) {
    final LocalDate curveDate = curveSpecification.getCurveDate();
    final Collection<FixedIncomeStripWithSecurity> securityStrips = new ArrayList<FixedIncomeStripWithSecurity>();
    for (final FixedIncomeStripWithIdentifier strip : curveSpecification.getStrips()) {
      Security security;
      ZonedDateTime maturity;
      switch (strip.getInstrumentType()) {
        case CASH:
          final CashSecurity cashSecurity = getCash(curveSpecification, strip, marketValues);
          if (cashSecurity == null) {
            throw new OpenGammaRuntimeException("Could not resolve cash curve instrument " + strip.getSecurity() + " from strip " + strip + " in " + curveSpecification);
          }
          final Region region = _regionSource.getHighestLevelRegion(cashSecurity.getRegionId());
          TimeZone timeZone = region.getTimeZone();
          timeZone = ensureZone(timeZone);
          maturity = curveDate.plus(strip.getMaturity().getPeriod()).atTime(CASH_EXPIRY_TIME).atZone(timeZone);
          security = cashSecurity;
          break;
        case FRA_3M: {
          final FRASecurity fraSecurity = getFRA(curveSpecification, strip, marketValues, Tenor.THREE_MONTHS);
          if (fraSecurity == null) {
            throw new OpenGammaRuntimeException("Could not resolve FRA curve instrument " + strip.getSecurity() + " from strip " + strip + " in " + curveSpecification);
          }
          maturity = fraSecurity.getEndDate();
          security = fraSecurity;
          break;
        }
        case FRA_6M: {
          final FRASecurity fraSecurity = getFRA(curveSpecification, strip, marketValues, Tenor.SIX_MONTHS);
          if (fraSecurity == null) {
            throw new OpenGammaRuntimeException("Could not resolve FRA curve instrument " + strip.getSecurity() + " from strip " + strip + " in " + curveSpecification);
          }
          maturity = fraSecurity.getEndDate();
          security = fraSecurity;
          break;
        }
        case FRA: {
          // In case there's any old curve definitions hanging around - assume that all FRAs are 3m
          // TODO get defaults from convention? (e.g. USD = 3m, EUR = 6M)
          final FRASecurity fraSecurity = getFRA(curveSpecification, strip, marketValues, Tenor.THREE_MONTHS);
          if (fraSecurity == null) {
            throw new OpenGammaRuntimeException("Could not resolve FRA curve instrument " + strip.getSecurity() + " from strip " + strip + " in " + curveSpecification);
          }
          maturity = fraSecurity.getEndDate();
          security = fraSecurity;
          break;
        }
        case FUTURE:
          // TODO: jim 17-Aug-2010 -- we need to sort out the zoned date time related to the expiry.
          final FutureSecurity futureSecurity = getFuture(curveSpecification, strip);
          if (futureSecurity == null) {
            throw new OpenGammaRuntimeException("Could not resolve future curve instrument " + strip.getSecurity() + " from strip " + strip + " in " + curveSpecification);
          }
          maturity = futureSecurity.getExpiry().getExpiry();
          security = futureSecurity;
          break;
        case LIBOR: {
          final CashSecurity rateSecurity = getCash(curveSpecification, strip, marketValues);
          if (rateSecurity == null) {
            throw new OpenGammaRuntimeException("Could not resolve Libor curve instrument " + strip.getSecurity() + " from strip " + strip + " in " + curveSpecification);
          }
          final Region region2 = _regionSource.getHighestLevelRegion(rateSecurity.getRegionId());
          TimeZone timeZone2 = region2.getTimeZone();
          timeZone2 = ensureZone(timeZone2);
          maturity = curveDate.plus(strip.getMaturity().getPeriod()).atTime(CASH_EXPIRY_TIME).atZone(timeZone2);
          security = rateSecurity;
          break;
        }
        case EURIBOR: {
          final CashSecurity rateSecurity = getCash(curveSpecification, strip, marketValues);
          if (rateSecurity == null) {
            throw new OpenGammaRuntimeException("Could not resolve Euribor curve instrument " + strip.getSecurity() + " from strip " + strip + " in " + curveSpecification);
          }
          final Region region2 = _regionSource.getHighestLevelRegion(rateSecurity.getRegionId());
          TimeZone timeZone2 = region2.getTimeZone();
          timeZone2 = ensureZone(timeZone2);
          maturity = curveDate.plus(strip.getMaturity().getPeriod()).atTime(CASH_EXPIRY_TIME).atZone(timeZone2);
          security = rateSecurity;
          break;
        }
        case CDOR: {
          final CashSecurity rateSecurity = getCash(curveSpecification, strip, marketValues);
          if (rateSecurity == null) {
            throw new OpenGammaRuntimeException("Could not resolve CDOR curve instrument " + strip.getSecurity() + " from strip " + strip + " in " + curveSpecification);
          }
          final Region region2 = _regionSource.getHighestLevelRegion(rateSecurity.getRegionId());
          TimeZone timeZone2 = region2.getTimeZone();
          timeZone2 = ensureZone(timeZone2);
          maturity = curveDate.plus(strip.getMaturity().getPeriod()).atTime(CASH_EXPIRY_TIME).atZone(timeZone2);
          security = rateSecurity;
          break;
        }
        case CIBOR: {
          final CashSecurity rateSecurity = getCash(curveSpecification, strip, marketValues);
          if (rateSecurity == null) {
            throw new OpenGammaRuntimeException("Could not resolve CIBOR curve instrument " + strip.getSecurity() + " from strip " + strip + " in " + curveSpecification);
          }
          final Region region2 = _regionSource.getHighestLevelRegion(rateSecurity.getRegionId());
          TimeZone timeZone2 = region2.getTimeZone();
          timeZone2 = ensureZone(timeZone2);
          maturity = curveDate.plus(strip.getMaturity().getPeriod()).atTime(CASH_EXPIRY_TIME).atZone(timeZone2);
          security = rateSecurity;
          break;
        }
        case STIBOR: {
          final CashSecurity rateSecurity = getCash(curveSpecification, strip, marketValues);
          if (rateSecurity == null) {
            throw new OpenGammaRuntimeException("Could not resolve STIBOR curve instrument " + strip.getSecurity() + " from strip " + strip + " in " + curveSpecification);
          }
          final Region region2 = _regionSource.getHighestLevelRegion(rateSecurity.getRegionId());
          TimeZone timeZone2 = region2.getTimeZone();
          timeZone2 = ensureZone(timeZone2);
          maturity = curveDate.plus(strip.getMaturity().getPeriod()).atTime(CASH_EXPIRY_TIME).atZone(timeZone2);
          security = rateSecurity;
          break;
        }
        case SWAP: {
          // In case there's any old curve definitions hanging around - assume that all swaps are 3m
          // TODO get defaults from convention? (e.g. USD = 3m, EUR = 6M)
          final SwapSecurity swapSecurity = getSwap(curveSpecification, strip, marketValues, Tenor.THREE_MONTHS);
          if (swapSecurity == null) {
            throw new OpenGammaRuntimeException("Could not resolve swap curve instrument " + strip.getSecurity() + " from strip " + strip + " in " + curveSpecification);
          }
          maturity = swapSecurity.getMaturityDate();
          security = swapSecurity;
          break;
        }
        case SWAP_3M: {
          final SwapSecurity swapSecurity = getSwap(curveSpecification, strip, marketValues, Tenor.THREE_MONTHS);
          if (swapSecurity == null) {
            throw new OpenGammaRuntimeException("Could not resolve swap curve instrument " + strip.getSecurity() + " from strip " + strip + " in " + curveSpecification);
          }
          maturity = swapSecurity.getMaturityDate();
          security = swapSecurity;
          break;
        }
        case SWAP_6M: {
          final SwapSecurity swapSecurity = getSwap(curveSpecification, strip, marketValues, Tenor.SIX_MONTHS);
          if (swapSecurity == null) {
            throw new OpenGammaRuntimeException("Could not resolve swap curve instrument " + strip.getSecurity() + " from strip " + strip + " in " + curveSpecification);
          }
          maturity = swapSecurity.getMaturityDate();
          security = swapSecurity;
          break;
        }
        case TENOR_SWAP:
          final SwapSecurity tenorSwapSecurity = getTenorSwap(curveSpecification, strip, marketValues);
          if (tenorSwapSecurity == null) {
            throw new OpenGammaRuntimeException("Could not resolve swap curve instrument " + strip.getSecurity() + " from strip " + strip + " in " + curveSpecification);
          }
          maturity = tenorSwapSecurity.getMaturityDate();
          security = tenorSwapSecurity;
          break;
        case OIS_SWAP:
          final Tenor tenor = strip.getMaturity();
          if (tenor.getPeriod().getYears() != 0) {
            security = getOISSwap(curveSpecification, strip, marketValues);
          } else if ((tenor.getPeriod().getMonths() != 0 && tenor.getPeriod().getMonths() < 12) || tenor.getPeriod().getDays() != 0) {
            security = getOISCash(curveSpecification, strip, marketValues);
          } else {
            throw new OpenGammaRuntimeException("Cannot handle OIS swaps of tenor " + tenor);
          }
          maturity = curveDate.plus(strip.getMaturity().getPeriod()).atTime(11, 00).atZone(TimeZone.UTC);
          break;
        default:
          throw new OpenGammaRuntimeException("Unhandled type of instrument in curve definition " + strip.getInstrumentType());
      }
      final Tenor resolvedTenor = new Tenor(Period.between(curveDate, maturity.toLocalDate()));
      securityStrips.add(new FixedIncomeStripWithSecurity(strip.getStrip(), resolvedTenor, maturity, strip.getSecurity(), security));
    }
    return new InterpolatedYieldCurveSpecificationWithSecurities(curveDate, curveSpecification.getName(), curveSpecification.getCurrency(), curveSpecification.getInterpolator(), securityStrips);
  }

  private CashSecurity getCash(final InterpolatedYieldCurveSpecification spec, final FixedIncomeStripWithIdentifier strip, final Map<ExternalId, Double> marketValues) {
    final Double rate = marketValues.get(strip.getSecurity());
    if (rate == null) {
      throw new OpenGammaRuntimeException("No market data for " + strip.getSecurity());
    }
    final CashSecurity sec = new CashSecurity(spec.getCurrency(), spec.getRegion(), spec.getCurveDate().plus(strip.getMaturity().getPeriod()).atTime(11, 00).atZone(TimeZone.UTC), rate / 100, 1.0d);
    sec.setExternalIdBundle(ExternalIdBundle.of(strip.getSecurity()));
    return sec;
  }

  private FRASecurity getFRA(final InterpolatedYieldCurveSpecification spec, final FixedIncomeStripWithIdentifier strip, final Map<ExternalId, Double> marketValues, final Tenor tenor) {
    final LocalDate curveDate = spec.getCurveDate(); // quick hack
    // TODO emcleod this offset and start and end date calculations should not be done like this - it's consistent with what was there before but I'm not why it is that way.
    // It seems that getting the date right should use holidays and business day conventions
    int offset;
    if (tenor.equals(Tenor.ofMonths(3))) {
      offset = 3;
    } else if (tenor.equals(Tenor.ofMonths(6))) {
      offset = 6;
    } else {
      throw new OpenGammaRuntimeException("Can only handle 3m or 6m FRAs");
    }
    final LocalDate startDate = curveDate.plus(strip.getMaturity().getPeriod()).minus(Period.ofMonths(offset));
    final LocalDate endDate = startDate.plus(Period.ofMonths(offset));
    final ExternalId underlyingIdentifier = strip.getSecurity();
    //TODO this normalization should not be done here
    return new FRASecurity(spec.getCurrency(), spec.getRegion(), startDate.atTime(11, 00).atZone(TimeZone.UTC), endDate.atTime(11, 00).atZone(TimeZone.UTC),
        marketValues.get(strip.getSecurity()) / 100, 1.0d, underlyingIdentifier);
  }

  private FutureSecurity getFuture(final InterpolatedYieldCurveSpecification spec, final FixedIncomeStripWithIdentifier strip) {
    return (FutureSecurity) _secSource.getSecurity(ExternalIdBundle.of(strip.getSecurity()));
  }

  private SwapSecurity getSwap(final InterpolatedYieldCurveSpecification spec, final FixedIncomeStripWithIdentifier strip, final Map<ExternalId, Double> marketValues, final Tenor resetTenor) {
    final ExternalId swapIdentifier = strip.getSecurity();
    final int months = resetTenor.getPeriod().getMonths(); //TODO this isn't right - what if someone's used 1Y?
    final Double rate = marketValues.get(swapIdentifier);
    final LocalDate curveDate = spec.getCurveDate();
    final ConventionBundleSource source = s_conventionBundleSource;
    final ZonedDateTime tradeDate = curveDate.atTime(11, 00).atZone(TimeZone.UTC);
    final ZonedDateTime effectiveDate = DateUtils.previousWeekDay(curveDate.plusDays(3)).atTime(11, 00).atZone(TimeZone.UTC);
    final ZonedDateTime maturityDate = curveDate.plus(strip.getMaturity().getPeriod()).atTime(11, 00).atZone(TimeZone.UTC);
    ConventionBundle convention = _conventionBundleSource.getConventionBundle(ExternalId.of(InMemoryConventionBundleMaster.SIMPLE_NAME_SCHEME, spec.getCurrency().getCode() + "_" + months + "M_SWAP"));
    if (convention == null) {
      convention = _conventionBundleSource.getConventionBundle(ExternalId.of(InMemoryConventionBundleMaster.SIMPLE_NAME_SCHEME, spec.getCurrency().getCode() + "_SWAP"));
    }
    if (convention == null) {
      throw new OpenGammaRuntimeException("Could not get convention for " + swapIdentifier + ": tried "
          + ExternalId.of(InMemoryConventionBundleMaster.SIMPLE_NAME_SCHEME, spec.getCurrency().getCode() + "_" + months + "M_SWAP") + " and "
          + ExternalId.of(InMemoryConventionBundleMaster.SIMPLE_NAME_SCHEME, spec.getCurrency().getCode() + "_SWAP"));
    }
    final String counterparty = "";
    final ExternalId floatingRateId = convention.getSwapFloatingLegInitialRate();
    if (floatingRateId == null) {
      throw new OpenGammaRuntimeException("Could not get + " + floatingRateId + " from convention");
    }
    final ConventionBundle floatRateConvention = source.getConventionBundle(floatingRateId);
    final ExternalId floatRateBloombergTicker = floatRateConvention.getIdentifiers().getExternalId(SecurityUtils.BLOOMBERG_TICKER);
    final double spread = 0;
    if (rate == null) {
      throw new OpenGammaRuntimeException("rate was null on " + strip + " from " + spec);
    }
    final double fixedRate = rate / 100;
    // REVIEW: jim 25-Aug-2010 -- we need to change the swap to take settlement days.
<<<<<<< HEAD
    final SwapSecurity swap = new SwapSecurity(tradeDate,
                                          effectiveDate,
                                          maturityDate,
                                          counterparty,
                                            new FloatingInterestRateLeg(
                                                convention.getSwapFloatingLegDayCount(),
                                                convention.getSwapFloatingLegFrequency(),
                                                convention.getSwapFloatingLegRegion(),
                                                convention.getSwapFloatingLegBusinessDayConvention(),
                                                new InterestRateNotional(spec.getCurrency(), 1),
                                                false, floatRateBloombergTicker,
                                                initialRate,
                                                spread,
                                                FloatingRateType.IBOR),
                                            new FixedInterestRateLeg(
                                                convention.getSwapFixedLegDayCount(),
                                                convention.getSwapFixedLegFrequency(),
                                                convention.getSwapFixedLegRegion(),
                                                convention.getSwapFixedLegBusinessDayConvention(),
                                                new InterestRateNotional(spec.getCurrency(), 1),
                                                false, fixedRate));
=======
    final SwapSecurity swap = new SwapSecurity(tradeDate, effectiveDate, maturityDate, counterparty, new FloatingInterestRateLeg(convention.getSwapFloatingLegDayCount(),
        convention.getSwapFloatingLegFrequency(), convention.getSwapFloatingLegRegion(), convention.getSwapFloatingLegBusinessDayConvention(), new InterestRateNotional(spec.getCurrency(), 1),
        floatRateBloombergTicker, spread, true), new FixedInterestRateLeg(convention.getSwapFixedLegDayCount(), convention.getSwapFixedLegFrequency(), convention.getSwapFixedLegRegion(),
          convention.getSwapFixedLegBusinessDayConvention(), new InterestRateNotional(spec.getCurrency(), 1), fixedRate));
>>>>>>> 046c4e3e
    swap.setExternalIdBundle(ExternalIdBundle.of(swapIdentifier));
    return swap;
  }

  private SwapSecurity getTenorSwap(final InterpolatedYieldCurveSpecification spec, final FixedIncomeStripWithIdentifier strip, final Map<ExternalId, Double> marketValues) {
    final ExternalId swapIdentifier = strip.getSecurity();
    final Double rate = marketValues.get(swapIdentifier);
    final LocalDate curveDate = spec.getCurveDate();
    final ConventionBundleSource source = s_conventionBundleSource;
    final ZonedDateTime tradeDate = curveDate.atTime(11, 00).atZone(TimeZone.UTC);
    final ZonedDateTime effectiveDate = DateUtils.previousWeekDay(curveDate.plusDays(3)).atTime(11, 00).atZone(TimeZone.UTC);
    final ZonedDateTime maturityDate = curveDate.plus(strip.getMaturity().getPeriod()).atTime(11, 00).atZone(TimeZone.UTC);
    final ConventionBundle convention = _conventionBundleSource.getConventionBundle(ExternalId.of(InMemoryConventionBundleMaster.SIMPLE_NAME_SCHEME, spec.getCurrency().getCode() + "_TENOR_SWAP"));
    final String counterparty = "";
    final ConventionBundle payLegFloatRateConvention = source.getConventionBundle(convention.getBasisSwapPayFloatingLegInitialRate());
    final ConventionBundle receiveLegFloatRateConvention = source.getConventionBundle(convention.getBasisSwapReceiveFloatingLegInitialRate());
    final ExternalId payLegFloatRateBloombergTicker = payLegFloatRateConvention.getIdentifiers().getExternalId(SecurityUtils.BLOOMBERG_TICKER);
    final ExternalId receiveLegFloatRateBloombergTicker = receiveLegFloatRateConvention.getIdentifiers().getExternalId(SecurityUtils.BLOOMBERG_TICKER);
    if (rate == null) {
      throw new OpenGammaRuntimeException("Could not get spread; was trying " + swapIdentifier);
    }
    final double spread = rate / 10000; //TODO this conversion should not be done here
    //double fixedRate = rate;
    // REVIEW: jim 25-Aug-2010 -- we need to change the swap to take settlement days.
<<<<<<< HEAD
    final SwapSecurity swap = new SwapSecurity(tradeDate, effectiveDate, maturityDate, counterparty,
        new FloatingInterestRateLeg(convention.getBasisSwapPayFloatingLegDayCount(),
            convention.getBasisSwapPayFloatingLegFrequency(),
            convention.getBasisSwapPayFloatingLegRegion(),
            convention.getBasisSwapPayFloatingLegBusinessDayConvention(),
            new InterestRateNotional(spec.getCurrency(), 1),
            false, 
            payLegFloatRateBloombergTicker,
            0.,
            0,
            FloatingRateType.IBOR),
        new FloatingInterestRateLeg(
            convention.getBasisSwapReceiveFloatingLegDayCount(),
            convention.getBasisSwapReceiveFloatingLegFrequency(),
            convention.getBasisSwapReceiveFloatingLegRegion(),
            convention.getBasisSwapReceiveFloatingLegBusinessDayConvention(),
            new InterestRateNotional(spec.getCurrency(), 1),
            false, 
            receiveLegFloatRateBloombergTicker,
            0.,
            spread,
            FloatingRateType.IBOR));
=======
    final SwapSecurity swap = new SwapSecurity(tradeDate, effectiveDate, maturityDate, counterparty, new FloatingInterestRateLeg(convention.getBasisSwapPayFloatingLegDayCount(),
        convention.getBasisSwapPayFloatingLegFrequency(), convention.getBasisSwapPayFloatingLegRegion(), convention.getBasisSwapPayFloatingLegBusinessDayConvention(), new InterestRateNotional(
            spec.getCurrency(), 1), payLegFloatRateBloombergTicker, 0., 0, true), new FloatingInterestRateLeg(convention.getBasisSwapReceiveFloatingLegDayCount(),
              convention.getBasisSwapReceiveFloatingLegFrequency(), convention.getBasisSwapReceiveFloatingLegRegion(), convention.getBasisSwapReceiveFloatingLegBusinessDayConvention(),
              new InterestRateNotional(spec.getCurrency(), 1), receiveLegFloatRateBloombergTicker, 0., spread, true));
>>>>>>> 046c4e3e
    swap.setExternalIdBundle(ExternalIdBundle.of(swapIdentifier));
    return swap;
  }

  private CashSecurity getOISCash(final InterpolatedYieldCurveSpecification spec, final FixedIncomeStripWithIdentifier strip, final Map<ExternalId, Double> marketValues) {
    final ExternalId identifier = strip.getSecurity();
    final double rate = marketValues.get(identifier);
    final ZonedDateTime maturity = spec.getCurveDate().plus(strip.getMaturity().getPeriod()).atTime(11, 00).atZone(TimeZone.UTC);
    final Currency currency = spec.getCurrency();
    final ExternalId region = spec.getRegion();
    final CashSecurity cash = new CashSecurity(currency, region, maturity, rate / 100, 1);
    cash.setExternalIdBundle(ExternalIdBundle.of(identifier));
    return cash;
  }

  private SwapSecurity getOISSwap(final InterpolatedYieldCurveSpecification spec, final FixedIncomeStripWithIdentifier strip, final Map<ExternalId, Double> marketValues) {
    final ExternalId swapIdentifier = strip.getSecurity();
    final Double rate = marketValues.get(swapIdentifier);
    final LocalDate curveDate = spec.getCurveDate();
    final ConventionBundleSource source = s_conventionBundleSource;

    final ZonedDateTime tradeDate = curveDate.atTime(11, 00).atZone(TimeZone.UTC);
    final ZonedDateTime effectiveDate = DateUtils.previousWeekDay(curveDate.plusDays(3)).atTime(11, 00).atZone(TimeZone.UTC);
    final ZonedDateTime maturityDate = curveDate.plus(strip.getMaturity().getPeriod()).atTime(11, 00).atZone(TimeZone.UTC);
    final ConventionBundle convention = _conventionBundleSource.getConventionBundle(ExternalId.of(InMemoryConventionBundleMaster.SIMPLE_NAME_SCHEME, spec.getCurrency().getCode() + "_OIS_SWAP"));
    if (convention == null) {
      throw new OpenGammaRuntimeException("Could not get convention for id " + ExternalId.of(InMemoryConventionBundleMaster.SIMPLE_NAME_SCHEME, spec.getCurrency().getCode() + "_OIS_SWAP"));
    }
    final String counterparty = "";
    final ConventionBundle floatRateConvention = source.getConventionBundle(convention.getSwapFloatingLegInitialRate());
    if (floatRateConvention == null) {
      throw new OpenGammaRuntimeException("Could not get convention for id " + convention.getSwapFloatingLegInitialRate());
    }
    final ExternalId floatRateBloombergTicker = floatRateConvention.getIdentifiers().getExternalId(SecurityUtils.BLOOMBERG_TICKER);
    if (rate == null) {
      throw new OpenGammaRuntimeException("rate was null on " + strip + " from " + spec);
    }
    final double fixedRate = rate / 100;
    // REVIEW: jim 25-Aug-2010 -- we need to change the swap to take settlement days.
<<<<<<< HEAD
    final SwapSecurity swap = new SwapSecurity(tradeDate, effectiveDate, maturityDate, counterparty,
        new FloatingInterestRateLeg(convention.getSwapFloatingLegDayCount(),
            convention.getSwapFloatingLegFrequency(),
            convention.getSwapFloatingLegRegion(),
            convention.getSwapFloatingLegBusinessDayConvention(),
            new InterestRateNotional(spec.getCurrency(), 1),
            false, 
            floatRateBloombergTicker,
            0.,
            0,
            FloatingRateType.IBOR),

        new FixedInterestRateLeg(convention.getSwapFixedLegDayCount(),
            convention.getSwapFixedLegFrequency(),
            convention.getSwapFixedLegRegion(),
            convention.getSwapFixedLegBusinessDayConvention(),
            new InterestRateNotional(spec.getCurrency(), 1),
            false, 
            fixedRate));
=======
    final SwapSecurity swap = new SwapSecurity(tradeDate, effectiveDate, maturityDate, counterparty, new FloatingInterestRateLeg(convention.getSwapFloatingLegDayCount(),
        convention.getSwapFloatingLegFrequency(), convention.getSwapFloatingLegRegion(), convention.getSwapFloatingLegBusinessDayConvention(), new InterestRateNotional(spec.getCurrency(), 1),
        floatRateBloombergTicker, 0., 0, true), new FixedInterestRateLeg(convention.getSwapFixedLegDayCount(), convention.getSwapFixedLegFrequency(), convention.getSwapFixedLegRegion(),
          convention.getSwapFixedLegBusinessDayConvention(), new InterestRateNotional(spec.getCurrency(), 1), fixedRate));
>>>>>>> 046c4e3e
    swap.setExternalIdBundle(ExternalIdBundle.of(swapIdentifier));

    return swap;
  }

  private TimeZone ensureZone(final TimeZone zone) {
    if (zone != null) {
      return zone;
    } else {
      return TimeZone.UTC;
    }
  }
}<|MERGE_RESOLUTION|>--- conflicted
+++ resolved
@@ -295,34 +295,10 @@
     }
     final double fixedRate = rate / 100;
     // REVIEW: jim 25-Aug-2010 -- we need to change the swap to take settlement days.
-<<<<<<< HEAD
-    final SwapSecurity swap = new SwapSecurity(tradeDate,
-                                          effectiveDate,
-                                          maturityDate,
-                                          counterparty,
-                                            new FloatingInterestRateLeg(
-                                                convention.getSwapFloatingLegDayCount(),
-                                                convention.getSwapFloatingLegFrequency(),
-                                                convention.getSwapFloatingLegRegion(),
-                                                convention.getSwapFloatingLegBusinessDayConvention(),
-                                                new InterestRateNotional(spec.getCurrency(), 1),
-                                                false, floatRateBloombergTicker,
-                                                initialRate,
-                                                spread,
-                                                FloatingRateType.IBOR),
-                                            new FixedInterestRateLeg(
-                                                convention.getSwapFixedLegDayCount(),
-                                                convention.getSwapFixedLegFrequency(),
-                                                convention.getSwapFixedLegRegion(),
-                                                convention.getSwapFixedLegBusinessDayConvention(),
-                                                new InterestRateNotional(spec.getCurrency(), 1),
-                                                false, fixedRate));
-=======
-    final SwapSecurity swap = new SwapSecurity(tradeDate, effectiveDate, maturityDate, counterparty, new FloatingInterestRateLeg(convention.getSwapFloatingLegDayCount(),
-        convention.getSwapFloatingLegFrequency(), convention.getSwapFloatingLegRegion(), convention.getSwapFloatingLegBusinessDayConvention(), new InterestRateNotional(spec.getCurrency(), 1),
-        floatRateBloombergTicker, spread, true), new FixedInterestRateLeg(convention.getSwapFixedLegDayCount(), convention.getSwapFixedLegFrequency(), convention.getSwapFixedLegRegion(),
-          convention.getSwapFixedLegBusinessDayConvention(), new InterestRateNotional(spec.getCurrency(), 1), fixedRate));
->>>>>>> 046c4e3e
+    final SwapSecurity swap = new SwapSecurity(tradeDate, effectiveDate, maturityDate, counterparty, new FloatingInterestRateLeg(convention.getSwapFloatingLegDayCount(), 
+        convention.getSwapFloatingLegFrequency(), convention.getSwapFloatingLegRegion(), convention.getSwapFloatingLegBusinessDayConvention(), new InterestRateNotional(spec.getCurrency(), 1), 
+        false, floatRateBloombergTicker, spread, FloatingRateType.IBOR), new FixedInterestRateLeg(convention.getSwapFixedLegDayCount(), convention.getSwapFixedLegFrequency(), 
+            convention.getSwapFixedLegRegion(), convention.getSwapFixedLegBusinessDayConvention(), new InterestRateNotional(spec.getCurrency(), 1), false, fixedRate));
     swap.setExternalIdBundle(ExternalIdBundle.of(swapIdentifier));
     return swap;
   }
@@ -347,36 +323,12 @@
     final double spread = rate / 10000; //TODO this conversion should not be done here
     //double fixedRate = rate;
     // REVIEW: jim 25-Aug-2010 -- we need to change the swap to take settlement days.
-<<<<<<< HEAD
-    final SwapSecurity swap = new SwapSecurity(tradeDate, effectiveDate, maturityDate, counterparty,
-        new FloatingInterestRateLeg(convention.getBasisSwapPayFloatingLegDayCount(),
-            convention.getBasisSwapPayFloatingLegFrequency(),
-            convention.getBasisSwapPayFloatingLegRegion(),
-            convention.getBasisSwapPayFloatingLegBusinessDayConvention(),
-            new InterestRateNotional(spec.getCurrency(), 1),
-            false, 
-            payLegFloatRateBloombergTicker,
-            0.,
-            0,
-            FloatingRateType.IBOR),
-        new FloatingInterestRateLeg(
-            convention.getBasisSwapReceiveFloatingLegDayCount(),
-            convention.getBasisSwapReceiveFloatingLegFrequency(),
-            convention.getBasisSwapReceiveFloatingLegRegion(),
-            convention.getBasisSwapReceiveFloatingLegBusinessDayConvention(),
-            new InterestRateNotional(spec.getCurrency(), 1),
-            false, 
-            receiveLegFloatRateBloombergTicker,
-            0.,
-            spread,
-            FloatingRateType.IBOR));
-=======
+
     final SwapSecurity swap = new SwapSecurity(tradeDate, effectiveDate, maturityDate, counterparty, new FloatingInterestRateLeg(convention.getBasisSwapPayFloatingLegDayCount(),
         convention.getBasisSwapPayFloatingLegFrequency(), convention.getBasisSwapPayFloatingLegRegion(), convention.getBasisSwapPayFloatingLegBusinessDayConvention(), new InterestRateNotional(
-            spec.getCurrency(), 1), payLegFloatRateBloombergTicker, 0., 0, true), new FloatingInterestRateLeg(convention.getBasisSwapReceiveFloatingLegDayCount(),
+            spec.getCurrency(), 1), false, payLegFloatRateBloombergTicker, 0., 0, FloatingRateType.IBOR), new FloatingInterestRateLeg(convention.getBasisSwapReceiveFloatingLegDayCount(),
               convention.getBasisSwapReceiveFloatingLegFrequency(), convention.getBasisSwapReceiveFloatingLegRegion(), convention.getBasisSwapReceiveFloatingLegBusinessDayConvention(),
-              new InterestRateNotional(spec.getCurrency(), 1), receiveLegFloatRateBloombergTicker, 0., spread, true));
->>>>>>> 046c4e3e
+              new InterestRateNotional(spec.getCurrency(), 1), false, receiveLegFloatRateBloombergTicker, 0., spread, FloatingRateType.IBOR));
     swap.setExternalIdBundle(ExternalIdBundle.of(swapIdentifier));
     return swap;
   }
@@ -416,32 +368,11 @@
     }
     final double fixedRate = rate / 100;
     // REVIEW: jim 25-Aug-2010 -- we need to change the swap to take settlement days.
-<<<<<<< HEAD
-    final SwapSecurity swap = new SwapSecurity(tradeDate, effectiveDate, maturityDate, counterparty,
-        new FloatingInterestRateLeg(convention.getSwapFloatingLegDayCount(),
-            convention.getSwapFloatingLegFrequency(),
-            convention.getSwapFloatingLegRegion(),
-            convention.getSwapFloatingLegBusinessDayConvention(),
-            new InterestRateNotional(spec.getCurrency(), 1),
-            false, 
-            floatRateBloombergTicker,
-            0.,
-            0,
-            FloatingRateType.IBOR),
-
-        new FixedInterestRateLeg(convention.getSwapFixedLegDayCount(),
-            convention.getSwapFixedLegFrequency(),
-            convention.getSwapFixedLegRegion(),
-            convention.getSwapFixedLegBusinessDayConvention(),
-            new InterestRateNotional(spec.getCurrency(), 1),
-            false, 
-            fixedRate));
-=======
-    final SwapSecurity swap = new SwapSecurity(tradeDate, effectiveDate, maturityDate, counterparty, new FloatingInterestRateLeg(convention.getSwapFloatingLegDayCount(),
-        convention.getSwapFloatingLegFrequency(), convention.getSwapFloatingLegRegion(), convention.getSwapFloatingLegBusinessDayConvention(), new InterestRateNotional(spec.getCurrency(), 1),
-        floatRateBloombergTicker, 0., 0, true), new FixedInterestRateLeg(convention.getSwapFixedLegDayCount(), convention.getSwapFixedLegFrequency(), convention.getSwapFixedLegRegion(),
-          convention.getSwapFixedLegBusinessDayConvention(), new InterestRateNotional(spec.getCurrency(), 1), fixedRate));
->>>>>>> 046c4e3e
+
+    final SwapSecurity swap = new SwapSecurity(tradeDate, effectiveDate, maturityDate, counterparty, new FloatingInterestRateLeg(convention.getSwapFloatingLegDayCount(), 
+        convention.getSwapFloatingLegFrequency(), convention.getSwapFloatingLegRegion(), convention.getSwapFloatingLegBusinessDayConvention(), new InterestRateNotional(spec.getCurrency(), 1), 
+        false, floatRateBloombergTicker, 0., 0, FloatingRateType.IBOR), new FixedInterestRateLeg(convention.getSwapFixedLegDayCount(), convention.getSwapFixedLegFrequency(), 
+            convention.getSwapFixedLegRegion(), convention.getSwapFixedLegBusinessDayConvention(), new InterestRateNotional(spec.getCurrency(), 1), false, fixedRate));
     swap.setExternalIdBundle(ExternalIdBundle.of(swapIdentifier));
 
     return swap;
