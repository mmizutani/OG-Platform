--- conflicted
+++ resolved
@@ -52,9 +52,6 @@
 import com.opengamma.financial.interestrate.bond.definition.BondForward;
 import com.opengamma.financial.interestrate.future.definition.BondFuture;
 import com.opengamma.financial.interestrate.future.definition.BondFutureDeliverableBasketDataBundle;
-import com.opengamma.financial.security.bond.BondSecurity;
-import com.opengamma.financial.security.future.BondFutureDeliverable;
-import com.opengamma.financial.security.future.BondFutureSecurity;
 import com.opengamma.id.Identifier;
 import com.opengamma.id.IdentifierBundle;
 import com.opengamma.livedata.normalization.MarketDataRequirementNames;
@@ -81,16 +78,10 @@
     final Clock snapshotClock = executionContext.getSnapshotClock();
     final ZonedDateTime now = snapshotClock.zonedDateTime();
     final ConventionBundleSource conventionSource = OpenGammaExecutionContext.getConventionBundleSource(executionContext);
-<<<<<<< HEAD
     //final DayCount dayCount = DayCountFactory.INSTANCE.getDayCount("Actual/Actual ISDA"); //TODO this needs to be pulled from a convention
     //final double deliveryDate = dayCount.getDayCountFraction(now, firstDeliveryDate);
-    ValueRequirement priceRequirement = new ValueRequirement(MarketDataRequirementNames.MARKET_VALUE, ComputationTargetType.SECURITY, security.getUniqueIdentifier());
-=======
-    final DayCount dayCount = DayCountFactory.INSTANCE.getDayCount("Actual/Actual ISDA"); //TODO this needs to be pulled from a convention
-    final double deliveryDate = dayCount.getDayCountFraction(now, firstDeliveryDate);
     ValueRequirement priceRequirement = new ValueRequirement(MarketDataRequirementNames.MARKET_VALUE, ComputationTargetType.SECURITY, security.getUniqueId());
->>>>>>> 8916fa3e
-    Object priceObject = inputs.getValue(priceRequirement);
+    final Object priceObject = inputs.getValue(priceRequirement);
     if (priceObject == null) {
       throw new NullPointerException("Could not get " + priceRequirement);
     }
@@ -117,17 +108,12 @@
       final Security sec = executionContext.getSecuritySource().getSecurity(id);
       if (sec instanceof BondSecurity) {
         final BondSecurity bondSec = (BondSecurity) sec;
-<<<<<<< HEAD
         final DayCount daycount = currency.getISOCode().equals("USD") ? DayCountFactory.INSTANCE.getDayCount("Actual/Actual ICMA") : bondSec.getDayCountConvention();
         final BondConvention bondConvention = new BondConvention(0, daycount, businessDayConvention, calendar, isEOMConvention, (currency.getISOCode() + "_TREASURY_BOND"),
             convention.getExDividendDays(), SimpleYieldConvention.US_TREASURY_EQUIVALANT);
         final BondDefinition bondDefinition = new BondSecurityToBondDefinitionConverter(holidaySource, conventionSource).getBond(bondSec, true);
         final Bond bond = bondDefinition.toDerivative(now.toLocalDate(), "dummy");
-        priceRequirement = new ValueRequirement(MarketDataRequirementNames.MARKET_VALUE, ComputationTargetType.SECURITY, bondSec.getUniqueIdentifier());
-=======
-        final Bond bond = new BondSecurityToBondConverter(holidaySource, conventionSource).getBond(bondSec, "dummy", now);
         priceRequirement = new ValueRequirement(MarketDataRequirementNames.MARKET_VALUE, ComputationTargetType.SECURITY, bondSec.getUniqueId());
->>>>>>> 8916fa3e
         priceObject = inputs.getValue(priceRequirement);
         if (priceObject == null) {
           s_logger.warn("Cannot get clean price for {} in basket of {}.", bondDefinition, security);
@@ -146,16 +132,9 @@
         throw new IllegalArgumentException("Object of type " + sec.getClass() + " not a BondSecurity");
       }
     }
-<<<<<<< HEAD
     final BondFutureDeliverableBasketDataBundle basketData = new BondFutureDeliverableBasketDataBundle(cleanPrices, repoRates);
     final double[] impliedRepos = IMPLIED_REPO_CALCULATOR.calculate(new BondFuture(deliverables, conversionFactors), basketData, futurePrice / 100);
-    final ValueSpecification specification = new ValueSpecification(new ValueRequirement(ValueRequirementNames.IMPLIED_REPO, position), getUniqueIdentifier());
-=======
-    //    s_logger.error("{} IRR: {}", sec.getName(), irr);
-    final BondFutureDeliverableBasketDataBundle basketData = new BondFutureDeliverableBasketDataBundle(deliveryDates, cleanPrices, accruedInterest, repoRates);
-    final double[] impliedRepos = IMPLIED_REPO_CALCULATOR.calculate(new BondFuture(deliverables, conversionFactors), basketData, futurePrice);
     final ValueSpecification specification = new ValueSpecification(new ValueRequirement(ValueRequirementNames.IMPLIED_REPO, position), getUniqueId());
->>>>>>> 8916fa3e
     values.add(new ComputedValue(specification, impliedRepos));
     return values;
   }
@@ -172,8 +151,8 @@
   @Override
   public Set<ValueRequirement> getRequirements(final FunctionCompilationContext context, final ComputationTarget target, final ValueRequirement desiredValue) {
     if (canApplyTo(context, target)) {
-      final HashSet<ValueRequirement> requirements = Sets.newHashSet(new ValueRequirement(MarketDataRequirementNames.MARKET_VALUE, ComputationTargetType.SECURITY,
-          target.getPosition().getSecurity().getUniqueId()));
+      final HashSet<ValueRequirement> requirements = Sets.newHashSet(new ValueRequirement(MarketDataRequirementNames.MARKET_VALUE, ComputationTargetType.SECURITY, target.getPosition().getSecurity()
+          .getUniqueId()));
       final SecuritySource secSource = context.getSecuritySource();
       final Position position = target.getPosition();
       final BondFutureSecurity security = (BondFutureSecurity) position.getSecurity();
