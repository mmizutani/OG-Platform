/**
 * Copyright (C) 2011 - present by OpenGamma Inc. and the OpenGamma group of companies
 * 
 * Please see distribution for license.
 */
package com.opengamma.financial.analytics.model.swaption;

import java.util.Arrays;
import java.util.Collections;
import java.util.HashMap;
import java.util.HashSet;
import java.util.List;
import java.util.Map;
import java.util.Set;

import javax.time.calendar.Clock;
import javax.time.calendar.ZonedDateTime;

import com.google.common.collect.Sets;
import com.opengamma.engine.ComputationTarget;
import com.opengamma.engine.function.FunctionCompilationContext;
import com.opengamma.engine.function.FunctionExecutionContext;
import com.opengamma.engine.function.FunctionInputs;
import com.opengamma.engine.value.ComputedValue;
import com.opengamma.engine.value.ValueProperties;
import com.opengamma.engine.value.ValuePropertyNames;
import com.opengamma.engine.value.ValueRequirement;
import com.opengamma.engine.value.ValueRequirementNames;
import com.opengamma.engine.value.ValueSpecification;
import com.opengamma.financial.analytics.DoubleLabelledMatrix1D;
import com.opengamma.financial.analytics.fixedincome.FixedIncomeInstrumentCurveExposureHelper;
import com.opengamma.financial.analytics.fixedincome.YieldCurveNodeSensitivityDataBundle;
import com.opengamma.financial.analytics.ircurve.YieldCurveFunction;
import com.opengamma.financial.analytics.model.fixedincome.YieldCurveLabelGenerator;
import com.opengamma.financial.instrument.FixedIncomeInstrumentConverter;
import com.opengamma.financial.interestrate.InterestRateDerivative;
import com.opengamma.financial.interestrate.PresentValueCurveSensitivitySABRCalculator;
import com.opengamma.financial.interestrate.PresentValueCurveSensitivitySABRExtrapolationCalculator;
import com.opengamma.financial.interestrate.PresentValueSensitivityCalculator;
import com.opengamma.financial.interestrate.YieldCurveBundle;
import com.opengamma.financial.model.interestrate.curve.YieldAndDiscountCurve;
import com.opengamma.financial.model.option.definition.SABRInterestRateDataBundle;
import com.opengamma.financial.security.FinancialSecurity;
<<<<<<< HEAD
import com.opengamma.financial.security.FinancialSecurityUtils;
=======
>>>>>>> 49419a26
import com.opengamma.financial.security.option.SwaptionSecurity;
import com.opengamma.math.matrix.DoubleMatrix1D;
import com.opengamma.util.money.Currency;
import com.opengamma.util.tuple.DoublesPair;
import com.opengamma.util.tuple.Pair;

/**
 * 
 */
public class SwaptionSABRPresentValueCurveSensitivityFunction extends SwaptionSABRFunction {
  private final PresentValueSensitivityCalculator _calculator;

  public SwaptionSABRPresentValueCurveSensitivityFunction(final String currency, final String definitionName, final String useSABRExtrapolation) {
    this(Currency.of(currency), definitionName, Boolean.parseBoolean(useSABRExtrapolation));
  }

  public SwaptionSABRPresentValueCurveSensitivityFunction(final Currency currency, final String definitionName, final boolean useSABRExtrapolation) {
    super(currency, definitionName, useSABRExtrapolation);
    _calculator = useSABRExtrapolation ? PresentValueCurveSensitivitySABRExtrapolationCalculator.getInstance() : PresentValueCurveSensitivitySABRCalculator.getInstance();
  }

  @Override
  public Set<ComputedValue> execute(final FunctionExecutionContext executionContext, final FunctionInputs inputs, final ComputationTarget target, final Set<ValueRequirement> desiredValues) {
    final Clock snapshotClock = executionContext.getValuationClock();
    final ZonedDateTime now = snapshotClock.zonedDateTime();
    final SwaptionSecurity swaptionSecurity = (SwaptionSecurity) target.getSecurity();
    final FixedIncomeInstrumentConverter<?> swaptionDefinition = swaptionSecurity.accept(getConverter());
    final Pair<String, String> curveNames = YieldCurveFunction.getDesiredValueCurveNames(desiredValues);
    final SABRInterestRateDataBundle data = new SABRInterestRateDataBundle(getModelParameters(target, inputs), getYieldCurves(curveNames.getFirst(), curveNames.getSecond(), target, inputs));
    final InterestRateDerivative swaption = swaptionDefinition.toDerivative(now, curveNames.getFirst(), curveNames.getSecond());
    final Map<String, List<DoublesPair>> presentValueCurveSensitivity = _calculator.visit(swaption, data);
    final ValueSpecification specification = new ValueSpecification(ValueRequirementNames.PRESENT_VALUE_CURVE_SENSITIVITY, target.toSpecification(), createValueProperties()
        .with(ValuePropertyNames.CURRENCY, swaptionSecurity.getCurrency().getCode())
        .with(YieldCurveFunction.PROPERTY_FORWARD_CURVE, curveNames.getFirst())
        .with(YieldCurveFunction.PROPERTY_FUNDING_CURVE, curveNames.getSecond())
        .with(ValuePropertyNames.CUBE, getHelper().getDefinitionName()).get());
    return Sets.newHashSet(new ComputedValue(specification, presentValueCurveSensitivity));
  }

  @Override
  public Set<ValueSpecification> getResults(final FunctionCompilationContext context, final ComputationTarget target) {
    ValueProperties resultProperties = getResultProperties((FinancialSecurity) target.getSecurity());
    return Collections.singleton(new ValueSpecification(ValueRequirementNames.PRESENT_VALUE_CURVE_SENSITIVITY, target.toSpecification(), resultProperties));
  }

  @Override
  public Set<ValueSpecification> getResults(FunctionCompilationContext context, ComputationTarget target, Map<ValueSpecification, ValueRequirement> inputs) {
    final Pair<String, String> curveNames = YieldCurveFunction.getInputCurveNames(inputs);
    ValueProperties resultProperties = getResultProperties((FinancialSecurity) target.getSecurity(), curveNames.getSecond(), curveNames.getFirst());
    return Collections.singleton(new ValueSpecification(ValueRequirementNames.PRESENT_VALUE_CURVE_SENSITIVITY, target.toSpecification(), resultProperties)); 
  }

  //TODO this code is very similar to InterestRateInstrumentYieldCurveNodeSensitivitiesFunction - should be put into a utility class
  
  private Set<ComputedValue> getSensitivitiesForSingleCurve(final ComputationTarget target, final FinancialSecurity security, final String curveName,
      final YieldCurveBundle bundle, Map<String, List<DoublesPair>> sensitivities, final Currency currency) {
    Set<ComputedValue> computedValues = new HashSet<ComputedValue>();
    for (Map.Entry<String, List<DoublesPair>> entry : sensitivities.entrySet()) {
      ValueSpecificiation specification = new ValueSpecification(ValueRequirementNames.PRESENT_VALUE_CURVE_SENSITIVITY);
      computedValues.add(new ComputedValue(specification, data.getLabelledMatrix()));
    }
    return computedValues;
  }

  //TODO at some point this needs to deal with more than two curves
  private Set<ComputedValue> getSensitivitiesForMultipleCurves(final ComputationTarget target, final FinancialSecurity security, final String forwardCurveName, final String fundingCurveName,
      final YieldCurveBundle bundle, final DoubleMatrix1D sensitivitiesForCurves, final Currency currency) {
    final int nForward = bundle.getCurve(forwardCurveName).getCurve().size();
    final int nFunding = bundle.getCurve(fundingCurveName).getCurve().size();
    final Map<String, DoubleMatrix1D> sensitivities = new HashMap<String, DoubleMatrix1D>();
    sensitivities.put(forwardCurveName, new DoubleMatrix1D(Arrays.copyOfRange(sensitivitiesForCurves.toArray(), 0, nForward)));
    sensitivities.put(fundingCurveName, new DoubleMatrix1D(Arrays.copyOfRange(sensitivitiesForCurves.toArray(), nForward, nFunding + 1)));
    final String[] relevantCurvesForDerivative = FixedIncomeInstrumentCurveExposureHelper.getCurveNamesForSecurity(security,
        fundingCurveName, forwardCurveName);
    final Set<ComputedValue> results = new HashSet<ComputedValue>();
    for (final String curveName : relevantCurvesForDerivative) {
      results.addAll(getSensitivitiesForSingleCurve(target, security, curveName, bundle, sensitivities.get(curveName), currency));
    }
    return results;
  }
}<|MERGE_RESOLUTION|>--- conflicted
+++ resolved
@@ -5,9 +5,8 @@
  */
 package com.opengamma.financial.analytics.model.swaption;
 
-import java.util.Arrays;
+import java.text.DecimalFormat;
 import java.util.Collections;
-import java.util.HashMap;
 import java.util.HashSet;
 import java.util.List;
 import java.util.Map;
@@ -16,7 +15,6 @@
 import javax.time.calendar.Clock;
 import javax.time.calendar.ZonedDateTime;
 
-import com.google.common.collect.Sets;
 import com.opengamma.engine.ComputationTarget;
 import com.opengamma.engine.function.FunctionCompilationContext;
 import com.opengamma.engine.function.FunctionExecutionContext;
@@ -28,25 +26,15 @@
 import com.opengamma.engine.value.ValueRequirementNames;
 import com.opengamma.engine.value.ValueSpecification;
 import com.opengamma.financial.analytics.DoubleLabelledMatrix1D;
-import com.opengamma.financial.analytics.fixedincome.FixedIncomeInstrumentCurveExposureHelper;
-import com.opengamma.financial.analytics.fixedincome.YieldCurveNodeSensitivityDataBundle;
 import com.opengamma.financial.analytics.ircurve.YieldCurveFunction;
-import com.opengamma.financial.analytics.model.fixedincome.YieldCurveLabelGenerator;
 import com.opengamma.financial.instrument.FixedIncomeInstrumentConverter;
 import com.opengamma.financial.interestrate.InterestRateDerivative;
 import com.opengamma.financial.interestrate.PresentValueCurveSensitivitySABRCalculator;
 import com.opengamma.financial.interestrate.PresentValueCurveSensitivitySABRExtrapolationCalculator;
 import com.opengamma.financial.interestrate.PresentValueSensitivityCalculator;
-import com.opengamma.financial.interestrate.YieldCurveBundle;
-import com.opengamma.financial.model.interestrate.curve.YieldAndDiscountCurve;
 import com.opengamma.financial.model.option.definition.SABRInterestRateDataBundle;
 import com.opengamma.financial.security.FinancialSecurity;
-<<<<<<< HEAD
-import com.opengamma.financial.security.FinancialSecurityUtils;
-=======
->>>>>>> 49419a26
 import com.opengamma.financial.security.option.SwaptionSecurity;
-import com.opengamma.math.matrix.DoubleMatrix1D;
 import com.opengamma.util.money.Currency;
 import com.opengamma.util.tuple.DoublesPair;
 import com.opengamma.util.tuple.Pair;
@@ -55,6 +43,7 @@
  * 
  */
 public class SwaptionSABRPresentValueCurveSensitivityFunction extends SwaptionSABRFunction {
+  private static final DecimalFormat FORMATTER = new DecimalFormat("##.");
   private final PresentValueSensitivityCalculator _calculator;
 
   public SwaptionSABRPresentValueCurveSensitivityFunction(final String currency, final String definitionName, final String useSABRExtrapolation) {
@@ -76,12 +65,7 @@
     final SABRInterestRateDataBundle data = new SABRInterestRateDataBundle(getModelParameters(target, inputs), getYieldCurves(curveNames.getFirst(), curveNames.getSecond(), target, inputs));
     final InterestRateDerivative swaption = swaptionDefinition.toDerivative(now, curveNames.getFirst(), curveNames.getSecond());
     final Map<String, List<DoublesPair>> presentValueCurveSensitivity = _calculator.visit(swaption, data);
-    final ValueSpecification specification = new ValueSpecification(ValueRequirementNames.PRESENT_VALUE_CURVE_SENSITIVITY, target.toSpecification(), createValueProperties()
-        .with(ValuePropertyNames.CURRENCY, swaptionSecurity.getCurrency().getCode())
-        .with(YieldCurveFunction.PROPERTY_FORWARD_CURVE, curveNames.getFirst())
-        .with(YieldCurveFunction.PROPERTY_FUNDING_CURVE, curveNames.getSecond())
-        .with(ValuePropertyNames.CUBE, getHelper().getDefinitionName()).get());
-    return Sets.newHashSet(new ComputedValue(specification, presentValueCurveSensitivity));
+    return getSensitivities(target, swaptionSecurity, presentValueCurveSensitivity);
   }
 
   @Override
@@ -97,32 +81,28 @@
     return Collections.singleton(new ValueSpecification(ValueRequirementNames.PRESENT_VALUE_CURVE_SENSITIVITY, target.toSpecification(), resultProperties)); 
   }
 
-  //TODO this code is very similar to InterestRateInstrumentYieldCurveNodeSensitivitiesFunction - should be put into a utility class
-  
-  private Set<ComputedValue> getSensitivitiesForSingleCurve(final ComputationTarget target, final FinancialSecurity security, final String curveName,
-      final YieldCurveBundle bundle, Map<String, List<DoublesPair>> sensitivities, final Currency currency) {
+  private Set<ComputedValue> getSensitivities(final ComputationTarget target, final SwaptionSecurity swaptionSecurity, Map<String, List<DoublesPair>> sensitivities) {
     Set<ComputedValue> computedValues = new HashSet<ComputedValue>();
     for (Map.Entry<String, List<DoublesPair>> entry : sensitivities.entrySet()) {
-      ValueSpecificiation specification = new ValueSpecification(ValueRequirementNames.PRESENT_VALUE_CURVE_SENSITIVITY);
-      computedValues.add(new ComputedValue(specification, data.getLabelledMatrix()));
+      final ValueSpecification specification = new ValueSpecification(ValueRequirementNames.PRESENT_VALUE_CURVE_SENSITIVITY, target.toSpecification(), createValueProperties()
+          .with(ValuePropertyNames.CURRENCY, swaptionSecurity.getCurrency().getCode())
+          .with(ValuePropertyNames.CURVE, entry.getKey())
+          .with(ValuePropertyNames.CUBE, getHelper().getDefinitionName()).get());
+      List<DoublesPair> data = entry.getValue();
+      int n = data.size();
+      Double[] keys = new Double[n];
+      Object[] labels = new Object[n];
+      double[] values = new double[n];
+      int i = 0;
+      for (DoublesPair pair : entry.getValue()) {
+        double tenor = pair.getKey();
+        keys[i] = tenor;
+        labels[i] = FORMATTER.format(tenor);
+        values[i++] = pair.getValue();
+      }
+      DoubleLabelledMatrix1D labelledMatrix = new DoubleLabelledMatrix1D(keys, labels, values);
+      computedValues.add(new ComputedValue(specification, labelledMatrix));
     }
     return computedValues;
   }
-
-  //TODO at some point this needs to deal with more than two curves
-  private Set<ComputedValue> getSensitivitiesForMultipleCurves(final ComputationTarget target, final FinancialSecurity security, final String forwardCurveName, final String fundingCurveName,
-      final YieldCurveBundle bundle, final DoubleMatrix1D sensitivitiesForCurves, final Currency currency) {
-    final int nForward = bundle.getCurve(forwardCurveName).getCurve().size();
-    final int nFunding = bundle.getCurve(fundingCurveName).getCurve().size();
-    final Map<String, DoubleMatrix1D> sensitivities = new HashMap<String, DoubleMatrix1D>();
-    sensitivities.put(forwardCurveName, new DoubleMatrix1D(Arrays.copyOfRange(sensitivitiesForCurves.toArray(), 0, nForward)));
-    sensitivities.put(fundingCurveName, new DoubleMatrix1D(Arrays.copyOfRange(sensitivitiesForCurves.toArray(), nForward, nFunding + 1)));
-    final String[] relevantCurvesForDerivative = FixedIncomeInstrumentCurveExposureHelper.getCurveNamesForSecurity(security,
-        fundingCurveName, forwardCurveName);
-    final Set<ComputedValue> results = new HashSet<ComputedValue>();
-    for (final String curveName : relevantCurvesForDerivative) {
-      results.addAll(getSensitivitiesForSingleCurve(target, security, curveName, bundle, sensitivities.get(curveName), currency));
-    }
-    return results;
-  }
 }