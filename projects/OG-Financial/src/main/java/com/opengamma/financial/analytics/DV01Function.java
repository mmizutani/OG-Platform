--- conflicted
+++ resolved
@@ -45,14 +45,6 @@
   }
 
   @Override
-<<<<<<< HEAD
-=======
-  public boolean canApplyTo(final FunctionCompilationContext context, final ComputationTarget target) {
-    return true;
-  }
-
-  @Override
->>>>>>> 7b3fbe45
   public Set<ValueSpecification> getResults(final FunctionCompilationContext context, final ComputationTarget target) {
     return Collections.singleton(new ValueSpecification(DV01, target.toSpecification(), ValueProperties.all()));
   }
