--- conflicted
+++ resolved
@@ -5,7 +5,6 @@
  */
 package com.opengamma.financial.analytics.model.sensitivities;
 
-import java.math.BigDecimal;
 import java.util.Collection;
 import java.util.LinkedHashMap;
 import java.util.Map;
@@ -203,11 +202,7 @@
   }
 
   private DoubleMatrix1D getSensitivities(final SecuritySource secSource, final FunctionInputs inputs, final RawSecurity rawSecurity, final InterpolatedYieldCurveSpecificationWithSecurities curveSpec,
-<<<<<<< HEAD
-      final YieldAndDiscountCurve curve, final BigDecimal qty) {
-=======
       final YieldAndDiscountCurve curve) {
->>>>>>> 33740b5b
     final Collection<FactorExposureData> decodedSensitivities = RawSecurityUtils.decodeFactorExposureData(secSource, rawSecurity);
     final double[] entries = new double[curveSpec.getStrips().size()];
     int i = 0;
@@ -217,13 +212,8 @@
         final ComputedValue computedValue = inputs.getComputedValue(getSensitivityRequirement(swapExternalSensitivitiesData.getExposureExternalId()));
         if (computedValue != null) {
           final ManageableHistoricalTimeSeries mhts = (ManageableHistoricalTimeSeries) computedValue.getValue(); 
-<<<<<<< HEAD
           final Double value = mhts.getTimeSeries().getLatestValue();
-          entries[i] = -value * (qty.doubleValue() / 10000d); // we invert here because OpenGamma uses -1bp shift rather than +1.  DV01 function will invert back.
-=======
-          final Double value = (Double) mhts.getTimeSeries().getLatestValue();
           entries[i] = -value; //* (qty.doubleValue() ); // we invert here because OpenGamma uses -1bp shift rather than +1.  DV01 function will invert back.
->>>>>>> 33740b5b
         } else {
           s_logger.warn("Value was null when getting required input data " + swapExternalSensitivitiesData.getExposureExternalId());
           entries[i] = 0d;
@@ -241,7 +231,7 @@
         final ComputedValue computedValue = inputs.getComputedValue(getSensitivityRequirement(bondExternalSensitivitiesData.getExposureExternalId()));
         if (computedValue != null) {
           final ManageableHistoricalTimeSeries mhts = (ManageableHistoricalTimeSeries) computedValue.getValue(); 
-          final Double value = (Double) mhts.getTimeSeries().getLatestValue();
+          final Double value = mhts.getTimeSeries().getLatestValue();
           entries[i] -= value; //* (qty.doubleValue() ); // we invert here because OpenGamma uses -1bp shift rather than +1.  DV01 function will invert back.
         } else {
           s_logger.warn("Value was null when getting required input data " + bondExternalSensitivitiesData.getExposureExternalId());
