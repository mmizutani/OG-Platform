/**
 * Copyright (C) 2009 - present by OpenGamma Inc. and the OpenGamma group of companies
 *
 * Please see distribution for license.
 */
package com.opengamma.financial.analytics.volatility.surface;

import it.unimi.dsi.fastutil.objects.ObjectArrayList;

import java.util.Collections;
import java.util.HashMap;
import java.util.HashSet;
import java.util.Map;
import java.util.Set;

import javax.time.InstantProvider;
import javax.time.calendar.LocalDate;
import javax.time.calendar.TimeZone;
import javax.time.calendar.ZonedDateTime;

import org.slf4j.Logger;
import org.slf4j.LoggerFactory;

import com.opengamma.OpenGammaRuntimeException;
import com.opengamma.core.config.ConfigSource;
import com.opengamma.core.marketdatasnapshot.VolatilitySurfaceData;
import com.opengamma.engine.ComputationTarget;
import com.opengamma.engine.function.AbstractFunction;
import com.opengamma.engine.function.CompiledFunctionDefinition;
import com.opengamma.engine.function.FunctionCompilationContext;
import com.opengamma.engine.function.FunctionExecutionContext;
import com.opengamma.engine.function.FunctionInputs;
import com.opengamma.engine.target.ComputationTargetType;
import com.opengamma.engine.value.ComputedValue;
import com.opengamma.engine.value.ValuePropertyNames;
import com.opengamma.engine.value.ValueRequirement;
import com.opengamma.engine.value.ValueRequirementNames;
import com.opengamma.engine.value.ValueSpecification;
import com.opengamma.financial.OpenGammaCompilationContext;
import com.opengamma.financial.analytics.model.InstrumentTypeProperties;
import com.opengamma.id.ExternalId;
import com.opengamma.util.ArgumentChecker;
import com.opengamma.util.tuple.Pair;

/**
 * Gets volatility surface data from definitions and specifications. No financial modelling is done and the data points can be any type of data (e.g. price, implied lognormal volatility).
 */
public abstract class RawVolatilitySurfaceDataFunction extends AbstractFunction {
  /** The logger */
  private static final Logger s_logger = LoggerFactory.getLogger(RawVolatilitySurfaceDataFunction.class);
  /**
   * Value specification property for the surface result. This allows surface to be distinguished by instrument type (e.g. an FX volatility
   * surface, swaption ATM volatility surface).
   */
  private final String _instrumentType;

  /**
   * @param instrumentType The instrument type, not null
   */
  public RawVolatilitySurfaceDataFunction(final String instrumentType) {
    ArgumentChecker.notNull(instrumentType, "Instrument Type");
    _instrumentType = instrumentType;
  }

<<<<<<< HEAD
  protected abstract ComputationTargetType getTargetType();

  protected boolean canApplyTo(final FunctionCompilationContext context, final ComputationTarget target) {
    return true;
  }
=======
  /**
   * Checks that the type of the unique identifier is correct
   * @param target The computation target
   * @return true if the unique id of the target matches that of the function
   */
  public abstract boolean isCorrectIdType(ComputationTarget target);
>>>>>>> 33740b5b

  /**
   * Gets a volatility surface definition from a name, target and instrument type. The full name of the surface is constructed as<p>
   * [SURFACE NAME]_[TARGET NAME]_[INSTRUMENT TYPE]<p>
   * @param definitionSource The surface definition source
   * @param target The computation target
   * @param definitionName The definition name
   * @return The volatility surface definition
   * @throws OpenGammaRuntimeException if a volatility surface definition with the full name is not found
   */
  protected abstract VolatilitySurfaceDefinition<?, ?> getDefinition(VolatilitySurfaceDefinitionSource definitionSource, ComputationTarget target, String definitionName);


  /**
   * Gets a volatility surface specification from a name, target and instrument type. The full name of the surface is constructed as<p>
   * [SURFACE NAME]_[TRIMMED TARGET]_[INSTRUMENT TYPE]<p>
   * @param specificationSource The surface specification source
   * @param target The computation target
   * @param specificationName The specification name
   * @return The volatility surface specification
   * @throws OpenGammaRuntimeException if a volatility surface specification with the full name is not found
   */
  protected abstract VolatilitySurfaceSpecification getSpecification(VolatilitySurfaceSpecificationSource specificationSource, ComputationTarget target, String specificationName);

  /**
   * @return The instrument type of the surface
   */
  protected String getInstrumentType() {
    return _instrumentType;
  }

  /**
   * Uses the volatility surface definition and specification to work out which market data requirements are needed to construct
   * the surface with the given name and type.
   * @param <X> The type of the x-axis data
   * @param <Y> The type of the y-axis data
   * @param specification The volatility specification
   * @param definition The volatility definition
   * @param atInstant The time stamp of the surface
   * @param surfaceName The surface name
   * @param instrumentType The instrument type
   * @return A set of market data value requirements, or null if the volatility surface specification or definition is null
   */
  public static <X, Y> Set<ValueRequirement> buildDataRequirements(final VolatilitySurfaceSpecification specification, final VolatilitySurfaceDefinition<X, Y> definition,
      final ZonedDateTime atInstant, final String surfaceName, final String instrumentType) {
    if (specification == null) {
      s_logger.error("Volatility surface specification called {} for instrument type {} was null", surfaceName, instrumentType);
      return null;
    }
    if (definition == null) {
      s_logger.error("Volatility surface definition called {} for instrument type {} was null", surfaceName, instrumentType);
      return null;
    }
    final Set<ValueRequirement> result = new HashSet<ValueRequirement>();
    final SurfaceInstrumentProvider<X, Y> provider = (SurfaceInstrumentProvider<X, Y>) specification.getSurfaceInstrumentProvider();
    for (final X x : definition.getXs()) {
      for (final Y y : definition.getYs()) {
        final ExternalId identifier = provider.getInstrument(x, y, atInstant.toLocalDate());
        result.add(new ValueRequirement(provider.getDataFieldName(), ComputationTargetType.PRIMITIVE, identifier));
      }
    }
<<<<<<< HEAD
    final ValueProperties specProperties = ValueProperties.builder()
        .with(ValuePropertyNames.SURFACE, surfaceName)
        .with(InstrumentTypeProperties.PROPERTY_SURFACE_INSTRUMENT_TYPE, instrumentType)
        .with(SurfaceAndCubePropertyNames.PROPERTY_SURFACE_QUOTE_TYPE, specification.getSurfaceQuoteType())
        .with(SurfaceAndCubePropertyNames.PROPERTY_SURFACE_UNITS, specification.getQuoteUnits()).get();
    result.add(new ValueRequirement(ValueRequirementNames.VOLATILITY_SURFACE_SPEC, ComputationTargetType.PRIMITIVE, specification.getTarget().getUniqueId(), specProperties));
=======
>>>>>>> 33740b5b
    return result;
  }

  @Override
  public CompiledFunctionDefinition compile(final FunctionCompilationContext myContext, final InstantProvider atInstantProvider) {
    final ConfigSource configSource = OpenGammaCompilationContext.getConfigSource(myContext);
    final ConfigDBVolatilitySurfaceDefinitionSource definitionSource = new ConfigDBVolatilitySurfaceDefinitionSource(configSource);
    final ConfigDBVolatilitySurfaceSpecificationSource specificationSource = new ConfigDBVolatilitySurfaceSpecificationSource(configSource);
    final ZonedDateTime atInstant = ZonedDateTime.ofInstant(atInstantProvider, TimeZone.UTC);
    return new CompiledFunction(atInstant.withTime(0, 0), atInstant.plusDays(1).withTime(0, 0).minusNanos(1000000), atInstant, definitionSource, specificationSource);
  }

  /**
   * Implementation of the compiled function
   */
  protected class CompiledFunction extends AbstractInvokingCompiledFunction {
    /** The valuation time */
    private final ZonedDateTime _now;
    /** Source for volatility surface definitions */
    private final ConfigDBVolatilitySurfaceDefinitionSource _definitionSource;
    /** Source for volatility surface specifications */
    private final ConfigDBVolatilitySurfaceSpecificationSource _specificationSource;

    /**
     * @param from Earliest time that the invoker is valid
     * @param to Latest time that the invoker is valid
     * @param now The valuation time
     * @param definitionSource The volatility surface definition source
     * @param specificationSource The volatility surface specification source
     */
    public CompiledFunction(final ZonedDateTime from, final ZonedDateTime to, final ZonedDateTime now, final ConfigDBVolatilitySurfaceDefinitionSource definitionSource,
        final ConfigDBVolatilitySurfaceSpecificationSource specificationSource) {
      super(from, to);
      _now = now;
      _definitionSource = definitionSource;
      _specificationSource = specificationSource;
    }

    @SuppressWarnings("synthetic-access")
    @Override
    public Set<ValueSpecification> getResults(final FunctionCompilationContext context, final ComputationTarget target) {
      return Collections.singleton(new ValueSpecification(ValueRequirementNames.VOLATILITY_SURFACE_DATA, target.toSpecification(),
          createValueProperties()
          .withAny(ValuePropertyNames.SURFACE)
          .with(InstrumentTypeProperties.PROPERTY_SURFACE_INSTRUMENT_TYPE, _instrumentType)
          .withAny(SurfaceAndCubePropertyNames.PROPERTY_SURFACE_QUOTE_TYPE)
          .withAny(SurfaceAndCubePropertyNames.PROPERTY_SURFACE_UNITS).get()));
    }

    @SuppressWarnings("synthetic-access")
    @Override
    public Set<ValueRequirement> getRequirements(final FunctionCompilationContext context, final ComputationTarget target, final ValueRequirement desiredValue) {
      final Set<String> surfaceNames = desiredValue.getConstraints().getValues(ValuePropertyNames.SURFACE);
      if (surfaceNames == null || surfaceNames.size() != 1) {
        s_logger.info("Can only get a single surface; asked for " + surfaceNames);
        return null;
      }
      final Set<String> instrumentTypes = desiredValue.getConstraints().getValues(InstrumentTypeProperties.PROPERTY_SURFACE_INSTRUMENT_TYPE);
      if (instrumentTypes == null || instrumentTypes.size() != 1) {
        s_logger.info("Did not specify a single instrument type; asked for " + instrumentTypes);
        return null;
      }
      final String surfaceName = surfaceNames.iterator().next();
      if (surfaceName == null) {
        throw new OpenGammaRuntimeException("Surface name was null");
      }
      final String instrumentType = instrumentTypes.iterator().next();
      if (instrumentType == null) {
        throw new OpenGammaRuntimeException("Instrument type was null");
      }
      final VolatilitySurfaceDefinition<?, ?> definition = getDefinition(_definitionSource, target, surfaceName);
      final VolatilitySurfaceSpecification specification = getSpecification(_specificationSource, target, surfaceName);
      return buildDataRequirements(specification, definition, _now, surfaceName, instrumentType);
    }

    @Override
    public ComputationTargetType getTargetType() {
      return RawVolatilitySurfaceDataFunction.this.getTargetType();
    }

    @Override
    public boolean canApplyTo(final FunctionCompilationContext context, final ComputationTarget target) {
      return RawVolatilitySurfaceDataFunction.this.canApplyTo(context, target);
    }

    @SuppressWarnings({"synthetic-access" })
    @Override
    public Set<ComputedValue> execute(final FunctionExecutionContext executionContext, final FunctionInputs inputs, final ComputationTarget target,
        final Set<ValueRequirement> desiredValues) {
      final ValueRequirement desiredValue = desiredValues.iterator().next();
      final String surfaceName = desiredValue.getConstraint(ValuePropertyNames.SURFACE);
      final String instrumentType = desiredValue.getConstraint(InstrumentTypeProperties.PROPERTY_SURFACE_INSTRUMENT_TYPE);
      final VolatilitySurfaceDefinition<?, ?> definition = getDefinition(_definitionSource, target, surfaceName);
      final Object specificationObject = getSpecification(_specificationSource, target, surfaceName);
      final VolatilitySurfaceSpecification specification = (VolatilitySurfaceSpecification) specificationObject;
      final LocalDate valuationDate = executionContext.getValuationClock().today();
      final SurfaceInstrumentProvider<Object, Object> provider = (SurfaceInstrumentProvider<Object, Object>) specification.getSurfaceInstrumentProvider();
      final Map<Pair<Object, Object>, Double> volatilityValues = new HashMap<Pair<Object, Object>, Double>();
      final ObjectArrayList<Object> xList = new ObjectArrayList<Object>();
      final ObjectArrayList<Object> yList = new ObjectArrayList<Object>();
      for (final Object x : definition.getXs()) {
        for (final Object y : definition.getYs()) {
          final ExternalId identifier = provider.getInstrument(x, y, valuationDate);
          final ValueRequirement requirement = new ValueRequirement(provider.getDataFieldName(), ComputationTargetType.PRIMITIVE, identifier);
          final Double volatility = (Double) inputs.getValue(requirement);
          if (volatility != null) {
            xList.add(x);
            yList.add(y);
            volatilityValues.put(Pair.of(x, y), volatility);
          } else {
            s_logger.info("Missing value {}", identifier.toString());
          }
        }
      }
      final VolatilitySurfaceData<Object, Object> volSurfaceData = new VolatilitySurfaceData<Object, Object>(definition.getName(), specification.getName(),
          definition.getTarget(), definition.getXs(), definition.getYs(), volatilityValues);
      final ValueSpecification result = new ValueSpecification(ValueRequirementNames.VOLATILITY_SURFACE_DATA, target.toSpecification(),
          createValueProperties()
          .with(ValuePropertyNames.SURFACE, surfaceName)
          .with(InstrumentTypeProperties.PROPERTY_SURFACE_INSTRUMENT_TYPE, instrumentType)
          .with(SurfaceAndCubePropertyNames.PROPERTY_SURFACE_QUOTE_TYPE, specification.getSurfaceQuoteType())
          .with(SurfaceAndCubePropertyNames.PROPERTY_SURFACE_UNITS, specification.getQuoteUnits()).get());
      return Collections.singleton(new ComputedValue(result, volSurfaceData));
    }

    @Override
    public boolean canHandleMissingInputs() {
      return true;
    }

    @Override
    public boolean canHandleMissingRequirements() {
      return true;
    }

    /**
     * Gets the definition source.
     * @return The definition source
     */
    protected ConfigDBVolatilitySurfaceDefinitionSource getDefinitionSource() {
      return _definitionSource;
    }

    /**
     * Gets the specification source.
     * @return The specification source
     */
    protected ConfigDBVolatilitySurfaceSpecificationSource getSpecificationSource() {
      return _specificationSource;
    }
  };
}<|MERGE_RESOLUTION|>--- conflicted
+++ resolved
@@ -62,20 +62,11 @@
     _instrumentType = instrumentType;
   }
 
-<<<<<<< HEAD
   protected abstract ComputationTargetType getTargetType();
 
   protected boolean canApplyTo(final FunctionCompilationContext context, final ComputationTarget target) {
     return true;
   }
-=======
-  /**
-   * Checks that the type of the unique identifier is correct
-   * @param target The computation target
-   * @return true if the unique id of the target matches that of the function
-   */
-  public abstract boolean isCorrectIdType(ComputationTarget target);
->>>>>>> 33740b5b
 
   /**
    * Gets a volatility surface definition from a name, target and instrument type. The full name of the surface is constructed as<p>
@@ -137,15 +128,6 @@
         result.add(new ValueRequirement(provider.getDataFieldName(), ComputationTargetType.PRIMITIVE, identifier));
       }
     }
-<<<<<<< HEAD
-    final ValueProperties specProperties = ValueProperties.builder()
-        .with(ValuePropertyNames.SURFACE, surfaceName)
-        .with(InstrumentTypeProperties.PROPERTY_SURFACE_INSTRUMENT_TYPE, instrumentType)
-        .with(SurfaceAndCubePropertyNames.PROPERTY_SURFACE_QUOTE_TYPE, specification.getSurfaceQuoteType())
-        .with(SurfaceAndCubePropertyNames.PROPERTY_SURFACE_UNITS, specification.getQuoteUnits()).get();
-    result.add(new ValueRequirement(ValueRequirementNames.VOLATILITY_SURFACE_SPEC, ComputationTargetType.PRIMITIVE, specification.getTarget().getUniqueId(), specProperties));
-=======
->>>>>>> 33740b5b
     return result;
   }
 
