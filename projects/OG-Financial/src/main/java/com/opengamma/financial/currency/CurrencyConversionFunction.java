--- conflicted
+++ resolved
@@ -36,21 +36,7 @@
  */
 public class CurrencyConversionFunction extends AbstractFunction.NonCompiledInvoker {
 
-<<<<<<< HEAD
-  /**
-   * The value name this function will request the conversion rate with.
-   */
-  public static final String RATE_LOOKUP_VALUE_NAME = "CurrencyConversion";
-
-  /**
-   * The scheme used to construct the target for the conversion rate.
-   */
-  public static final String RATE_LOOKUP_SCHEME = "CurrencyPair";
-
-  private static final String CURRENCY_INJECTION_PROPERTY = ValuePropertyNames.OUTPUT_RESERVED_PREFIX + "Currency";
-=======
   private static final String DEFAULT_CURRENCY_INJECTION = ValuePropertyNames.OUTPUT_RESERVED_PREFIX + "Currency";
->>>>>>> 77912cad
 
   private static final Logger s_logger = LoggerFactory.getLogger(CurrencyConversionFunction.class);
 
@@ -80,13 +66,13 @@
   }
 
   private ValueRequirement getInputValueRequirement(final ComputationTargetSpecification targetSpec, final ValueRequirement desiredValue) {
-    return new ValueRequirement(desiredValue.getValueName(), targetSpec, desiredValue.getConstraints().copy().withoutAny(CURRENCY_INJECTION_PROPERTY)
+    return new ValueRequirement(desiredValue.getValueName(), targetSpec, desiredValue.getConstraints().copy().withoutAny(DEFAULT_CURRENCY_INJECTION)
         .withAny(ValuePropertyNames.CURRENCY).get());
   }
 
   private ValueRequirement getInputValueRequirement(final ComputationTargetSpecification targetSpec, final ValueRequirement desiredValue, final String forceCurrency) {
     return new ValueRequirement(desiredValue.getValueName(), targetSpec, desiredValue.getConstraints().copy().withoutAny(ValuePropertyNames.CURRENCY).with(
-        ValuePropertyNames.CURRENCY, forceCurrency).withOptional(CURRENCY_INJECTION_PROPERTY).get());
+        ValuePropertyNames.CURRENCY, forceCurrency).withOptional(DEFAULT_CURRENCY_INJECTION).get());
   }
 
   /**
@@ -138,11 +124,7 @@
     ComputedValue inputValue = null;
     double exchangeRate = 0;
     for (final ComputedValue input : inputs.getAllValues()) {
-<<<<<<< HEAD
-      if (RATE_LOOKUP_VALUE_NAME.equals(input.getSpecification().getValueName())) {
-=======
       if (ValueRequirementNames.SPOT_RATE.equals(input.getSpecification().getValueName())) {
->>>>>>> 77912cad
         if (input.getValue() instanceof Double) {
           exchangeRate = (Double) input.getValue();
         } else {
@@ -215,7 +197,7 @@
   @Override
   public Set<ValueSpecification> getResults(final FunctionCompilationContext context, final ComputationTarget target, final Map<ValueSpecification, ValueRequirement> inputs) {
     final Map.Entry<ValueSpecification, ValueRequirement> input = inputs.entrySet().iterator().next();
-    if (input.getValue().getConstraints().getValues(CURRENCY_INJECTION_PROPERTY) == null) {
+    if (input.getValue().getConstraints().getValues(DEFAULT_CURRENCY_INJECTION) == null) {
       // Resolved output is the input with the currency wild-carded, and the function ID the same (this is so that after composition the node might
       // be removed from the graph)
       final ValueSpecification value = input.getKey();
@@ -235,11 +217,7 @@
   }
 
   private ValueRequirement getCurrencyConversion(final String fromCurrency, final String toCurrency) {
-<<<<<<< HEAD
-    return new ValueRequirement(RATE_LOOKUP_VALUE_NAME, ComputationTargetSpecification.of(UniqueId.of(RATE_LOOKUP_SCHEME, fromCurrency + "_" + toCurrency)));
-=======
     return CurrencyMatrixSourcingFunction.getConversionRequirement(fromCurrency, toCurrency);
->>>>>>> 77912cad
   }
 
   @Override
