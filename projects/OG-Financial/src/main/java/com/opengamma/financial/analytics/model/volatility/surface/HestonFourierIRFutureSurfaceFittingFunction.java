--- conflicted
+++ resolved
@@ -14,11 +14,8 @@
 import java.util.SortedSet;
 
 import org.apache.commons.lang.ArrayUtils;
-<<<<<<< HEAD
-=======
 import org.slf4j.Logger;
 import org.slf4j.LoggerFactory;
->>>>>>> 33740b5b
 
 import com.google.common.collect.Sets;
 import com.opengamma.OpenGammaRuntimeException;
@@ -35,11 +32,6 @@
 import com.opengamma.analytics.math.surface.InterpolatedDoublesSurface;
 import com.opengamma.core.marketdatasnapshot.VolatilitySurfaceData;
 import com.opengamma.engine.ComputationTarget;
-<<<<<<< HEAD
-import com.opengamma.engine.ComputationTargetSpecification;
-=======
-import com.opengamma.engine.ComputationTargetType;
->>>>>>> 33740b5b
 import com.opengamma.engine.function.AbstractFunction;
 import com.opengamma.engine.function.FunctionCompilationContext;
 import com.opengamma.engine.function.FunctionExecutionContext;
@@ -69,37 +61,6 @@
   private static final LinearInterpolator1D LINEAR = (LinearInterpolator1D) Interpolator1DFactory.getInterpolator(Interpolator1DFactory.LINEAR);
   private static final FlatExtrapolator1D FLAT = new FlatExtrapolator1D();
   private static final GridInterpolator2D INTERPOLATOR = new GridInterpolator2D(LINEAR, LINEAR, FLAT, FLAT);
-<<<<<<< HEAD
-  private ValueSpecification _resultSpecification;
-  private final Currency _currency;
-  private final String _definitionName;
-  private ValueRequirement _surfaceRequirement;
-  private ValueRequirement _futurePriceRequirement;
-
-  public HestonFourierIRFutureSurfaceFittingFunction(final String currency, final String definitionName) {
-    this(Currency.of(currency), definitionName);
-  }
-
-  public HestonFourierIRFutureSurfaceFittingFunction(final Currency currency, final String definitionName) {
-    _currency = currency;
-    _definitionName = definitionName;
-  }
-
-  @Override
-  public void init(final FunctionCompilationContext context) {
-    final ComputationTargetSpecification currencyTargetSpec = ComputationTargetSpecification.of(_currency);
-    final ValueProperties surfaceProperties = ValueProperties.with(ValuePropertyNames.SURFACE, _definitionName)
-        .with(InstrumentTypeProperties.PROPERTY_SURFACE_INSTRUMENT_TYPE, InstrumentTypeProperties.IR_FUTURE_OPTION).get();
-    final ValueProperties futurePriceProperties = ValueProperties.with(ValuePropertyNames.CURVE, _definitionName)
-        .with(InstrumentTypeProperties.PROPERTY_SURFACE_INSTRUMENT_TYPE, "IR_FUTURE_PRICE").get();
-    _surfaceRequirement = new ValueRequirement(ValueRequirementNames.STANDARD_VOLATILITY_SURFACE_DATA, currencyTargetSpec, surfaceProperties);
-    _futurePriceRequirement = new ValueRequirement(ValueRequirementNames.FUTURE_PRICE_CURVE_DATA, currencyTargetSpec, futurePriceProperties);
-    final ValueProperties resultProperties = createValueProperties().with(ValuePropertyNames.CURRENCY, _currency.getCode()).with(ValuePropertyNames.SURFACE, _definitionName)
-        .with(InstrumentTypeProperties.PROPERTY_SURFACE_INSTRUMENT_TYPE, InstrumentTypeProperties.IR_FUTURE_OPTION).get();
-    _resultSpecification = new ValueSpecification(ValueRequirementNames.HESTON_SURFACES, currencyTargetSpec, resultProperties);
-  }
-=======
->>>>>>> 33740b5b
 
   @Override
   public Set<ComputedValue> execute(final FunctionExecutionContext executionContext, final FunctionInputs inputs, final ComputationTarget target, final Set<ValueRequirement> desiredValues) {
@@ -206,22 +167,6 @@
   }
 
   @Override
-  public boolean canApplyTo(final FunctionCompilationContext context, final ComputationTarget target) {
-<<<<<<< HEAD
-    return _currency.equals(target.getValue());
-=======
-    if (target.getType() != ComputationTargetType.PRIMITIVE) {
-      return false;
-    }
-    if (target.getUniqueId() == null) {
-      s_logger.error("Target unique id was null; {}", target);
-      return false;
-    }
-    return Currency.OBJECT_SCHEME.equals(target.getUniqueId().getScheme()) && target.getUniqueId().getValue().length() == 3;
->>>>>>> 33740b5b
-  }
-
-  @Override
   public Set<ValueRequirement> getRequirements(final FunctionCompilationContext context, final ComputationTarget target, final ValueRequirement desiredValue) {
     final Set<String> surfaceNames = desiredValue.getConstraints().getValues(ValuePropertyNames.SURFACE);
     if (surfaceNames == null || surfaceNames.size() != 1) {
