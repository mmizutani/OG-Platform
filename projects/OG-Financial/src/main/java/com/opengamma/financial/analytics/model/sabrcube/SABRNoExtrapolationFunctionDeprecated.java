/**
 * Copyright (C) 2012 - present by OpenGamma Inc. and the OpenGamma group of companies
 *
 * Please see distribution for license.
 */
package com.opengamma.financial.analytics.model.sabrcube;

import com.opengamma.OpenGammaRuntimeException;
import com.opengamma.analytics.financial.interestrate.YieldCurveBundle;
import com.opengamma.analytics.financial.model.option.definition.SABRInterestRateDataBundle;
import com.opengamma.analytics.financial.model.option.definition.SABRInterestRateParameters;
import com.opengamma.analytics.financial.model.volatility.smile.function.VolatilityFunctionFactory;
import com.opengamma.analytics.math.surface.InterpolatedDoublesSurface;
import com.opengamma.core.security.Security;
import com.opengamma.engine.ComputationTarget;
import com.opengamma.engine.function.FunctionCompilationContext;
import com.opengamma.engine.function.FunctionInputs;
import com.opengamma.engine.target.ComputationTargetType;
import com.opengamma.engine.value.ValueProperties;
import com.opengamma.engine.value.ValuePropertyNames;
import com.opengamma.engine.value.ValueRequirement;
import com.opengamma.financial.analytics.conversion.SwapSecurityUtils;
import com.opengamma.financial.analytics.fixedincome.InterestRateInstrumentType;
import com.opengamma.financial.analytics.ircurve.YieldCurveFunction;
import com.opengamma.financial.analytics.model.volatility.VolatilityDataFittingDefaults;
import com.opengamma.financial.analytics.volatility.fittedresults.SABRFittedSurfaces;
import com.opengamma.financial.convention.daycount.DayCount;
import com.opengamma.financial.security.FinancialSecurityTypes;
import com.opengamma.financial.security.swap.SwapSecurity;
import com.opengamma.util.money.Currency;

/**
 * @deprecated Use the version that does not refer to funding or forward curves
 * @see SABRNoExtrapolationFunction
 */
@Deprecated
public abstract class SABRNoExtrapolationFunctionDeprecated extends SABRFunctionDeprecated {

  @Override
  public ComputationTargetType getTargetType() {
    return FinancialSecurityTypes.SWAPTION_SECURITY.or(FinancialSecurityTypes.SWAP_SECURITY).or(FinancialSecurityTypes.CAP_FLOOR_SECURITY);
  }

  @Override
  public boolean canApplyTo(final FunctionCompilationContext context, final ComputationTarget target) {
    final Security security = target.getSecurity();
<<<<<<< HEAD
    if (security instanceof SwapSecurity) {
      final InterestRateInstrumentType type = SwapSecurityUtils.getSwapType((SwapSecurity) security);
      if ((type != InterestRateInstrumentType.SWAP_FIXED_CMS) && (type != InterestRateInstrumentType.SWAP_CMS_CMS) && (type != InterestRateInstrumentType.SWAP_IBOR_CMS)) {
        return false;
      }
    }
    return true;
=======
    try {
      return security instanceof SwaptionSecurity
          || (security instanceof SwapSecurity && (SwapSecurityUtils.getSwapType(((SwapSecurity) security)) == InterestRateInstrumentType.SWAP_FIXED_CMS
          || SwapSecurityUtils.getSwapType(((SwapSecurity) security)) == InterestRateInstrumentType.SWAP_CMS_CMS
          || SwapSecurityUtils.getSwapType(((SwapSecurity) security)) == InterestRateInstrumentType.SWAP_IBOR_CMS))
          || security instanceof CapFloorSecurity;
    } catch (final OpenGammaRuntimeException e) {
      return false;
    }
>>>>>>> ec428cd4
  }

  @Override
  protected SABRInterestRateDataBundle getModelParameters(final ComputationTarget target, final FunctionInputs inputs, final Currency currency,
      final DayCount dayCount, final ValueRequirement desiredValue) {
    final YieldCurveBundle yieldCurves = getYieldCurves(inputs, currency, desiredValue);
    final String cubeName = desiredValue.getConstraint(ValuePropertyNames.CUBE);
    final String fittingMethod = desiredValue.getConstraint(VolatilityDataFittingDefaults.PROPERTY_FITTING_METHOD);
    final ValueRequirement surfacesRequirement = getCubeRequirement(cubeName, currency, fittingMethod);
    final Object surfacesObject = inputs.getValue(surfacesRequirement);
    if (surfacesObject == null) {
      throw new OpenGammaRuntimeException("Could not get " + surfacesRequirement);
    }
    final SABRFittedSurfaces surfaces = (SABRFittedSurfaces) surfacesObject;
    final InterpolatedDoublesSurface alphaSurface = surfaces.getAlphaSurface();
    final InterpolatedDoublesSurface betaSurface = surfaces.getBetaSurface();
    final InterpolatedDoublesSurface nuSurface = surfaces.getNuSurface();
    final InterpolatedDoublesSurface rhoSurface = surfaces.getRhoSurface();
    final SABRInterestRateParameters modelParameters = new SABRInterestRateParameters(alphaSurface, betaSurface, rhoSurface, nuSurface, dayCount, VolatilityFunctionFactory.HAGAN_FORMULA);
    return new SABRInterestRateDataBundle(modelParameters, yieldCurves);
  }

  @Override
  protected ValueProperties getResultProperties(final ValueProperties properties, final String currency) {
    return properties.copy()
        .with(ValuePropertyNames.CURRENCY, currency)
        .withAny(YieldCurveFunction.PROPERTY_FORWARD_CURVE)
        .withAny(YieldCurveFunction.PROPERTY_FUNDING_CURVE)
        .withAny(ValuePropertyNames.CUBE)
        .withAny(ValuePropertyNames.CURVE_CALCULATION_METHOD)
        .withAny(VolatilityDataFittingDefaults.PROPERTY_FITTING_METHOD)
        .with(VolatilityDataFittingDefaults.PROPERTY_VOLATILITY_MODEL, VolatilityDataFittingDefaults.SABR_FITTING)
        .with(ValuePropertyNames.CALCULATION_METHOD, SABR_NO_EXTRAPOLATION).get();
  }

  @Override
  protected ValueProperties getResultProperties(final ValueProperties properties, final String currency, final ValueRequirement desiredValue) {
    final String forwardCurveName = desiredValue.getConstraint(YieldCurveFunction.PROPERTY_FORWARD_CURVE);
    final String fundingCurveName = desiredValue.getConstraint(YieldCurveFunction.PROPERTY_FUNDING_CURVE);
    final String cubeName = desiredValue.getConstraint(ValuePropertyNames.CUBE);
    final String fittingMethod = desiredValue.getConstraint(VolatilityDataFittingDefaults.PROPERTY_FITTING_METHOD);
    final String curveCalculationMethod = desiredValue.getConstraint(ValuePropertyNames.CURVE_CALCULATION_METHOD);
    return properties.copy()
        .with(ValuePropertyNames.CURRENCY, currency)
        .with(YieldCurveFunction.PROPERTY_FORWARD_CURVE, forwardCurveName)
        .with(YieldCurveFunction.PROPERTY_FUNDING_CURVE, fundingCurveName)
        .with(ValuePropertyNames.CUBE, cubeName)
        .with(ValuePropertyNames.CURVE_CALCULATION_METHOD, curveCalculationMethod)
        .with(VolatilityDataFittingDefaults.PROPERTY_FITTING_METHOD, fittingMethod)
        .with(VolatilityDataFittingDefaults.PROPERTY_VOLATILITY_MODEL, VolatilityDataFittingDefaults.SABR_FITTING)
        .with(ValuePropertyNames.CALCULATION_METHOD, SABR_NO_EXTRAPOLATION).get();
  }
}<|MERGE_RESOLUTION|>--- conflicted
+++ resolved
@@ -44,25 +44,17 @@
   @Override
   public boolean canApplyTo(final FunctionCompilationContext context, final ComputationTarget target) {
     final Security security = target.getSecurity();
-<<<<<<< HEAD
     if (security instanceof SwapSecurity) {
-      final InterestRateInstrumentType type = SwapSecurityUtils.getSwapType((SwapSecurity) security);
-      if ((type != InterestRateInstrumentType.SWAP_FIXED_CMS) && (type != InterestRateInstrumentType.SWAP_CMS_CMS) && (type != InterestRateInstrumentType.SWAP_IBOR_CMS)) {
+      try {
+        final InterestRateInstrumentType type = SwapSecurityUtils.getSwapType((SwapSecurity) security);
+        if ((type != InterestRateInstrumentType.SWAP_FIXED_CMS) && (type != InterestRateInstrumentType.SWAP_CMS_CMS) && (type != InterestRateInstrumentType.SWAP_IBOR_CMS)) {
+          return false;
+        }
+      } catch (final OpenGammaRuntimeException e) {
         return false;
       }
     }
     return true;
-=======
-    try {
-      return security instanceof SwaptionSecurity
-          || (security instanceof SwapSecurity && (SwapSecurityUtils.getSwapType(((SwapSecurity) security)) == InterestRateInstrumentType.SWAP_FIXED_CMS
-          || SwapSecurityUtils.getSwapType(((SwapSecurity) security)) == InterestRateInstrumentType.SWAP_CMS_CMS
-          || SwapSecurityUtils.getSwapType(((SwapSecurity) security)) == InterestRateInstrumentType.SWAP_IBOR_CMS))
-          || security instanceof CapFloorSecurity;
-    } catch (final OpenGammaRuntimeException e) {
-      return false;
-    }
->>>>>>> ec428cd4
   }
 
   @Override
