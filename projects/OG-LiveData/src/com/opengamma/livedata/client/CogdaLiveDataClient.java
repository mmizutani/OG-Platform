/**
 * Copyright (C) 2012 - present by OpenGamma Inc. and the OpenGamma group of companies
 * 
 * Please see distribution for license.
 */
package com.opengamma.livedata.client;

import java.io.IOException;
import java.io.InputStream;
import java.io.OutputStream;
import java.net.InetAddress;
import java.net.Socket;
import java.net.UnknownHostException;
import java.util.Collection;
import java.util.LinkedList;
import java.util.List;
import java.util.Map;
import java.util.concurrent.ConcurrentHashMap;
import java.util.concurrent.atomic.AtomicLong;

import org.apache.commons.lang.ObjectUtils;
import org.fudgemsg.FudgeContext;
import org.fudgemsg.FudgeMsg;
import org.fudgemsg.FudgeMsgEnvelope;
import org.fudgemsg.mapping.FudgeDeserializer;
import org.fudgemsg.mapping.FudgeSerializer;
import org.fudgemsg.wire.FudgeMsgReader;
import org.slf4j.Logger;
import org.slf4j.LoggerFactory;
import org.springframework.context.Lifecycle;

import com.opengamma.OpenGammaRuntimeException;
import com.opengamma.id.ExternalId;
import com.opengamma.livedata.LiveDataClient;
import com.opengamma.livedata.LiveDataListener;
import com.opengamma.livedata.LiveDataSpecification;
import com.opengamma.livedata.LiveDataValueUpdate;
import com.opengamma.livedata.LiveDataValueUpdateBean;
import com.opengamma.livedata.UserPrincipal;
import com.opengamma.livedata.cogda.msg.CogdaLiveDataSnapshotRequestBuilder;
import com.opengamma.livedata.cogda.msg.CogdaLiveDataSnapshotRequestMessage;
import com.opengamma.livedata.cogda.msg.CogdaLiveDataSnapshotResponseBuilder;
import com.opengamma.livedata.cogda.msg.CogdaLiveDataSnapshotResponseMessage;
import com.opengamma.livedata.cogda.msg.CogdaLiveDataSubscriptionRequestBuilder;
import com.opengamma.livedata.cogda.msg.CogdaLiveDataSubscriptionRequestMessage;
import com.opengamma.livedata.cogda.msg.CogdaLiveDataSubscriptionResponseBuilder;
import com.opengamma.livedata.cogda.msg.CogdaLiveDataSubscriptionResponseMessage;
import com.opengamma.livedata.cogda.msg.CogdaLiveDataUnsubscribeBuilder;
import com.opengamma.livedata.cogda.msg.CogdaLiveDataUnsubscribeMessage;
import com.opengamma.livedata.cogda.msg.CogdaLiveDataUpdateBuilder;
import com.opengamma.livedata.cogda.msg.CogdaLiveDataUpdateMessage;
import com.opengamma.livedata.cogda.msg.CogdaMessageType;
import com.opengamma.livedata.cogda.msg.ConnectionRequestBuilder;
import com.opengamma.livedata.cogda.msg.ConnectionRequestMessage;
import com.opengamma.livedata.cogda.msg.ConnectionResponseBuilder;
import com.opengamma.livedata.cogda.msg.ConnectionResponseMessage;
import com.opengamma.livedata.cogda.server.CogdaLiveDataServer;
import com.opengamma.livedata.msg.LiveDataSubscriptionResponse;
import com.opengamma.livedata.msg.LiveDataSubscriptionResult;
import com.opengamma.transport.ByteArrayFudgeMessageSender;
import com.opengamma.transport.FudgeMessageReceiver;
import com.opengamma.transport.FudgeMessageSender;
import com.opengamma.transport.InputStreamFudgeMessageDispatcher;
import com.opengamma.transport.OutputStreamByteArrayMessageSender;
import com.opengamma.util.ArgumentChecker;
import com.opengamma.util.fudgemsg.OpenGammaFudgeContext;

/**
 * An implementation of {@link LiveDataClient} which is able to connect to a
 * {@link CogdaLiveDataServer}.
 */
public class CogdaLiveDataClient extends AbstractLiveDataClient implements Lifecycle, FudgeMessageReceiver {
  private static final Logger s_logger = LoggerFactory.getLogger(CogdaLiveDataClient.class);
  // Injected parameters:
  private String _serverName = "127.0.0.1";
  private int _serverPort = CogdaLiveDataServer.DEFAULT_LISTEN_PORT;
  private FudgeContext _fudgeContext = OpenGammaFudgeContext.getInstance();
  private final UserPrincipal _user;
  
  // Runtime state:
  /**
   * Holds the actual socket to the server.
   */
  private Socket _socket;
  private FudgeMessageSender _messageSender;
  @SuppressWarnings("unused")
  private Thread _socketReadThread;
  private AtomicLong _nextRequestId = new AtomicLong(1L);
  private Map<Long, SubscriptionHandle> _activeSubscriptionRequests = new ConcurrentHashMap<Long, SubscriptionHandle>();
  
  public CogdaLiveDataClient(UserPrincipal user) {
    ArgumentChecker.notNull(user, "userPrincipal");
    _user = user;
  }
  
  protected void checkUserMatches(UserPrincipal user) {
    if (!ObjectUtils.equals(user, _user)) {
      throw new IllegalArgumentException("Specified user " + user + " does not match client user " + _user);
    }
  }
  
  @Override
  public boolean isEntitled(UserPrincipal user, LiveDataSpecification requestedSpecification) {
    return false;
  }

  /**
   * Gets the serverName.
   * @return the serverName
   */
  public String getServerName() {
    return _serverName;
  }

  /**
   * Sets the serverName.
   * @param serverName  the serverName
   */
  public void setServerName(String serverName) {
    _serverName = serverName;
  }

  /**
   * Gets the serverPort.
   * @return the serverPort
   */
  public int getServerPort() {
    return _serverPort;
  }

  /**
   * Sets the serverPort.
   * @param serverPort  the serverPort
   */
  public void setServerPort(int serverPort) {
    _serverPort = serverPort;
  }

  /**
   * Gets the fudgeContext.
   * @return the fudgeContext
   */
  public FudgeContext getFudgeContext() {
    return _fudgeContext;
  }

  /**
   * Sets the fudgeContext.
   * @param fudgeContext  the fudgeContext
   */
  public void setFudgeContext(FudgeContext fudgeContext) {
    _fudgeContext = fudgeContext;
  }

  @Override
  public Map<LiveDataSpecification, Boolean> isEntitled(UserPrincipal user, Collection<LiveDataSpecification> requestedSpecifications) {
    return null;
  }

  @Override
  protected void handleSubscriptionRequest(Collection<SubscriptionHandle> subHandle) {
    // TODO kirk 2012-08-15 -- Batch these up. This is just for testing.
    for (SubscriptionHandle handle : subHandle) {
      long correlationId = _nextRequestId.getAndIncrement();
      switch (handle.getSubscriptionType()) {
        case NON_PERSISTENT:
        case PERSISTENT:
          CogdaLiveDataSubscriptionRequestMessage subRequest = new CogdaLiveDataSubscriptionRequestMessage();
          subRequest.setCorrelationId(correlationId);
          subRequest.setNormalizationScheme(handle.getRequestedSpecification().getNormalizationRuleSetId());
          // REVIEW kirk 2012-08-15 -- The next line is SOOOOO UGLLYYYYY!!!!!
          subRequest.setSubscriptionId(handle.getRequestedSpecification().getIdentifiers().getExternalIds().iterator().next());
          _activeSubscriptionRequests.put(correlationId, handle);
          _messageSender.send(CogdaLiveDataSubscriptionRequestBuilder.buildMessageStatic(new FudgeSerializer(getFudgeContext()), subRequest));
          // Same thing in Cogda.
          break;
        case SNAPSHOT:
          CogdaLiveDataSnapshotRequestMessage snapshotRequest = new CogdaLiveDataSnapshotRequestMessage();
          snapshotRequest.setCorrelationId(correlationId);
          snapshotRequest.setNormalizationScheme(handle.getRequestedSpecification().getNormalizationRuleSetId());
          // REVIEW kirk 2012-08-15 -- The next line is SOOOOO UGLLYYYYY!!!!!
          snapshotRequest.setSubscriptionId(handle.getRequestedSpecification().getIdentifiers().getExternalIds().iterator().next());
          _activeSubscriptionRequests.put(correlationId, handle);
          _messageSender.send(CogdaLiveDataSnapshotRequestBuilder.buildMessageStatic(new FudgeSerializer(getFudgeContext()), snapshotRequest));
          break;
      }
    }
  }

  @Override
  protected void cancelPublication(LiveDataSpecification fullyQualifiedSpecification) {
    CogdaLiveDataUnsubscribeMessage message = new CogdaLiveDataUnsubscribeMessage();
    message.setCorrelationId(_nextRequestId.getAndIncrement());
    message.setNormalizationScheme(fullyQualifiedSpecification.getNormalizationRuleSetId());
    message.setSubscriptionId(fullyQualifiedSpecification.getIdentifiers().iterator().next());
    _messageSender.send(CogdaLiveDataUnsubscribeBuilder.buildMessageStatic(new FudgeSerializer(getFudgeContext()), message));
  }

  @Override
  public void messageReceived(FudgeContext fudgeContext, FudgeMsgEnvelope msgEnvelope) {
    s_logger.info("Got message {}", msgEnvelope);
    FudgeMsg msg = msgEnvelope.getMessage();
    CogdaMessageType msgType = CogdaMessageType.getFromMessage(msg);
    switch (msgType) {
      case SUBSCRIPTION_RESPONSE:
      case SNAPSHOT_RESPONSE:
        dispatchCommandResponse(msgType, msg);
        break;
      case LIVE_DATA_UPDATE:
        dispatchLiveDataUpdate(msg);
        break;
      default:
        s_logger.warn("Received message that wasn't understood: {}", msg);
    }
  }

  /**
   * @param msg
   */
  private void dispatchLiveDataUpdate(FudgeMsg msg) {
    CogdaLiveDataUpdateMessage updateMessage = CogdaLiveDataUpdateBuilder.buildObjectStatic(new FudgeDeserializer(getFudgeContext()), msg);
    LiveDataSpecification ldspec = new LiveDataSpecification(updateMessage.getNormalizationScheme(), updateMessage.getSubscriptionId());
    LiveDataValueUpdateBean valueUpdateBean = new LiveDataValueUpdateBean(0L, ldspec, updateMessage.getValues());
    super.valueUpdate(valueUpdateBean);
  }

  private void dispatchCommandResponse(CogdaMessageType msgType, FudgeMsg msg) {
    if (!msg.hasField("correlationId")) {
      s_logger.warn("Received subscription response message without correlationId: {}", msg);
      return;
    }
    long correlationId = msg.getLong("correlationId");
    
    SubscriptionHandle subHandle = _activeSubscriptionRequests.remove(correlationId);
    if (subHandle == null) {
      s_logger.warn("Got subscription result on correlationId {} without active subscription: {}", correlationId, msg);
      return;
    }
    
    switch (msgType) {
      case SUBSCRIPTION_RESPONSE:
        dispatchSubscriptionResponse(msg, subHandle);
        break;
      case SNAPSHOT_RESPONSE:
        dispatchSnapshotResponse(msg, subHandle);
        break;
    }
  }

  /**
   * @param msg
   * @param subHandle
   */
  private void dispatchSnapshotResponse(FudgeMsg msg, SubscriptionHandle subHandle) {
    CogdaLiveDataSnapshotResponseMessage responseMessage = CogdaLiveDataSnapshotResponseBuilder.buildObjectStatic(new FudgeDeserializer(getFudgeContext()), msg);
    LiveDataSpecification ldSpec = new LiveDataSpecification(responseMessage.getNormalizationScheme(), responseMessage.getSubscriptionId());
    
    LiveDataSubscriptionResult ldsResult = responseMessage.getGenericResult().toLiveDataSubscriptionResult();
    LiveDataSubscriptionResponse ldsResponse = new LiveDataSubscriptionResponse(subHandle.getRequestedSpecification(), ldsResult);
    ldsResponse.setFullyQualifiedSpecification(ldSpec);
    ldsResponse.setUserMessage(responseMessage.getUserMessage());
    
    LiveDataValueUpdateBean valueUpdateBean = new LiveDataValueUpdateBean(0L, subHandle.getRequestedSpecification(), responseMessage.getValues());
    ldsResponse.setSnapshot(valueUpdateBean);
    subHandle.subscriptionResultReceived(ldsResponse);
  }

  /**
   * @param msg
   * @param subHandle
   */
  private void dispatchSubscriptionResponse(FudgeMsg msg, SubscriptionHandle subHandle) {
    CogdaLiveDataSubscriptionResponseMessage responseMessage = CogdaLiveDataSubscriptionResponseBuilder.buildObjectStatic(new FudgeDeserializer(getFudgeContext()), msg);
    LiveDataSpecification ldSpec = new LiveDataSpecification(responseMessage.getNormalizationScheme(), responseMessage.getSubscriptionId());
    
    LiveDataSubscriptionResult ldsResult = responseMessage.getGenericResult().toLiveDataSubscriptionResult();
    LiveDataSubscriptionResponse ldsResponse = new LiveDataSubscriptionResponse(subHandle.getRequestedSpecification(), ldsResult);
    ldsResponse.setFullyQualifiedSpecification(ldSpec);
    ldsResponse.setUserMessage(responseMessage.getUserMessage());
    
    LiveDataValueUpdateBean valueUpdateBean = new LiveDataValueUpdateBean(0L, subHandle.getRequestedSpecification(), responseMessage.getSnapshot());
    ldsResponse.setSnapshot(valueUpdateBean);
    
    switch (responseMessage.getGenericResult()) {
      case SUCCESSFUL:
        super.subscriptionRequestSatisfied(subHandle, ldsResponse);
        super.subscriptionStartingToReceiveTicks(subHandle, ldsResponse);
        break;
      default:
        super.subscriptionRequestFailed(subHandle, ldsResponse);
    }
  }
  
  @Override
  public void start() {
    if (_socket != null) {
      throw new IllegalStateException("Socket is currently established.");
    }
    InetAddress serverAddress = null;
    try {
      serverAddress = InetAddress.getByName(getServerName());
    } catch (UnknownHostException ex) {
      s_logger.error("Illegal host name: " + getServerName(), ex);
      throw new IllegalArgumentException("Cannot identify host " + getServerName());
    }
    try {
      Socket socket = new Socket(serverAddress, getServerPort());
      InputStream is = socket.getInputStream();
      OutputStream os = socket.getOutputStream();
      _messageSender = new ByteArrayFudgeMessageSender(new OutputStreamByteArrayMessageSender(os));
      
      login(is);
      
      InputStreamFudgeMessageDispatcher messageDispatcher = new InputStreamFudgeMessageDispatcher(is, this);
      Thread t = new Thread(messageDispatcher, "CogdaLiveDataClient Dispatch Thread");
      t.setDaemon(true);
      t.start();
      _socketReadThread = t;
      
      _socket = socket;
    } catch (IOException ioe) {
      s_logger.error("Unable to establish connection to" + getServerName() + ":" + getServerPort(), ioe);
      throw new OpenGammaRuntimeException("Unable to establish connection to" + getServerName() + ":" + getServerPort());
    }
    
  }

  protected void login(InputStream is) throws IOException {
    ConnectionRequestMessage requestMessage = new ConnectionRequestMessage();
    requestMessage.setUserName(_user.getUserName());
    _messageSender.send(ConnectionRequestBuilder.buildMessageStatic(new FudgeSerializer(getFudgeContext()), requestMessage));
    FudgeMsgReader reader = getFudgeContext().createMessageReader(is);
    FudgeMsg msg = reader.nextMessage();
    ConnectionResponseMessage response = ConnectionResponseBuilder.buildObjectStatic(new FudgeDeserializer(getFudgeContext()), msg);
    switch(response.getResult()) {
      case NEW_CONNECTION_SUCCESS:
      case EXISTING_CONNECTION_RESTART:
        // We're good to go!
        // TODO kirk 2012-08-15 -- Add logic eventually for connection restart semantics.
        s_logger.warn("Successfully logged into server.");
        break;
      case NOT_AUTHORIZED:
        // REVIEW kirk 2012-08-15 -- Is this the right error?
        throw new OpenGammaRuntimeException("Server says NOT_AUTHORIZED");
    }
  }

  @Override
  public void stop() {
  }

  @Override
  public boolean isRunning() {
    return ((_socket != null) && (_socket.isConnected()));
  }

  /**
   * A simple test that runs against localhost. Only useful for protocol development.
   * @param args Command-line args. Ignored.
   * @throws InterruptedException Required to make the compiler happy
   */
<<<<<<< HEAD
  public static final void main(final String[] args) throws InterruptedException {
=======
  public static void main(final String[] args) throws InterruptedException {
>>>>>>> 26c8a048
    CogdaLiveDataClient client = new CogdaLiveDataClient(UserPrincipal.getLocalUser());
    //client.setServerName("cogdasvr-lx-1.hq.opengamma.com");
    client.start();
    
    LiveDataSpecification lds = new LiveDataSpecification("OpenGamma", ExternalId.of("SURF", "FV2DBEURUSD12M"));
    LiveDataSubscriptionResponse response = client.snapshot(UserPrincipal.getLocalUser(), lds, 60000L);
    s_logger.warn("Snapshot {}", response);
    List<LiveDataSpecification> subs = new LinkedList<LiveDataSpecification>();
    subs.add(lds);
    subs.add(new LiveDataSpecification("OpenGamma", ExternalId.of("SURF", "ASIRSEUR49Y30A03L")));
    subs.add(new LiveDataSpecification("OpenGamma", ExternalId.of("SURF", "FV1DRUSDBRL06M")));
    LiveDataListener ldl = new LiveDataListener() {
      @Override
      public void subscriptionResultReceived(LiveDataSubscriptionResponse subscriptionResult) {
        s_logger.warn("Sub result {}", subscriptionResult);
      }

      @Override
      public void subscriptionStopped(LiveDataSpecification fullyQualifiedSpecification) {
        s_logger.warn("Sub stopped {}", fullyQualifiedSpecification);
      }

      @Override
      public void valueUpdate(LiveDataValueUpdate valueUpdate) {
        s_logger.warn("Data received {}", valueUpdate);
      }
      
    }; 
    client.subscribe(UserPrincipal.getLocalUser(), subs, ldl);
    
    client.subscribe(UserPrincipal.getLocalUser(), new LiveDataSpecification("OpenGamma", ExternalId.of("SURF", "NO_SUCH_THING")), ldl);
    
    Thread.sleep(100000000L);
  }
}<|MERGE_RESOLUTION|>--- conflicted
+++ resolved
@@ -359,11 +359,7 @@
    * @param args Command-line args. Ignored.
    * @throws InterruptedException Required to make the compiler happy
    */
-<<<<<<< HEAD
-  public static final void main(final String[] args) throws InterruptedException {
-=======
   public static void main(final String[] args) throws InterruptedException {
->>>>>>> 26c8a048
     CogdaLiveDataClient client = new CogdaLiveDataClient(UserPrincipal.getLocalUser());
     //client.setServerName("cogdasvr-lx-1.hq.opengamma.com");
     client.start();
