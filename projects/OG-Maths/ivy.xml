<ivy-module version="2.0">
    <info organisation="com.opengamma" module="og-maths" status="integration"/>

    <publications>
      <artifact name="og-maths" type="jar"/>
      <artifact name="og-maths" type="source" ext="jar" />
    </publications>
    <dependencies>
      <dependency name="og-util" rev="latest.integration" />
      <dependency name="og-analytics" rev="latest.integration" />      

      <dependency org="org.jfree" name="jfreechart" rev="1.0.13"/>
      <dependency org="cern" name="colt" rev="1.2.0"/>
      <dependency org="cern" name="parallelcolt" rev="0.9.1"/>
      <dependency org="latexlet" name="latexlet" rev="1.11"/>
      <dependency org="org.apache.commons" name="commons-math" rev="2.1"/>

<<<<<<< HEAD
	  <dependency org="com.opengamma" name="og-mathswrappers" rev="1.0.1"/> 
=======
	  <dependency org="com.opengamma" name="og-mathswrappers" rev="1.0.2"/> 
>>>>>>> b6485301

      <dependency org="it.dexy" name="json-doclet" rev="0.3.1"/>
      <exclude org="org.junit" />
    </dependencies>
</ivy-module>
<|MERGE_RESOLUTION|>--- conflicted
+++ resolved
@@ -15,11 +15,7 @@
       <dependency org="latexlet" name="latexlet" rev="1.11"/>
       <dependency org="org.apache.commons" name="commons-math" rev="2.1"/>
 
-<<<<<<< HEAD
-	  <dependency org="com.opengamma" name="og-mathswrappers" rev="1.0.1"/> 
-=======
 	  <dependency org="com.opengamma" name="og-mathswrappers" rev="1.0.2"/> 
->>>>>>> b6485301
 
       <dependency org="it.dexy" name="json-doclet" rev="0.3.1"/>
       <exclude org="org.junit" />
