<ivy-module version="2.0">
  <info organisation="com.opengamma" module="og-timeseries" status="integration" />

  <publications>
    <artifact name="og-timeseries" type="jar" />
    <artifact name="og-timeseries" type="source" ext="jar" />
  </publications>

  <dependencies>
<<<<<<< HEAD
    <dependency org="org.threeten" name="threetenbp" rev="0.8.1"/>
=======
    <dependency org="org.threeten" name="threetenbp" rev="0.8.1" />
    <dependency org="it.unimi.dsi" name="fastutil" rev="6.4.2" />
>>>>>>> 600e690b

    <dependency org="org.testng" name="testng" rev="6.3.1" />
    <dependency org="org.apache.ant" name="ant" rev="[1.7.0,1.8.0[" />
    <exclude org="org.junit" />
  </dependencies>
</ivy-module><|MERGE_RESOLUTION|>--- conflicted
+++ resolved
@@ -7,12 +7,7 @@
   </publications>
 
   <dependencies>
-<<<<<<< HEAD
-    <dependency org="org.threeten" name="threetenbp" rev="0.8.1"/>
-=======
     <dependency org="org.threeten" name="threetenbp" rev="0.8.1" />
-    <dependency org="it.unimi.dsi" name="fastutil" rev="6.4.2" />
->>>>>>> 600e690b
 
     <dependency org="org.testng" name="testng" rev="6.3.1" />
     <dependency org="org.apache.ant" name="ant" rev="[1.7.0,1.8.0[" />
