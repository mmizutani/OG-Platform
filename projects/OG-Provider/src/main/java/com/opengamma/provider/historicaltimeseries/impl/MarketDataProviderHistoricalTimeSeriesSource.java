--- conflicted
+++ resolved
@@ -47,19 +47,7 @@
    */
   private final HistoricalTimeSeriesProvider _provider;
   /**
-<<<<<<< HEAD
-   * Exception to be thrown if operation cannot be performed due to config.
-   */
-  private final UnsupportedOperationException _configException;
-  /**
-   * Exception to be thrown if operation cannot be performed due to unique id.
-   */
-  private final UnsupportedOperationException _uniqueIdException;
-  /**
-   * Exception to be thrown if operation cannot be performed due to validity date.
-=======
    * The name of the provider.
->>>>>>> 840de1cf
    */
   private final String _providerName;
 
