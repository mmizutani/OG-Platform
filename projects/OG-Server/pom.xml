--- conflicted
+++ resolved
@@ -6,19 +6,11 @@
   <modelVersion>4.0.0</modelVersion>
  
   <parent>
-<<<<<<< HEAD
-    <groupId>com.opengamma</groupId>
-    <artifactId>og-parent</artifactId>
-    <version>1.2.2-SNAPSHOT</version>
-    <relativePath>../OG-Parent</relativePath>
-  </parent>  
-=======
     <groupId>com.opengamma.platform</groupId>
     <artifactId>og-platform-public</artifactId>
     <version>2.0.0</version>
     <relativePath>..</relativePath>
   </parent>
->>>>>>> 9739a4ed
   <artifactId>og-server</artifactId>
   <packaging>pom</packaging>
   <name>OG-Server</name>
