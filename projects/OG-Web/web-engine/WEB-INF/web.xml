--- conflicted
+++ resolved
@@ -44,10 +44,7 @@
     <!-- Jersey - JAXRS support -->
     <servlet>
         <servlet-name>jersey-spring</servlet-name>
-<<<<<<< HEAD
-=======
         <!--servlet-class>com.sun.jersey.spi.spring.container.servlet.SpringServlet</servlet-class-->
->>>>>>> d14a02a1
         <servlet-class>com.opengamma.integration.component.OpenGammaServletContainer</servlet-class>
         <init-param>
             <param-name>com.sun.jersey.spi.container.ContainerRequestFilters</param-name>
