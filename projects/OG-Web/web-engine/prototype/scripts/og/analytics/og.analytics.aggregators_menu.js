--- conflicted
+++ resolved
@@ -11,9 +11,6 @@
                 ag_opts = [], $query = $('.aggregation-selection', $dom.toggle), sel_val, sel_pos, $parent,
                 $select, $checkbox, default_sel_txt = 'select aggregation type...', del_s = '.og-icon-delete',
                 options_s = '.OG-dropmenu-options', select_s = 'select', checkbox_s = '.og-option :checkbox',
-                events = {
-                    resetquery:'dropmenu:ag:resetquery'
-                },
                 process_ag_opts = function () {
                     if(ag_opts.length) {
                         var i = 0, arr = [], query;
@@ -109,15 +106,9 @@
                 return ag_opts.pluck('val');
             };
             menu.reset_query = function () {
-<<<<<<< HEAD
-                return menu.opts.forEach(function (option, index) {
-                    option.remove();
-                }), menu.opts.length = 0, query = [], reset_query();
-=======
                 return menu.opts.forEach(function (option) {
                     if (menu.opts.length > 1) option.remove();
                 }), query = [], init_menu_elems(0), reset_query();
->>>>>>> 88a54c71
             };
             menu.destroy = function () {
 
@@ -127,7 +118,7 @@
                 $dom.menu.on('click', 'input, button, div.og-icon-delete, a.OG-link-add', menu_handler)
                          .on('change', 'select', menu_handler);
              }
-            return menu.addListener(events.resetquery, menu.reset_query.bind(menu)), menu;
+            return menu;
         };
     }
 });