/*
 * @copyright 2009 - present by OpenGamma Inc
 * @license See distribution for license
 */
$.register_module({
    name: 'og.views.securities',
    dependencies: [
        'og.api.rest',
        'og.api.text',
        'og.common.masthead.menu',
        'og.common.routes',
        'og.common.search_results.core',
        'og.common.util.history',
        'og.common.util.ui.dialog',
        'og.common.util.ui.message',
        'og.common.util.ui.toolbar',
        'og.views.common.layout',
        'og.views.common.versions',
        'og.views.common.state',
        'og.views.common.default_details'
    ],
    obj: function () {
        var api = og.api,
            common = og.common,
            details = common.details,
            history = common.util.history,
            masthead = common.masthead,
            routes = common.routes,
            search,
            ui = common.util.ui,
            module = this,
            page_name = module.name.split('.').pop(),
            check_state = og.views.common.state.check.partial('/' + page_name),
            securities,
            toolbar_buttons = {
                'new': function () {ui.dialog({
                    type: 'input',
                    title: 'Add Securities',
                    fields: [
                        {type: 'select', name: 'Scheme Type', id: 'scheme-type',
                                options: [
                                    {name: 'Bloomberg Ticker', value: 'BLOOMBERG_TICKER'},
                                    {name: 'Bloomberg Ticker/Coupon/Maturity', value: 'BLOOMBERG_TCM'},
                                    {name: 'Bloomberg BUID', value: 'BLOOMBERG_BUID'},
                                    {name: 'CUSIP', value: 'CUSIP'},
                                    {name: 'ISIN', value: 'ISIN'},
                                    {name: 'RIC', value: 'RIC'},
                                    {name: 'SEDOL', value: 'CSEDOL1'}
                                ]
                        },
                        {type: 'textarea', name: 'Identifiers', id: 'identifiers'}
                    ],
                    buttons: {
                        'OK': function () {
                            $(this).dialog('close');
                            api.rest.securities.put({
                                handler: function (r) {
                                    if (r.error) return ui.dialog({type: 'error', message: r.message});
                                    if (r.data.data.length === 1) {
                                        routes.go(routes.hash(module.rules.load_new_securities,
                                            $.extend({}, routes.last().args, {
                                                id: r.data.data[0].split('|')[1], 'new': true
                                            })
                                        ));
                                    } else routes.go(routes.hash(module.rules.load));
                                },
                                scheme_type: ui.dialog({return_field_value: 'scheme-type'}),
                                identifier: ui.dialog({return_field_value: 'identifiers'})
                            });
                        }
                    }
                })},
                'delete': function () {ui.dialog({
                    type: 'confirm',
                    title: 'Delete Security?',
                    message: 'Are you sure you want to permanently delete this security?',
                    buttons: {
                        'Delete': function () {
                            var obj = {
                                id: routes.last().args.id,
                                handler: function (r) {
                                    var last = routes.last();
                                    if (r.error) return ui.dialog({type: 'error', message: r.message});
                                    routes.go(routes.hash(module.rules.load_delete,
                                        $.extend(true, {deleted: true}, last.args)
                                    ));
                                }
                            };
                            $(this).dialog('close');
                            api.rest.securities.del(obj);
                        }
                    }
                })}
            },
            options = {
                slickgrid: {
                    'selector': '.OG-js-search', 'page_type': 'securities',
                    'columns': [
                        {id: 'type', toolTip: 'type', name: null, field: 'type', width: 100},
                        {
                            id: 'name', toolTip: 'name', field: 'name', width: 300, cssClass: 'og-link',
                            name: '<input type="text" placeholder="Name" '
                                + 'class="og-js-name-filter" style="width: 280px;">'
                        }
                    ]
                },
                toolbar: {
                    'default': {
                        buttons: [
                            {name: 'delete', enabled: 'OG-disabled'},
                            {name: 'new', handler: toolbar_buttons['new']}
                        ],
                        location: '.OG-toolbar'
                    },
                    active: {
                        buttons: [
                            {name: 'delete', handler: toolbar_buttons['delete']},
                            {name: 'new', handler: toolbar_buttons['new']}
                        ],
                        location: '.OG-toolbar'
                    }
                }
            },
            load_securities_without = function (field, args) {
                check_state({args: args, conditions: [{new_page: securities.load, stop: true}]});
                delete args[field];
                securities.search(args);
                routes.go(routes.hash(module.rules.load_securities, args));
            },
            default_details = og.views.common.default_details.partial(page_name, 'Securities', options),
            details_page = function (args) {
                var layout = og.views.common.layout,
                    setup_header_links = function () {
                        var $version_link,
                            rule = module.rules.load_securities;
                        $version_link = $('<a>version history</a>')
                            .addClass('OG-link-small og-js-version-link')
                            .attr('href', routes.prefix() + routes.hash(rule, args, {add: {version: '*'}}))
                            .unbind('click').bind('click', function (e) {
                                var layout = og.views.common.layout;
                                if (!layout.inner.state.south.isClosed && args.version) {
                                    e.preventDefault();
                                    layout.inner.close('south');
                                    routes.go(routes.hash(rule, args, {del: ['version']}));
                                } else layout.inner.open('south');
                            });
                        $('.OG-js-header-links').empty().append($version_link);
                    };
                // if new page, close south panel
                check_state({args: args, conditions: [{new_page: layout.inner.close.partial('south')}]});
                // load versions
                if (args.version) {
                    layout.inner.open('south');
                    og.views.common.versions.load();
                } else layout.inner.close('south');
                api.rest.securities.get({
                    handler: function (result) {
                        if (result.error) return alert(result.message);
                        var json = result.data, text_handler,
                            security_type = json.template_data['securityType'].toLowerCase(),
                            template = module.name + '.' + security_type;
                        history.put({
                            name: json.template_data.name,
                            item: 'history.securities.recent',
                            value: routes.current().hash
                        });
                        api.text({module: template, handler: text_handler = function (template, error) {
                            if (error) {
                                og.dev.warn('using default security template for security type: ' + security_type);
                                return api.text({module: module.name + '.default', handler: text_handler});
                            }
                            var error_html = '\
                                    <section class="OG-box og-box-glass og-box-error OG-shadow-light">\
                                        This security has been deleted\
                                    </section>\
                                ',
                                $html = $.tmpl(template, json.template_data),
                                layout = og.views.common.layout, header, content,
                                html = [], id, json_id = json.identifiers;
                            header = $.outer($html.find('> header')[0]);
                            content = $.outer($html.find('> section')[0]);
                            $('.ui-layout-inner-center .ui-layout-header').html(header);
                            $('.ui-layout-inner-center .ui-layout-content').html(content);
                            for (id in json_id) {
                                if (json_id.hasOwnProperty(id)) {
<<<<<<< HEAD
                                    html.push('<tr><td><span>', json_id[id].split('-')[0],
                                              '<span></td><td>', json_id[id].split('-')[1], '</td></tr>');
=======
                                    html.push('<tr><td><span>', id,
                                              '<span></td><td>', json_id[id].replace(id + '-', ''), '</td></tr>');
>>>>>>> ef4b27dd
                                }
                                $('.ui-layout-inner-center .og-js-identifiers').html(html.join(''));
                            }
                            (function () {
                                if (json.template_data['underlyingOid']) {
                                    var id = json.template_data['underlyingOid'],
                                        rule = module.rules.load_securities,
                                        hash = routes.hash(rule, routes.current().args, {add: {id: id}}),
                                        text = json.template_data['underlyingExternalId'],
                                        anchor = '<a href="' + routes.prefix() + hash + '">' + text + '</a>';
                                        $('.ui-layout-inner-center .OG-js-underlying-id').html(anchor);
                                }
                            }());
                            setup_header_links();
                            ui.toolbar(options.toolbar.active);
                            if (json.template_data && json.template_data.deleted) {
                                $('.ui-layout-inner-north').html(error_html);
                                layout.inner.sizePane('north', '0');
                                layout.inner.open('north');
                                $('.OG-toolbar .og-js-delete').addClass('OG-disabled').unbind();
                            } else {
                                layout.inner.close('north');
                                $('.ui-layout-inner-north').empty();
                            }
                            ui.message({location: '.ui-layout-inner-center', destroy: true});
                            layout.inner.resizeAll();
                        }});
                    },
                    id: args.id,
                    version: args.version && args.version !== '*' ? args.version : void 0,
                    loading: function () {
                        ui.message({
                            location: '.ui-layout-inner-center',
                            message: {0: 'loading...', 3000: 'still loading...'}
                        });
                    }
                });
            },
            state = {};
        module.rules = {
            load: {route: '/' + page_name + '/name:?/type:?', method: module.name + '.load'},
            load_filter: {route: '/' + page_name + '/filter:/:id?/name:?/type:?',
                    method: module.name + '.load_filter'},
            load_delete: {
                route: '/' + page_name + '/:id/deleted:/name:?/type:?', method: module.name + '.load_delete'
            },
            load_securities: {
                route: '/' + page_name + '/:id/name:?/version:?/type:?', method: module.name + '.load_' + page_name
            },
            load_new_securities: {
                route: '/' + page_name + '/:id/new:/name:?/type:?', method: module.name + '.load_new_' + page_name
            }
        };
        return securities = {
            load: function (args) {
                check_state({args: args, conditions: [
                    {new_page: function () {
                        securities.search(args);
                        masthead.menu.set_tab(page_name);
                    }}
                ]});
                if (args.id) return;
                default_details();
            },
            load_filter: function (args) {
                var search_filter = function () {
                        var filter_name = options.slickgrid.columns[0].name;
                        if (!filter_name || filter_name === 'loading') // wait until type filter is populated
                            return setTimeout(search_filter, 500);
                        search.filter($.extend(args, {filter: true}));
                };
                check_state({args: args, conditions: [
                    {new_page: function () {
                        state = {filter: true};
                        securities.load(args);
                        args.id
                            ? routes.go(routes.hash(module.rules.load_securities, args))
                            : routes.go(routes.hash(module.rules.load, args));
                    }}
                ]});
                delete args['filter'];
                search_filter();
            },
            load_delete: function (args) {securities.search(args), routes.go(routes.hash(module.rules.load, {}));},
            load_new_securities: load_securities_without.partial('new'),
            load_securities: function (args) {
                check_state({args: args, conditions: [{new_page: securities.load}]});
                securities.details(args);
            },
            search: function (args) {
                if (!search) search = common.search_results.core();
                if (options.slickgrid.columns[0].name === 'loading')
                    return setTimeout(securities.search.partial(args), 500);
                if (options.slickgrid.columns[0].name === null) return api.rest.securities.get({
                    meta: true,
                    handler: function (result) {
                        options.slickgrid.columns[0].name = [
                            '<select class="og-js-type-filter" style="width: 80px">',
                            result.data.types.reduce(function (acc, type) {
                                return acc + '<option value="' + type + '">' + type + '</option>';
                            }, '<option value="">Type</option>'),
                            '</select>'
                        ].join('');
                        securities.search(args);
                    },
                    loading: function () {options.slickgrid.columns[0].name = 'loading';}
                });
                search.load($.extend(options.slickgrid, {url: args}));
            },
            details: details_page,
            init: function () {for (var rule in module.rules) routes.add(module.rules[rule]);},
            rules: module.rules
        };
    }
});<|MERGE_RESOLUTION|>--- conflicted
+++ resolved
@@ -183,13 +183,8 @@
                             $('.ui-layout-inner-center .ui-layout-content').html(content);
                             for (id in json_id) {
                                 if (json_id.hasOwnProperty(id)) {
-<<<<<<< HEAD
-                                    html.push('<tr><td><span>', json_id[id].split('-')[0],
-                                              '<span></td><td>', json_id[id].split('-')[1], '</td></tr>');
-=======
                                     html.push('<tr><td><span>', id,
                                               '<span></td><td>', json_id[id].replace(id + '-', ''), '</td></tr>');
->>>>>>> ef4b27dd
                                 }
                                 $('.ui-layout-inner-center .og-js-identifiers').html(html.join(''));
                             }
