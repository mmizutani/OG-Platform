/*
 * @copyright 2009 - present by OpenGamma Inc
 * @license See distribution for license
 *
 * provides wrappers for the REST API
 */
$.register_module({
    name: 'og.api.rest',
    dependencies: ['og.dev', 'og.api.common', 'og.common.routes'],
    obj: function () {
        var module = this, live_data_root = module.live_data_root, api,
            common = og.api.common, routes = og.common.routes, start_loading = common.start_loading,
            end_loading = common.end_loading, encode = window['encodeURIComponent'], cache = window['sessionStorage'],
            outstanding_requests = {}, registrations = [],
            meta_data = {configs: null, holidays: null, securities: null, viewrequirementnames: null},
            singular = {
                batches: 'batch', configs: 'config', exchanges: 'exchange', holidays: 'holiday',
                portfolios: 'portfolio', positions: 'position', regions: 'region', securities: 'security',
                timeseries: 'timeseries'
            },
            has_id_search = {
                batches: false, configs: true, exchanges: true, holidays: true, portfolios: true,
                positions: true, regions: true, securities: true, timeseries: false
            },
            request_id = 0,
            MAX_INT = Math.pow(2, 31) - 1, PAGE_SIZE = 50, PAGE = 1, SOON = 120000 /* 2m */, FOREVER = 7200000 /* 2h */,
            /** @ignore */
            register = function (req) {
                return !req.config.meta.update ? true
                    : !api.id ? false
                        : !!registrations.push({
                            id: req.id, dependencies: req.config.meta.dependencies || [],
                            update: req.config.meta.update, url: req.url, current: req.current
                        });
<<<<<<< HEAD
            },
            /** @ignore */
            deliver_updates = function (updates) {
                var current = routes.current(), handlers = [];
                registrations = registrations.filter(function (val) {
                    return request_expired(val, current) ? false : !updates.some(function (url) {
                        var match = url === val.url;
                        return match && handlers.push(val), match;
                    });
                });
                handlers.forEach(function (val) {val.update(val);});
=======
>>>>>>> 5abb6221
            },
            /** @ignore */
            get_cache = function (key) {
                try { // if cache is restricted, bail
                    return cache['getItem'](module.name + key) ? JSON.parse(cache['getItem'](module.name + key)) : null;
                } catch (error) {
                    og.dev.warn(module.name + ': get_cache failed\n', error);
                    return null;
                }
            },
            /** @ignore */
            set_cache = function (key, value) {
                try { // if the cache is too full, fail gracefully
                    cache['setItem'](module.name + key, JSON.stringify(value));
                } catch (error) {
                    og.dev.warn(module.name + ': set_cache failed\n', error);
                    del_cache(key);
                }
            },
            /** @ignore */
            del_cache = function (key) {
                try { // if cache is restricted, bail
                    cache['removeItem'](module.name + key);
                } catch (error) {
                    og.dev.warn(module.name + ': del_cache failed\n', error);
                }
            },
            /** @ignore */
            request = function (method, config) {
                var id = request_id++, no_post_body = {GET: 0, DELETE: 0},
                    is_get = config.meta.type === 'GET',
                    // build GET/DELETE URLs instead of letting $.ajax do it
                    url = config.url || (config.meta.type in no_post_body ?
                        [live_data_root + method.map(encode).join('/'), $.param(config.data, true)]
                            .filter(Boolean).join('?')
                                : live_data_root + method.map(encode).join('/')),
                    current = routes.current(),
                    /** @ignore */
                    send = function () {
                        // GETs are being POSTed with method=GET so they do not cache. TODO: change this
                        outstanding_requests[id].ajax = $.ajax({
                            url: url,
                            type: is_get ? 'POST' : config.meta.type,
                            data: is_get ? $.extend(config.data, {method: 'GET'}) : config.data,
                            headers: {'Accept': 'application/json'},
                            dataType: 'json',
                            timeout: is_get ? SOON : FOREVER,
                            beforeSend: function (xhr, req) {
                                var aborted = !(id in outstanding_requests),
                                    message = (aborted ? 'ABORTED: ' : '') + req.type + ' ' + req.url + ' HTTP/1.1' +
                                        (!is_get ? '\n\n' + req.data : '');
                                og.dev.log(message);
                                if (aborted) return false;
                            },
                            error: function (xhr, status, error) {
                                // re-send requests that have timed out only if the are GETs
                                if (error === 'timeout' && is_get) return send();
                                delete outstanding_requests[id];
                                if (error === 'abort') return; // do not call handler if request was cancelled
                                config.meta.handler({
                                    error: true, data: null, meta: {},
                                    message: status === 'parsererror' ? 'JSON parser failed'
                                        : xhr.responseText || 'There was no response from the server.'
                                });
                            },
                            success: function (data, status, xhr) {
                                var meta = {content_length: xhr.responseText.length},
                                    location = xhr.getResponseHeader('Location'), result, cache_for;
                                delete outstanding_requests[id];
                                if (location && ~!location.indexOf('?')) meta.id = location.split('/').pop();
                                if (config.meta.type in no_post_body) meta.url = url;
                                result = {error: false, message: status, data: data, meta: meta};
                                if (cache_for = config.meta.cache_for)
                                    set_cache(url, result), setTimeout(function () {del_cache(url);}, cache_for);
                                config.meta.handler(result);
                            },
                            complete: end_loading
                        });
                        return id;
                    };
                if (is_get && !register({id: id, config: config, current: current, url: url})){
                    console.log('about to re-send');
                    return (setTimeout(request.partial(method, config), 500)), id;
                }else
                    if (og.app.READ_ONLY) return setTimeout(config.meta.handler.partial({
                        error: true, data: null, meta: {}, message: 'This application is in read-only mode.'
                    }), 0), id;
                if (config.meta.update && !is_get) og.dev.warn(module.name + ': update functions are only for GETs');
                if (config.meta.update && is_get) config.data['clientId'] = api.id;
                if (config.meta.cache_for && !is_get)
                    og.dev.warn(module.name + ': only GETs can be cached'), delete config.meta.cache_for;
                start_loading(config.meta.loading);
                if (is_get && get_cache(url) && typeof get_cache(url) === 'object')
                    return (setTimeout(config.meta.handler.partial(get_cache(url)), 0)), id;
                if (is_get && get_cache(url)) return (setTimeout(request.partial(method, config), 500)), id;
                if (is_get && config.meta.cache_for) set_cache(url, true);
                outstanding_requests[id] = {current: current, dependencies: config.meta.dependencies};
                return send();
            },
            /** @ignore */
            request_expired = function (request, current) {
                return (current.page !== request.current.page) || request.dependencies.some(function (field) {
                    return current.args[field] !== request.current.args[field];
                });
            },
            /** @ignore */
            paginate = function (config) {
                var from = str(config.from), to = str(config.to);
                return from ? {'pgIdx': from, 'pgSze': to ? +to - +from : str(config.page_size) || PAGE_SIZE}
                    : {'pgSze': str(config.page_size) || PAGE_SIZE, 'pgNum': str(config.page) || PAGE};
            },
            /** @ignore */
            check = function (params) {
                common.check(params);
                if (typeof params.bundle.config.handler !== 'function')
                    throw new TypeError(params.bundle.method + ': config.handler must be a function');
                if (params.bundle.config.page && (params.bundle.config.from || params.bundle.config.to))
                    throw new TypeError(params.bundle.method + ': config.page + config.from/to is ambiguous');
                if (str(params.bundle.config.to) && !str(params.bundle.config.from))
                    throw new TypeError(params.bundle.method + ': config.to requires config.from');
                if (params.bundle.config.page_size === '*' || params.bundle.config.page === '*')
                    params.bundle.config.page_size = MAX_INT, params.bundle.config.page = PAGE;
                return ['handler', 'loading', 'update', 'dependencies', 'cache_for'].reduce(function (acc, val) {
                    return (val in params.bundle.config) && (acc[val] = params.bundle.config[val]), acc;
                }, {type: 'GET'});
            },
            // convert all incoming params into strings (so for example, the value 0 ought to be truthy, not falsey)
            str = common.str,
            /** @ignore */
            default_get = function (fields, api_fields, config) {
                var root = this.root, method = [root], data = {}, meta,
                    all = fields.concat('id', 'version', 'page_size', 'page', 'from', 'to'),
                    id = str(config.id), version = str(config.version), version_search = version === '*',
                    field_search = fields.some(function (val) {return val in config;}),
                    ids = config.ids, id_search = ids && $.isArray(ids) && ids.length,
                    search = field_search || id_search || version_search || !id,
                    has_meta = root in meta_data, meta_request = has_meta && config.meta;
                meta = check({
                    bundle: {method: root + '#get', config: config},
                    dependencies: [{fields: ['version'], require: 'id'}],
                    empties: [
                        {condition: field_search || id_search, label: 'search request', fields: ['version', 'id']},
                        {condition: !has_meta, label: 'meta data unavailable for /' + root, fields: ['meta']},
                        {condition: meta_request, label: 'meta data request', fields: all},
                        {condition: !has_id_search[root], label: 'id search unavailable for ' + root, fields: ['ids']}
                    ]
                });
                if (meta_request) method.push('metaData');
                if (search) data = paginate(config);
                if (field_search) fields.forEach(function (val, idx) {
                    if (val = str(config[val])) data[(api_fields || fields)[idx]] = val;
                });
                if (id_search) data[singular[root] + 'Id'] = ids;
                version = version ? [id, 'versions', version_search ? false : version].filter(Boolean) : id;
                if (id) method = method.concat(version);
                return request(method, {data: data, meta: meta});
            },
            /** @ignore */
            default_del = function (config) {
                var root = this.root, method = [root], meta, id = str(config.id), version = str(config.version);
                meta = check({
                    bundle: {method: root + '#del', config: config},
                    required: [{all_of: ['id']}],
                    dependencies: [{fields: ['version'], require: 'id'}]
                });
                meta.type = 'DELETE';
                return request(method.concat(version ? [id, 'versions', version] : id), {data: {}, meta: meta});
            },
            /** @ignore */
            not_available = function (method) {
                throw new Error(this.root + '#' + method + ' does not exist in the REST API');
            },
            /** @ignore */
            not_implemented = function (method) {
                throw new Error(this.root + '#' + method + ' exists in the REST API, but does not have a JS version');
            };
        (function () { // initialize cache so nothing leaks from other sessions (e.g. from a FF crash)
            try { // if the cache is restricted, just bail
                for (var key, lcv = 0; lcv < cache.length; lcv += 1) // do not cache length, since we remove items
                    if (0 === (key = cache.key(lcv)).indexOf(module.name)) cache['removeItem'](key);
            } catch (error) {
                og.dev.warn(module.name + ': cache initalize failed\n', error);
            }
        })();
        api = {
            abort: function (id) {
                var xhr = outstanding_requests[id] && outstanding_requests[id].ajax;
                api.deregister(id);
                // if request is still outstanding remove it
                if (!xhr) return; else delete outstanding_requests[id];
                if (typeof xhr === 'object' && 'abort' in xhr) xhr.abort();
            },
            batches: { // all requests that begin with /batches
                root: 'batches',
                get: default_get.partial(['observation_date', 'observation_time'],
                        ['observationDate', 'observationTime']),
                put: not_available.partial('put'),
                del: not_available.partial('del')
            },
            clean: function () {
                var id, current = routes.current(), request;
                for (id in outstanding_requests) {
                    if (!(request = outstanding_requests[id]).dependencies) continue;
                    if (request_expired(request, current)) api.abort(id);
                }
            },
            configs: { // all requests that begin with /configs
                root: 'configs',
                get: function (config) {
                    var root = this.root, method = [root], data = {}, meta,
                        id = str(config.id), version = str(config.version), version_search = version === '*',
                        fields = ['name', 'type'], field_search = fields.some(function (val) {return val in config;}),
                        all = fields.concat('id', 'version', 'page_size', 'page', 'from', 'to'),
                        ids = config.ids, id_search = ids && $.isArray(ids) && ids.length,
                        meta_request = config.meta, template = str(config.template);
                    meta = check({
                        bundle: {method: root + '#get', config: config},
                        dependencies: [{fields: ['version'], require: 'id'}],
                        empties: [
                            {condition: template, label: 'template request', fields: all.concat('meta')},
                            {condition: field_search || id_search, label: 'search request', fields: ['version', 'id']},
                            {condition: meta_request, label: 'meta data request', fields: all}
                        ]
                    });
                    if (meta_request) method.push('metaData');
                    if (!meta_request && !template && (field_search || version_search || id_search || !id))
                        data = paginate(config);
                    if (field_search) fields.forEach(function (val, idx) {
                        if (val = str(config[val])) data[fields[idx]] = val;
                    });
                    if (data.type === '*') delete data.type; // * is superfluous here
                    if (id_search) data.configId = ids;
                    if (template) method.push('templates', template);
                    if (id) method = method.concat(version ? [id, 'versions', version_search ? '' : version] : id);
                    return request(method, {data: data, meta: meta});
                },
                put: function (config) {
                    var root = this.root, method = [root], data = {}, meta,
                        id = str(config.id), fields = ['name', 'json', 'type', 'xml'],
                        api_fields = ['name', 'configJSON', 'type', 'configXML'];
                    meta = check({
                        bundle: {method: root + '#put', config: config},
                        empties: [{
                            condition: !!config.json, label: 'json and xml are mutually exclusive', fields: ['xml']
                        }]
                    });
                    meta.type = id ? 'PUT' : 'POST';
                    fields.forEach(function (val, idx) {if (val = str(config[val])) data[api_fields[idx]] = val;});
                    if (id) method.push(id);
                    return request(method, {data: data, meta: meta});
                },
                del: default_del
            },
            deregister: function (id) {
                registrations = registrations.filter(function (val) {return val.id !== id;});
            },
            exchanges: { // all requests that begin with /exchanges
                root: 'exchanges',
                get: default_get.partial(['name'], null),
                put: not_implemented.partial('put'),
                del: not_implemented.partial('del')
            },
            handshake: { // all requests that begin with /handshake
                root: 'handshake',
                get: function (config) {
                    if (api.id) og.dev.warn(module.name + ': handshake has already been called');
                    var root = this.root, data = {}, meta;
                    meta = check({bundle: {method: root + '#get', config: config}});
                    return request(null, {url: '/handshake', data: data, meta: meta});
                },
                put: not_available.partial('put'),
                del: not_available.partial('del')
            },
            holidays: { // all requests that begin with /holidays
                root: 'holidays',
                get: default_get.partial(['name', 'type', 'currency'], null),
                put: not_implemented.partial('put'),
                del: not_implemented.partial('del')
            },
            id: null,
            portfolios: { // all requests that begin with /portfolios
                root: 'portfolios',
                get: function (config) {
                    var root = this.root, method = [root], data = {}, meta,
                        id = str(config.id), node = str(config.node), version = str(config.version),
                        name = str(config.name), name_search =  'name' in config, version_search = version === '*',
                        ids = config.ids, id_search = ids && $.isArray(ids) && ids.length,
                        nodes = config.nodes, node_search = nodes && $.isArray(nodes) && nodes.length,
                        search = !id || id_search || node_search || name_search || version_search;
                    meta = check({
                        bundle: {method: root + '#get', config: config},
                        dependencies: [{fields: ['node', 'version'], require: 'id'}],
                        required: [{condition: version_search, one_of: ['id', 'node']}],
                        empties: [
                            {
                                condition: name_search || id_search || node_search,
                                label: 'search request cannot have id, node, or version',
                                fields: ['id', 'node', 'version']
                            },
                            {condition: true, label: 'meta data unavailable for /' + root, fields: ['meta']}
                        ]
                    });
                    if (search) data = paginate(config);
                    if (name_search) data.name = name;
                    if (id_search) data.portfolioId = ids;
                    if (node_search) data.nodeId = nodes;
                    version = version ? [id, 'versions', version_search ? false : version].filter(Boolean) : id;
                    if (id) method = method.concat(version);
                    if (node) method.push('nodes', node);
                    return request(method, {data: data, meta: meta});
                },
                put: function (config) {
                    var root = this.root, method = [root], data = {}, meta,
                        name = str(config.name), id = str(config.id), version = str(config.version),
                        node = str(config.node), new_node = config['new'], position = str(config.position);
                    meta = check({
                        bundle: {method: root + '#put', config: config},
                        required: [{one_of: ['name', 'id']}, {one_of: ['name', 'position']}],
                        dependencies: [
                            {fields: ['node', 'version', 'position'], require: 'id'},
                            {fields: ['position'], require: 'node'}
                        ],
                        empties: [
                            {condition: !!name, label: 'name exists', fields: ['position']},
                            {condition: new_node, label: 'node is not set to an ID', fields: ['position']}
                        ]
                    });
                    meta.type = !id || new_node || position ? 'POST' : 'PUT';
                    if (name) data.name = name;
                    if (id) method = method.concat(version ? [id, 'versions', version] : id);
                    if (new_node || node) method = method.concat(new_node && !node ? 'nodes' : ['nodes', node]);
                    if (position) method.push('positions'), data.uid = position;
                    return request(method, {data: data, meta: meta});
                },
                del: function (config) {
                    var root = this.root, method = [root], meta,
                        id = str(config.id), version = str(config.version),
                        node = str(config.node), position = str(config.position);
                    meta = check({
                        bundle: {method: root + '#del', config: config},
                        required: [{all_of: ['id']}],
                        dependencies: [
                            {fields: ['node', 'version', 'position'], require: 'id'},
                            {fields: ['position'], require: 'node'}
                        ]
                    });
                    meta.type = 'DELETE';
                    method = method.concat(version ? [id, 'versions', version] : id);
                    if (node) method.push('nodes', node);
                    if (position) method.push('positions', position);
                    return request(method, {data: {}, meta: meta});
                }
            },
            positions: { // all requests that begin with /positions
                root: 'positions',
                get: default_get.partial(['min_quantity', 'max_quantity', 'identifier'],
                        ['minquantity', 'maxquantity', 'identifier']),
                put: function (config) {
                    var root = this.root, method = [root], data = {}, meta,
                        id = str(config.id), version = str(config.version),
                        fields = ['identifier', 'quantity', 'scheme_type', 'trades'],
                        api_fields = ['idvalue', 'quantity', 'idscheme', 'tradesJson'];
                    meta = check({
                        bundle: {method: root + '#put', config: config},
                        dependencies: [{fields: ['version'], require: 'id'}],
                        required: [{condition: !id, all_of: fields}, {condition: !!id, all_of: ['quantity']}]
                    });
                    meta.type = id ? 'PUT' : 'POST';
                    fields.forEach(function (val, idx) {if (val = str(config[val])) data[api_fields[idx]] = val;});
                    if (config['trades']) // the trades data structure needs to be serialized and sent as a string
                        data['tradesJson'] = JSON.stringify({trades: config['trades']});
                    if (id) method = method.concat(version ? [id, 'versions', version] : id);
                    return request(method, {data: data, meta: meta});
                },
                del: default_del
            },
            regions: { // all requests that begin with /regions
                root: 'regions',
                get: default_get.partial(['name', 'classification'], null),
                put: not_implemented.partial('put'),
                del: not_implemented.partial('del')
            },
            register: register,
            registrations: function () {return registrations;},
            securities: { // all requests that begin with /securities
                root: 'securities',
                get: default_get.partial(['name', 'type'], null),
                put: function (config) {
                    var root = this.root, method = [root], data = {}, meta,
                        id = str(config.id), fields = ['identifier', 'scheme_type'],
                        api_fields = ['idvalue', 'idscheme'];
                    meta = check({
                        bundle: {method: root + '#put', config: config},
                        empties: [{condition: !!id, label: 'ID exists', fields: fields}],
                        required: [{condition: !id, all_of: fields}]
                    });
                    meta.type = id ? 'PUT' : 'POST';
                    fields.forEach(function (val, idx) {if (val = str(config[val])) data[api_fields[idx]] = val;});
                    if (id) method.push(id);
                    return request(method, {data: data, meta: meta});
                },
                del: default_del
            },
            sync: {  // all requests that begin with /sync
                root: 'sync',
                get: function (config) {
                    var root = this.root, method = [root], data = {}, meta, fields = ['status', 'trades'];
                    meta = check({
                        bundle: {method: root + '#get', config: config},
                        required: [{one_of: fields}],
                        empties: [{condition: config.status, fields: ['trades'], label: 'status exists'}]
                    });
                    fields.forEach(function (field) {if (config[field]) method.push(config[field], field);});
                    return request(method, {data: data, meta: meta});
                },
                put: not_implemented.partial('put'),
                del: not_available.partial('del')
            },
            timeseries: { // all requests that begin with /timeseries
                root: 'timeseries',
                get: function (config) {
                    var root = this.root, method = [root], data = {}, meta,
                        id = str(config.id),
                        fields = ['identifier', 'data_source', 'data_provider', 'data_field', 'observation_time'],
                        api_fields = ['identifier', 'dataSource', 'dataProvider', 'dataField', 'observationTime'],
                        search = !id || fields.some(function (val) {return val in config;});
                    meta = check({
                        bundle: {method: root + '#get', config: config},
                        empties: [{condition: search, label: 'search request', fields: ['id']}]
                    });
                    if (search) {
                        data = paginate(config);
                        fields.forEach(function (val, idx) {if (val = str(config[val])) data[api_fields[idx]] = val;});
                    } else {
                        method.push(id);
                    }
                    return request(method, {data: data, meta: meta});
                },
                put: function (config) {
                    var root = this.root, method = [root], data = {}, meta,
                        fields = ['data_provider', 'data_field', 'start', 'end', 'scheme_type', 'identifier'],
                        api_fields = ['dataProvider', 'dataField', 'start', 'end', 'idscheme', 'idvalue'];
                    meta = check({
                        bundle: {method: root + '#put', config: config},
                        required: [{all_of: ['data_provider', 'data_field', 'scheme_type', 'identifier']}]
                    });
                    meta.type = 'POST';
                    fields.forEach(function (val, idx) {if (val = str(config[val])) data[api_fields[idx]] = val;});
                    return request(method, {data: data, meta: meta});
                },
                del: default_del
            },
            updates: { // all requests that begin with /updates
                root: 'updates',
                get: function (config) {
                    var root = this.root, data = {}, meta;
                    meta = check({bundle: {method: root + '#get', config: config}});
                    return request(null, {url: ['', root, api.id].join('/'), data: data, meta: meta});
                },
                put: not_available.partial('put'),
                del: not_available.partial('del')
            },
            valuerequirementnames: {
                root: 'valuerequirementnames',
                get: function (config) {
                    var root = this.root, method = [root], data = {}, meta, meta_request = config.meta;
                    meta = check({
                        bundle: {method: root + '#get', config: config},
                        required: [{condition: true, all_of: ['meta']}]
                    });
                    data = paginate(config);
                    if (meta_request) method.push('metaData');
                    return request(method, {data: data, meta: meta});
                },
                put: not_implemented.partial('put'),
                del: not_implemented.partial('del')
            }
        };
        api.handshake.get({handler: function (result) {
            var subscribe;
            if (result.error) return og.dev.warn(module.name + ': handshake failed\n', result.message);
            api.id = result.data['clientId'];
            subscribe = function () {
                api.updates.get({handler: function (result) {
<<<<<<< HEAD
                    if (result.error) return og.dev.warn(module.name + ': subscription failed\n', result.message);
                    console.log('update result.data', result.data);
                    if (result.data && result.data.updates) deliver_updates(result.data.updates);
=======
                    var current = routes.current(), handlers = [];
                    if (result.error) return og.dev.warn(module.name + ': subscription failed\n', result.message);
                    if (!result.data || !result.data.updates.length) return;
                    registrations = registrations.filter(function (val) {
                        return request_expired(val, current) ? false : !result.data.updates.some(function (url) {
                            var match = url === val.url;
                            return match && handlers.push(val), match;
                        });
                    });
                    handlers.forEach(function (val) {val.update(val);});
>>>>>>> 5abb6221
                    subscribe();
                }});
            };
            subscribe();
        }});
        return api;
    }
});<|MERGE_RESOLUTION|>--- conflicted
+++ resolved
@@ -32,20 +32,6 @@
                             id: req.id, dependencies: req.config.meta.dependencies || [],
                             update: req.config.meta.update, url: req.url, current: req.current
                         });
-<<<<<<< HEAD
-            },
-            /** @ignore */
-            deliver_updates = function (updates) {
-                var current = routes.current(), handlers = [];
-                registrations = registrations.filter(function (val) {
-                    return request_expired(val, current) ? false : !updates.some(function (url) {
-                        var match = url === val.url;
-                        return match && handlers.push(val), match;
-                    });
-                });
-                handlers.forEach(function (val) {val.update(val);});
-=======
->>>>>>> 5abb6221
             },
             /** @ignore */
             get_cache = function (key) {
@@ -530,11 +516,6 @@
             api.id = result.data['clientId'];
             subscribe = function () {
                 api.updates.get({handler: function (result) {
-<<<<<<< HEAD
-                    if (result.error) return og.dev.warn(module.name + ': subscription failed\n', result.message);
-                    console.log('update result.data', result.data);
-                    if (result.data && result.data.updates) deliver_updates(result.data.updates);
-=======
                     var current = routes.current(), handlers = [];
                     if (result.error) return og.dev.warn(module.name + ': subscription failed\n', result.message);
                     if (!result.data || !result.data.updates.length) return;
@@ -545,7 +526,6 @@
                         });
                     });
                     handlers.forEach(function (val) {val.update(val);});
->>>>>>> 5abb6221
                     subscribe();
                 }});
             };
