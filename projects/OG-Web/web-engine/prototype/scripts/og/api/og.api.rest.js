/*
 * Copyright 2009 - present by OpenGamma Inc. and the OpenGamma group of companies
 * Please see distribution for license.
 *
 * provides wrappers for the REST API
 */
$.register_module({
    name: 'og.api.rest',
    dependencies: ['og.dev', 'og.api.common', 'og.common.events', 'og.common.routes'],
    obj: function () {
        jQuery.ajaxSettings.traditional = true; // instead of arr[]=1&arr[]=2 we want arr=1&arr=2
        var module = this, live_data_root = module.live_data_root, api, warn = og.dev.warn,
            common = og.api.common, routes = og.common.routes, loading_start = common.loading_start,
            loading_end = common.loading_end, encode = window['encodeURIComponent'], str = common.str,
            outstanding_requests = {}, subscribe, post_processors = {},
            meta_data = {configs: null, holidays: null, securities: null, viewrequirementnames: null},
            singular = {
                configs: 'config', exchanges: 'exchange', holidays: 'holiday',
                portfolios: 'portfolio', positions: 'position', regions: 'region', securities: 'security',
                timeseries: 'timeseries'
            },
            has_id_search = {
                configs: true, exchanges: true, holidays: true, portfolios: true,
                positions: true, regions: true, securities: true, timeseries: false
            },
            TIMEOUTSOON = 120000 /* 2m */, TIMEOUTFOREVER = 7200000, /* 2h */
            check = common.check, paginate = common.paginate;
        var cache_get = function (key) {return common.cache_get(api.name + key);};
        var cache_set = function (key, value) {return common.cache_set(api.name + key, value);};
        var cache_del = function (key) {return common.cache_del(api.name + key);};
        var default_del = function (config) {
            config = config || {};
            var root = this.root, method = [root], meta, id = str(config.id), version = str(config.version);
            meta = check({
                bundle: {method: root + '#del', config: config},
                required: [{all_of: ['id']}],
                dependencies: [{fields: ['version'], require: 'id'}]
            });
            meta.type = 'DELETE';
            return request(method.concat(version ? [id, 'versions', version] : id), {data: {}, meta: meta});
        };
        var default_get = function (fields, api_fields, config) {
            config = config || {};
            var root = this.root, method = [root], data = {}, meta,
                all = fields.concat('id', 'version', 'page_size', 'page', 'from', 'to'),
                id = str(config.id), version = str(config.version), version_search = version === '*',
                field_search = fields.some(function (val) {return val in config;}),
                ids = config.ids, id_search = ids && $.isArray(ids) && ids.length,
                search = field_search || id_search || version_search || !id,
                has_meta = root in meta_data, meta_request = has_meta && config.meta;
            meta = check({
                bundle: {method: root + '#get', config: config},
                dependencies: [{fields: ['version'], require: 'id'}],
                empties: [
                    {condition: field_search || id_search, label: 'search request', fields: ['version', 'id']},
                    {condition: !has_meta, label: 'meta data unavailable for /' + root, fields: ['meta']},
                    {condition: meta_request, label: 'meta data request', fields: all},
                    {condition: !has_id_search[root], label: 'id search unavailable for ' + root, fields: ['ids']}
                ]
            });
            if (meta_request) method.push('metaData');
            if (search) data = paginate(config);
            if (field_search) fields.forEach(function (val, idx) {
                if (val = str(config[val])) data[(api_fields || fields)[idx]] = val;
            });
            if (id_search) data[singular[root] + 'Id'] = ids;
            version = version ? [id, 'versions', version_search ? false : version].filter(Boolean) : id;
            if (id) method = method.concat(version);
            return request(method, {data: data, meta: meta});
        };
        var post_process = function (data, url) {return post_processors[url] ? post_processors[url](data) : data;};
        post_processors[live_data_root + 'compressor/compress'] = function (data) {
            return (data.data = data.data.replace(/\=/g, '-').replace(/\//g, '_').replace(/\+/g, '.')), data;
        };
        var register = function (req) {
            if (!req.config.meta.update) return true;
            if (!api.id) return false;
            if (api.registrations.reduce(function (acc, val) { // do not add duplicates
                return val === null ? false
                    : acc || val.method.join('/') === req.method.join('/') && val.update === req.config.meta.update;
            }, false)) return true;
            return !!api.registrations.push({
                id: req.id, dependencies: req.config.meta.dependencies || [], config: req.config, url: req.url,
                method: req.method, update: req.config.meta.update, current: req.current
            });
        };
        var request = function (method, config, promise) {
            var no_post_body = {GET: 0, DELETE: 0}, current = routes.current(),
                is_get = config.meta.type === 'GET',
                is_delete = config.meta.type === 'DELETE',
                // build GET/DELETE URLs instead of letting $.ajax do it
                url = config.url || (config.meta.type in no_post_body ?
                    [live_data_root + method.map(encode).join('/'), $.param(config.data, true)]
                        .filter(Boolean).join('?')
                            : live_data_root + method.map(encode).join('/')),
            promise = promise || new common.Promise;
            /** @ignore */
            var send = function () {
                // GETs are being POSTed with method=GET so they do not cache. TODO: change this
                outstanding_requests[promise.id].ajax = $.ajax({
                    url: url,
                    type: is_get ? 'POST' : config.meta.type,
                    data: is_get ? $.extend(config.data, {method: 'GET'}) : config.data,
                    headers: {'Accept': 'application/json', 'Cache-Control': 'no-cache'},
                    dataType: 'json',
                    timeout: config.meta.timeout || (is_get ? TIMEOUTSOON : TIMEOUTFOREVER),
                    beforeSend: function (xhr, req) {
                        var aborted = !(promise.id in outstanding_requests),
                            message = (aborted ? 'ABORTED: ' : '') + req.type + ' ' + req.url + ' HTTP/1.1' +
                                (!is_get ? '\n\n' + req.data : '');
                        og.dev.log(message);
                        if (aborted) return false;
                    },
                    error: function (xhr, status, error) {
                        // re-send requests that have timed out only if they are GETs (/updates requests don't time out)
                        if (error === 'timeout' && is_get && !config.meta.is_update) return send();
                        var result = {
                            error: xhr.status || true, data: null,
                            meta: {content_length: (xhr.responseText || '').length, url: url, promise: promise.id},
                            message: status === 'parsererror' ? 'JSON parser failed'
                                : xhr.responseText || 'There was no response from the server.'
                        };
                        delete outstanding_requests[promise.id];
                        if (error === 'abort') return; // do not call handler if request was cancelled
                        if (config.meta.cache_for) cache_del(url);
                        config.meta.handler(result);
                        promise.deferred.resolve(result);
                    },
                    success: function (data, status, xhr) {
                        if (promise.ignore) return;
                        var meta = {content_length: xhr.responseText.length, url: url, promise: promise.id},
                            location = xhr.getResponseHeader('Location'), result, cache_for;
                        delete outstanding_requests[promise.id];
                        if (location && ~!location.indexOf('?')) meta.id = location.split('/').pop();
                        result = {error: false, message: status, data: post_process(data, url), meta: meta};
                        if (cache_for = config.meta.cache_for)
                            cache_set(url, result), setTimeout(function () {cache_del(url);}, cache_for);
                        config.meta.handler(result);
                        promise.deferred.resolve(result);
                    },
                    complete: loading_end
                });
            };
            if (is_get && !register({id: promise.id, config: config, current: current, url: url, method: method}))
                // if registration fails, it's because we don't have a client ID yet, so stall
                return setTimeout(request.partial(method, config, promise), common.STALL), promise;
            if (!is_get && og.app.READ_ONLY) return setTimeout(function () {
                var result = {
                    error: true, data: null, meta: {promise: promise.id}, message: 'The app is in read-only mode.'
                };
                config.meta.handler(result);
                promise.deferred.resolve(result);
            }, common.INSTANT), promise;
            if (config.meta.update) if (is_get) config.data['clientId'] = api.id;
                else warn(api.name + ': update functions are only for GETs');
            if (config.meta.cache_for && !is_get)
                warn(api.name + ': only GETs can be cached'), delete config.meta.cache_for;
            loading_start(config.meta.loading);
            if (is_get) { // deal with client-side caching of GETs
                if (cache_get(url) && typeof cache_get(url) === 'object') return setTimeout((function (result) {
                    result.meta.promise = promise.id; // overwrite the promise id before sending it out
                    return function () {config.meta.handler(result), promise.deferred.resolve(result);};
                })(cache_get(url)), common.INSTANT), promise;
                if (cache_get(url)) // if cache_get returns true a request is already outstanding, so stall
                    return setTimeout(request.partial(method, config, promise), common.STALL), promise;
                if (config.meta.cache_for) cache_set(url, true);
            }
            outstanding_requests[promise.id] = {
                current: current, dependencies: config.meta.dependencies, promise: promise
            };
            if (is_delete) api.registrations = api.registrations
                .filter(function (reg) {return reg && !~reg.method.join('/').indexOf(method.join('/'));});
            return config.meta.dry ? promise : send(), promise;
        };
        var simple_get = function (config) {
            var meta = check({bundle: {method: this.root + '#get', config: config || {}}});
            return request(this.root.split('/'), {data: {}, meta: meta});
        };
        api = {
            abort: function (promise) {
                if (!promise) return;
                var xhr = outstanding_requests[promise.id] && outstanding_requests[promise.id].ajax;
                api.deregister(promise);
                // if request is still outstanding remove it
                if (!xhr) return; else delete outstanding_requests[promise.id];
                if (typeof xhr === 'object' && 'abort' in xhr) xhr.abort();
            },
            clean: function () {
                var id, current = routes.current(), request;
                for (id in outstanding_requests) { // clean up outstanding requests
                    if (!(request = outstanding_requests[id]).dependencies) continue;
                    if (common.request_expired(request, current)) api.abort({id: id});
                }
                // clean up registrations
                api.registrations.filter(common.request_expired.partial(void 0, current)).pluck('id')
                    .forEach(function (id) {api.abort({id: id});});
            },
            default_del: default_del,
            default_get: default_get,
            deregister: function (promise) {
                api.registrations = api.registrations.filter(function (val) {return val.id !== promise.id;});
            },
            disconnected: false,
            fire: og.common.events.fire,
            id: null,
            name: module.name,
            off: og.common.events.off,
            on: og.common.events.on,
            outstanding_requests: outstanding_requests,
            register: register,
<<<<<<< HEAD
            registrations: [],
            request: request,
            simple_get: simple_get
=======
            registrations: function () {return registrations;},
            securities: { // all requests that begin with /securities
                root: 'securities',
                get: default_get.partial(['name', 'type'], null),
                put: function (config) {
                    config = config || {};
                    var root = this.root, method = [root], data = {}, meta,
                        id = str(config.id), fields = ['identifier', 'scheme_type'],
                        api_fields = ['idvalue', 'idscheme'];
                    meta = check({
                        bundle: {method: root + '#put', config: config},
                        empties: [{condition: !!id, label: 'ID exists', fields: fields}],
                        required: [{condition: !id, all_of: fields}]
                    });
                    meta.type = id ? 'PUT' : 'POST';
                    fields.forEach(function (val, idx) {if (val = str(config[val])) data[api_fields[idx]] = val;});
                    if (id) method.push(id);
                    return request(method, {data: data, meta: meta});
                },
                del: default_del
            },
            sync: {  // all requests that begin with /sync
                root: 'sync',
                get: function (config) {
                    config = config || {};
                    var root = this.root, method = [root], data = {}, meta, fields = ['status', 'trades'];
                    meta = check({
                        bundle: {method: root + '#get', config: config},
                        required: [{one_of: fields}],
                        empties: [{condition: config.status, fields: ['trades'], label: 'status exists'}]
                    });
                    fields.forEach(function (field) {if (config[field]) method.push(config[field], field);});
                    return request(method, {data: data, meta: meta});
                },
                put: not_implemented_put,
                del: not_available_del
            },
            timeseries: { // all requests that begin with /timeseries
                root: 'timeseries',
                get: function (config) {
                    config = config || {};
                    var root = this.root, method = [root], data = {}, meta,
                        id = str(config.id),
                        fields = ['identifier', 'data_source', 'data_provider', 'data_field', 'observation_time'],
                        api_fields = ['identifier', 'dataSource', 'dataProvider', 'dataField', 'observationTime'],
                        search = !id || fields.some(function (val) {return val in config;});
                    meta = check({
                        bundle: {method: root + '#get', config: config},
                        empties: [{condition: search, label: 'search request', fields: ['id']}]
                    });
                    if (search) {
                        data = paginate(config);
                        fields.forEach(function (val, idx) {if (val = str(config[val])) data[api_fields[idx]] = val;});
                    } else {
                        method.push(id);
                    }
                    return request(method, {data: data, meta: meta});
                },
                put: function (config) {
                    config = config || {};
                    var root = this.root, method = [root], data = {}, meta, id = str(config.id),
                        fields = ['data_provider', 'data_field', 'start', 'end', 'scheme_type', 'identifier'],
                        api_fields = ['dataProvider', 'dataField', 'start', 'end', 'idscheme', 'idvalue'];
                    meta = check({
                        bundle: {method: root + '#put', config: config},
                        required: [
                            {condition: !id, all_of: ['data_field', 'scheme_type', 'identifier']},
                            {condition: !!id, all_of: ['id']}
                        ]
                    });
                    meta.type = id ? 'PUT' : 'POST';
                    fields.forEach(function (val, idx) {if (val = str(config[val])) data[api_fields[idx]] = val;});
                    if (id) method = method.concat(id); else data['dataProvider'] = data['dataProvider'] || 'DEFAULT';
                    return request(method, {data: data, meta: meta});
                },
                del: default_del
            },
            updates: { // all requests that begin with /updates
                root: 'updates',
                get: function (config) {
                    config = config || {};
                    var root = this.root, data = {}, meta;
                    meta = check({bundle: {method: root + '#get', config: config}});
                    meta.is_update = true;
                    return request(null, {url: ['', root, api.id].join('/'), data: data, meta: meta});
                },
                put: not_available_put,
                del: not_available_del
            },
            valuerequirementnames: {
                root: 'valuerequirementnames',
                get: function (config) {
                    config = config || {};
                    var root = this.root, method = [root], data = {}, meta, meta_request = config.meta;
                    meta = check({
                        bundle: {method: root + '#get', config: config},
                        required: [{all_of: ['meta']}]
                    });
                    data = paginate(config);
                    if (meta_request) method.push('metaData');
                    return request(method, {data: data, meta: meta});
                },
                put: not_implemented_put,
                del: not_implemented_del
            },
            viewdefinitions: { // all requests that begin with /viewdefinitions
                root: 'viewdefinitions',
                get: default_get.partial([], null),
                put: not_available_put,
                del: not_available_del
            },
            views: { // all requests that begin with /views
                root: 'views',
                get: not_available_get,
                put: function (config, promise) {
                    config = config || {};
                    var promise = promise || new common.Promise,
                        root = this.root, method = [root], data = {}, meta,
                        fields = [
                            'viewdefinition', 'aggregators', 'providers', 'valuation',
                            'version', 'correction', 'blotter'
                        ],
                        api_fields = [
                            'viewDefinitionId', 'aggregators', 'marketDataProviders', 'valuationTime',
                            'portfolioVersionTime', 'portfolioCorrectionTime', 'blotter'
                        ];
                    if (!api.id) return setTimeout((function (context) {                    // if handshake isn't
                        return function () {api.views.put.call(context, config, promise);}; // complete, return a
                    })(this), STALL), promise;                                              // promise and try again
                    meta = check({
                        bundle: {method: root + '#put', config: config},
                        required: [{all_of: ['viewdefinition', 'providers']}]
                    });
                    meta.type = 'POST';
                    promise.ignore = true; // this request will be answered in fire_updates NOT in ajax handler
                    fields.forEach(function (val, idx) {
                        var is_object = typeof config[val] === 'object';
                        if (is_object ? val = JSON.stringify(config[val]) : val = str(config[val])) // is truthy
                            data[api_fields[idx]] = val;
                    });
                    data['requestId'] = promise.id;
                    data['aggregators'] = config.aggregators; // send traditional form array and not JSON
                    data['clientId'] = api.id;
                    return request(method, {data: data, meta: meta}, promise);
                },
                del: function (config) {
                    config = config || {};
                    var root = this.root, method = [root], meta, view_id = config.view_id;
                    meta = check({
                        bundle: {method: root + '#del', config: config},
                        required: [{all_of: ['view_id']}]
                    });
                    meta.type = 'DELETE';
                    method = method.concat(view_id);
                    return request(method, {data: {}, meta: meta});
                },
                grid: {
                    depgraphs: {
                        root: 'views/{{view_id}}/{{grid_type}}/depgraphs',
                        del: function (config) {
                            config = config || {};
                            var root = this.root, method = root.split('/'), data = {}, meta;
                            meta = check({
                                bundle: {method: root + '#del', config: config},
                                required: [{all_of: ['view_id', 'grid_type', 'graph_id']}]
                            });
                            meta.type = 'DELETE';
                            method[1] = config.view_id;
                            method[2] = config.grid_type;
                            method.push(config.graph_id);
                            return request(method, {data: {}, meta: meta});
                        },
                        get: not_available_get,
                        structure: {
                            root: 'views/{{view_id}}/{{grid_type}}/depgraphs/{{graph_id}}',
                            get: function (config) {
                                config = config || {};
                                var root = this.root, method = root.split('/'), data = {}, meta;
                                meta = check({
                                    bundle: {method: root + '#get', config: config},
                                    required: [{all_of: ['view_id', 'grid_type', 'graph_id']}]
                                });
                                method[1] = config.view_id;
                                method[2] = config.grid_type;
                                method[4] = config.graph_id;
                                return request(method, {data: data, meta: meta});
                            },
                            put: not_available_put,
                            del: not_available_del
                        },
                        put: function (config) {
                            config = config || {};
                            var promise = new common.Promise, root = this.root, method = root.split('/'),
                                data = {}, meta, fields = ['view_id', 'grid_type', 'row', 'col'],
                            meta = check({
                                bundle: {method: root + '#put', config: config}, required: [{all_of: fields}]
                            });
                            meta.type = 'POST';
                            promise.ignore = true; // this request will be answered in fire_updates NOT in ajax handler
                            data['requestId'] = promise.id;
                            data['clientId'] = api.id;
                            method[1] = config.view_id;
                            method[2] = config.grid_type;
                            fields.forEach(function (val, idx) {if (val = str(config[val])) data[fields[idx]] = val;});
                            return request(method, {data: data, meta: meta}, promise);
                        },
                        viewports: {
                            root: 'views/{{view_id}}/{{grid_type}}/depgraphs/{{graph_id}}/viewports',
                            get: function (config) {
                                config = config || {};
                                var root = this.root, method = root.split('/'), data = {}, meta;
                                meta = check({
                                    bundle: {method: root + '#get', config: config},
                                    required: [{all_of: ['view_id', 'grid_type', 'graph_id', 'viewport_id']}]
                                });
                                method[1] = config.view_id;
                                method[2] = config.grid_type;
                                method[4] = config.graph_id;
                                method.push(config.viewport_id);
                                return request(method, {data: data, meta: meta});
                            },
                            put: function (config) {
                                config = config || {};
                                var promise = new common.Promise, root = this.root, method = root.split('/'),
                                    data = {}, meta, fields = ['cells', 'rows', 'cols', 'format', 'log'],
                                    api_fields = ['cells', 'rows', 'columns', 'format', 'enableLogging'];
                                meta = check({
                                    bundle: {method: root + '#put', config: config},
                                    required: [
                                        {all_of: ['view_id', 'graph_id', 'format']},
                                        {either: ['rows', 'cols'], or: ['cells']}
                                    ]
                                });
                                meta.type = 'POST';
                                fields.forEach(function (key, idx) {data[api_fields[idx]] = config[key];});
                                data['clientId'] = api.id;
                                data['enableLogging'] = !!data['enableLogging'];
                                data.version = promise.id;
                                method[1] = config.view_id;
                                method[2] = config.grid_type;
                                method[4] = config.graph_id;
                                if (config.viewport_id) // use the promise id as viewport_version
                                    (meta.type = 'PUT'), method.push(config.viewport_id);
                                else // the response will come back in fire_updates
                                    (promise.ignore = true), (data['requestId'] = promise.id);
                                return request(method, {data: data, meta: meta}, promise);
                            },
                            del: function (config) {
                                config = config || {};
                                var root = this.root, method = root.split('/'), data = {}, meta;
                                meta = check({
                                    bundle: {method: root + '#del', config: config},
                                    required: [{all_of: ['view_id', 'grid_type', 'graph_id', 'viewport_id']}]
                                });
                                meta.type = 'DELETE';
                                method[1] = config.view_id;
                                method[2] = config.grid_type;
                                method[4] = config.graph_id;
                                method.push(config.viewport_id);
                                return request(method, {data: {}, meta: meta});
                            }
                        }
                    },
                    structure: {
                        root: 'views/{{view_id}}/{{grid_type}}',
                        get: function (config) {
                            config = config || {};
                            var root = this.root, method = root.split('/'), data = {}, meta;
                            meta = check({
                                bundle: {method: root + '#get', config: config},
                                required: [{all_of: ['view_id', 'grid_type']}]
                            });
                            method[1] = config.view_id;
                            method[2] = config.grid_type;
                            return request(method, {data: data, meta: meta});
                        },
                        put: not_available_put,
                        del: not_available_del
                    },
                    viewports: {
                        root: 'views/{{view_id}}/{{grid_type}}/viewports',
                        get: function (config) {
                            config = config || {};
                            var root = this.root, method = root.split('/'), data = {}, meta;
                            meta = check({
                                bundle: {method: root + '#get', config: config},
                                required: [{all_of: ['view_id', 'grid_type', 'viewport_id']}]
                            });
                            method[1] = config.view_id;
                            method[2] = config.grid_type;
                            method.push(config.viewport_id);
                            return request(method, {data: data, meta: meta});
                        },
                        put: function (config) {
                            config = config || {};
                            var promise = new common.Promise, root = this.root, method = root.split('/'),
                                data = {}, meta, fields = ['cells', 'rows', 'cols', 'format', 'log'],
                                api_fields = ['cells', 'rows', 'columns', 'format', 'enableLogging'];
                            meta = check({
                                bundle: {method: root + '#put', config: config},
                                required: [
                                    {all_of: ['view_id', 'format']},
                                    {either: ['rows', 'cols'], or: ['cells']}
                                ]
                            });
                            meta.type = 'POST';
                            fields.forEach(function (key, idx) {data[api_fields[idx]] = config[key];});
                            data['clientId'] = api.id;
                            data['enableLogging'] = !!data['enableLogging'];
                            data.version = promise.id;
                            method[1] = config.view_id;
                            method[2] = config.grid_type;
                            if (config.viewport_id) // use the promise id as viewport_version
                                (meta.type = 'PUT'), method.push(config.viewport_id);
                            else // the response will come back in fire_updates
                                (promise.ignore = true), (data['requestId'] = promise.id);
                            return request(method, {data: data, meta: meta}, promise);
                        },
                        del: function (config) {
                            config = config || {};
                            var root = this.root, method = root.split('/'), data = {}, meta;
                            meta = check({
                                bundle: {method: root + '#del', config: config},
                                required: [{all_of: ['view_id', 'grid_type', 'viewport_id']}]
                            });
                            meta.type = 'DELETE';
                            method[1] = config.view_id;
                            method[2] = config.grid_type;
                            method.push(config.viewport_id);
                            return request(method, {data: {}, meta: meta});
                        }
                    }
                }
            }
>>>>>>> ff2643a9
        };
        common.cache_clear(api.name); // empty the cache from another session or window if it still exists
        $(window).on('unload', function () {api.fire('abandon');});
        return api;
    }
});<|MERGE_RESOLUTION|>--- conflicted
+++ resolved
@@ -208,346 +208,9 @@
             on: og.common.events.on,
             outstanding_requests: outstanding_requests,
             register: register,
-<<<<<<< HEAD
             registrations: [],
             request: request,
             simple_get: simple_get
-=======
-            registrations: function () {return registrations;},
-            securities: { // all requests that begin with /securities
-                root: 'securities',
-                get: default_get.partial(['name', 'type'], null),
-                put: function (config) {
-                    config = config || {};
-                    var root = this.root, method = [root], data = {}, meta,
-                        id = str(config.id), fields = ['identifier', 'scheme_type'],
-                        api_fields = ['idvalue', 'idscheme'];
-                    meta = check({
-                        bundle: {method: root + '#put', config: config},
-                        empties: [{condition: !!id, label: 'ID exists', fields: fields}],
-                        required: [{condition: !id, all_of: fields}]
-                    });
-                    meta.type = id ? 'PUT' : 'POST';
-                    fields.forEach(function (val, idx) {if (val = str(config[val])) data[api_fields[idx]] = val;});
-                    if (id) method.push(id);
-                    return request(method, {data: data, meta: meta});
-                },
-                del: default_del
-            },
-            sync: {  // all requests that begin with /sync
-                root: 'sync',
-                get: function (config) {
-                    config = config || {};
-                    var root = this.root, method = [root], data = {}, meta, fields = ['status', 'trades'];
-                    meta = check({
-                        bundle: {method: root + '#get', config: config},
-                        required: [{one_of: fields}],
-                        empties: [{condition: config.status, fields: ['trades'], label: 'status exists'}]
-                    });
-                    fields.forEach(function (field) {if (config[field]) method.push(config[field], field);});
-                    return request(method, {data: data, meta: meta});
-                },
-                put: not_implemented_put,
-                del: not_available_del
-            },
-            timeseries: { // all requests that begin with /timeseries
-                root: 'timeseries',
-                get: function (config) {
-                    config = config || {};
-                    var root = this.root, method = [root], data = {}, meta,
-                        id = str(config.id),
-                        fields = ['identifier', 'data_source', 'data_provider', 'data_field', 'observation_time'],
-                        api_fields = ['identifier', 'dataSource', 'dataProvider', 'dataField', 'observationTime'],
-                        search = !id || fields.some(function (val) {return val in config;});
-                    meta = check({
-                        bundle: {method: root + '#get', config: config},
-                        empties: [{condition: search, label: 'search request', fields: ['id']}]
-                    });
-                    if (search) {
-                        data = paginate(config);
-                        fields.forEach(function (val, idx) {if (val = str(config[val])) data[api_fields[idx]] = val;});
-                    } else {
-                        method.push(id);
-                    }
-                    return request(method, {data: data, meta: meta});
-                },
-                put: function (config) {
-                    config = config || {};
-                    var root = this.root, method = [root], data = {}, meta, id = str(config.id),
-                        fields = ['data_provider', 'data_field', 'start', 'end', 'scheme_type', 'identifier'],
-                        api_fields = ['dataProvider', 'dataField', 'start', 'end', 'idscheme', 'idvalue'];
-                    meta = check({
-                        bundle: {method: root + '#put', config: config},
-                        required: [
-                            {condition: !id, all_of: ['data_field', 'scheme_type', 'identifier']},
-                            {condition: !!id, all_of: ['id']}
-                        ]
-                    });
-                    meta.type = id ? 'PUT' : 'POST';
-                    fields.forEach(function (val, idx) {if (val = str(config[val])) data[api_fields[idx]] = val;});
-                    if (id) method = method.concat(id); else data['dataProvider'] = data['dataProvider'] || 'DEFAULT';
-                    return request(method, {data: data, meta: meta});
-                },
-                del: default_del
-            },
-            updates: { // all requests that begin with /updates
-                root: 'updates',
-                get: function (config) {
-                    config = config || {};
-                    var root = this.root, data = {}, meta;
-                    meta = check({bundle: {method: root + '#get', config: config}});
-                    meta.is_update = true;
-                    return request(null, {url: ['', root, api.id].join('/'), data: data, meta: meta});
-                },
-                put: not_available_put,
-                del: not_available_del
-            },
-            valuerequirementnames: {
-                root: 'valuerequirementnames',
-                get: function (config) {
-                    config = config || {};
-                    var root = this.root, method = [root], data = {}, meta, meta_request = config.meta;
-                    meta = check({
-                        bundle: {method: root + '#get', config: config},
-                        required: [{all_of: ['meta']}]
-                    });
-                    data = paginate(config);
-                    if (meta_request) method.push('metaData');
-                    return request(method, {data: data, meta: meta});
-                },
-                put: not_implemented_put,
-                del: not_implemented_del
-            },
-            viewdefinitions: { // all requests that begin with /viewdefinitions
-                root: 'viewdefinitions',
-                get: default_get.partial([], null),
-                put: not_available_put,
-                del: not_available_del
-            },
-            views: { // all requests that begin with /views
-                root: 'views',
-                get: not_available_get,
-                put: function (config, promise) {
-                    config = config || {};
-                    var promise = promise || new common.Promise,
-                        root = this.root, method = [root], data = {}, meta,
-                        fields = [
-                            'viewdefinition', 'aggregators', 'providers', 'valuation',
-                            'version', 'correction', 'blotter'
-                        ],
-                        api_fields = [
-                            'viewDefinitionId', 'aggregators', 'marketDataProviders', 'valuationTime',
-                            'portfolioVersionTime', 'portfolioCorrectionTime', 'blotter'
-                        ];
-                    if (!api.id) return setTimeout((function (context) {                    // if handshake isn't
-                        return function () {api.views.put.call(context, config, promise);}; // complete, return a
-                    })(this), STALL), promise;                                              // promise and try again
-                    meta = check({
-                        bundle: {method: root + '#put', config: config},
-                        required: [{all_of: ['viewdefinition', 'providers']}]
-                    });
-                    meta.type = 'POST';
-                    promise.ignore = true; // this request will be answered in fire_updates NOT in ajax handler
-                    fields.forEach(function (val, idx) {
-                        var is_object = typeof config[val] === 'object';
-                        if (is_object ? val = JSON.stringify(config[val]) : val = str(config[val])) // is truthy
-                            data[api_fields[idx]] = val;
-                    });
-                    data['requestId'] = promise.id;
-                    data['aggregators'] = config.aggregators; // send traditional form array and not JSON
-                    data['clientId'] = api.id;
-                    return request(method, {data: data, meta: meta}, promise);
-                },
-                del: function (config) {
-                    config = config || {};
-                    var root = this.root, method = [root], meta, view_id = config.view_id;
-                    meta = check({
-                        bundle: {method: root + '#del', config: config},
-                        required: [{all_of: ['view_id']}]
-                    });
-                    meta.type = 'DELETE';
-                    method = method.concat(view_id);
-                    return request(method, {data: {}, meta: meta});
-                },
-                grid: {
-                    depgraphs: {
-                        root: 'views/{{view_id}}/{{grid_type}}/depgraphs',
-                        del: function (config) {
-                            config = config || {};
-                            var root = this.root, method = root.split('/'), data = {}, meta;
-                            meta = check({
-                                bundle: {method: root + '#del', config: config},
-                                required: [{all_of: ['view_id', 'grid_type', 'graph_id']}]
-                            });
-                            meta.type = 'DELETE';
-                            method[1] = config.view_id;
-                            method[2] = config.grid_type;
-                            method.push(config.graph_id);
-                            return request(method, {data: {}, meta: meta});
-                        },
-                        get: not_available_get,
-                        structure: {
-                            root: 'views/{{view_id}}/{{grid_type}}/depgraphs/{{graph_id}}',
-                            get: function (config) {
-                                config = config || {};
-                                var root = this.root, method = root.split('/'), data = {}, meta;
-                                meta = check({
-                                    bundle: {method: root + '#get', config: config},
-                                    required: [{all_of: ['view_id', 'grid_type', 'graph_id']}]
-                                });
-                                method[1] = config.view_id;
-                                method[2] = config.grid_type;
-                                method[4] = config.graph_id;
-                                return request(method, {data: data, meta: meta});
-                            },
-                            put: not_available_put,
-                            del: not_available_del
-                        },
-                        put: function (config) {
-                            config = config || {};
-                            var promise = new common.Promise, root = this.root, method = root.split('/'),
-                                data = {}, meta, fields = ['view_id', 'grid_type', 'row', 'col'],
-                            meta = check({
-                                bundle: {method: root + '#put', config: config}, required: [{all_of: fields}]
-                            });
-                            meta.type = 'POST';
-                            promise.ignore = true; // this request will be answered in fire_updates NOT in ajax handler
-                            data['requestId'] = promise.id;
-                            data['clientId'] = api.id;
-                            method[1] = config.view_id;
-                            method[2] = config.grid_type;
-                            fields.forEach(function (val, idx) {if (val = str(config[val])) data[fields[idx]] = val;});
-                            return request(method, {data: data, meta: meta}, promise);
-                        },
-                        viewports: {
-                            root: 'views/{{view_id}}/{{grid_type}}/depgraphs/{{graph_id}}/viewports',
-                            get: function (config) {
-                                config = config || {};
-                                var root = this.root, method = root.split('/'), data = {}, meta;
-                                meta = check({
-                                    bundle: {method: root + '#get', config: config},
-                                    required: [{all_of: ['view_id', 'grid_type', 'graph_id', 'viewport_id']}]
-                                });
-                                method[1] = config.view_id;
-                                method[2] = config.grid_type;
-                                method[4] = config.graph_id;
-                                method.push(config.viewport_id);
-                                return request(method, {data: data, meta: meta});
-                            },
-                            put: function (config) {
-                                config = config || {};
-                                var promise = new common.Promise, root = this.root, method = root.split('/'),
-                                    data = {}, meta, fields = ['cells', 'rows', 'cols', 'format', 'log'],
-                                    api_fields = ['cells', 'rows', 'columns', 'format', 'enableLogging'];
-                                meta = check({
-                                    bundle: {method: root + '#put', config: config},
-                                    required: [
-                                        {all_of: ['view_id', 'graph_id', 'format']},
-                                        {either: ['rows', 'cols'], or: ['cells']}
-                                    ]
-                                });
-                                meta.type = 'POST';
-                                fields.forEach(function (key, idx) {data[api_fields[idx]] = config[key];});
-                                data['clientId'] = api.id;
-                                data['enableLogging'] = !!data['enableLogging'];
-                                data.version = promise.id;
-                                method[1] = config.view_id;
-                                method[2] = config.grid_type;
-                                method[4] = config.graph_id;
-                                if (config.viewport_id) // use the promise id as viewport_version
-                                    (meta.type = 'PUT'), method.push(config.viewport_id);
-                                else // the response will come back in fire_updates
-                                    (promise.ignore = true), (data['requestId'] = promise.id);
-                                return request(method, {data: data, meta: meta}, promise);
-                            },
-                            del: function (config) {
-                                config = config || {};
-                                var root = this.root, method = root.split('/'), data = {}, meta;
-                                meta = check({
-                                    bundle: {method: root + '#del', config: config},
-                                    required: [{all_of: ['view_id', 'grid_type', 'graph_id', 'viewport_id']}]
-                                });
-                                meta.type = 'DELETE';
-                                method[1] = config.view_id;
-                                method[2] = config.grid_type;
-                                method[4] = config.graph_id;
-                                method.push(config.viewport_id);
-                                return request(method, {data: {}, meta: meta});
-                            }
-                        }
-                    },
-                    structure: {
-                        root: 'views/{{view_id}}/{{grid_type}}',
-                        get: function (config) {
-                            config = config || {};
-                            var root = this.root, method = root.split('/'), data = {}, meta;
-                            meta = check({
-                                bundle: {method: root + '#get', config: config},
-                                required: [{all_of: ['view_id', 'grid_type']}]
-                            });
-                            method[1] = config.view_id;
-                            method[2] = config.grid_type;
-                            return request(method, {data: data, meta: meta});
-                        },
-                        put: not_available_put,
-                        del: not_available_del
-                    },
-                    viewports: {
-                        root: 'views/{{view_id}}/{{grid_type}}/viewports',
-                        get: function (config) {
-                            config = config || {};
-                            var root = this.root, method = root.split('/'), data = {}, meta;
-                            meta = check({
-                                bundle: {method: root + '#get', config: config},
-                                required: [{all_of: ['view_id', 'grid_type', 'viewport_id']}]
-                            });
-                            method[1] = config.view_id;
-                            method[2] = config.grid_type;
-                            method.push(config.viewport_id);
-                            return request(method, {data: data, meta: meta});
-                        },
-                        put: function (config) {
-                            config = config || {};
-                            var promise = new common.Promise, root = this.root, method = root.split('/'),
-                                data = {}, meta, fields = ['cells', 'rows', 'cols', 'format', 'log'],
-                                api_fields = ['cells', 'rows', 'columns', 'format', 'enableLogging'];
-                            meta = check({
-                                bundle: {method: root + '#put', config: config},
-                                required: [
-                                    {all_of: ['view_id', 'format']},
-                                    {either: ['rows', 'cols'], or: ['cells']}
-                                ]
-                            });
-                            meta.type = 'POST';
-                            fields.forEach(function (key, idx) {data[api_fields[idx]] = config[key];});
-                            data['clientId'] = api.id;
-                            data['enableLogging'] = !!data['enableLogging'];
-                            data.version = promise.id;
-                            method[1] = config.view_id;
-                            method[2] = config.grid_type;
-                            if (config.viewport_id) // use the promise id as viewport_version
-                                (meta.type = 'PUT'), method.push(config.viewport_id);
-                            else // the response will come back in fire_updates
-                                (promise.ignore = true), (data['requestId'] = promise.id);
-                            return request(method, {data: data, meta: meta}, promise);
-                        },
-                        del: function (config) {
-                            config = config || {};
-                            var root = this.root, method = root.split('/'), data = {}, meta;
-                            meta = check({
-                                bundle: {method: root + '#del', config: config},
-                                required: [{all_of: ['view_id', 'grid_type', 'viewport_id']}]
-                            });
-                            meta.type = 'DELETE';
-                            method[1] = config.view_id;
-                            method[2] = config.grid_type;
-                            method.push(config.viewport_id);
-                            return request(method, {data: {}, meta: meta});
-                        }
-                    }
-                }
-            }
->>>>>>> ff2643a9
         };
         common.cache_clear(api.name); // empty the cache from another session or window if it still exists
         $(window).on('unload', function () {api.fire('abandon');});
