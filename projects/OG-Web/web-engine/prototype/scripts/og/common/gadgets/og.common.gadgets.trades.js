--- conflicted
+++ resolved
@@ -6,16 +6,12 @@
     name: 'og.common.gadgets.trades',
     dependencies: ['og.common.util.ui.dialog'],
     obj: function () {
-<<<<<<< HEAD
-        var ui = og.common.util.ui, template_data, original_config_object, table = '\
-=======
         var ui = og.common.util.ui, api = og.api, template_data, original_config_object,
             dependencies = ['id', 'node'], html = {}, action = {};
         /*
          * Templates for rendering trades table
          */
         html.og_table = '\
->>>>>>> 05aa294f
           <table class="OG-table">\
             <thead>\
               <tr>\
@@ -35,30 +31,6 @@
               <table class="og-sub-list">{TBODY}</table>\
             </td>\
           </tr>\
-<<<<<<< HEAD
-        ',
-        sub_head = '<tbody><tr><td class="og-header" colspan="2">{ATTRIBUTES}</td></tr></tbody>',
-        reload = function () {og.common.gadgets.trades(original_config_object);},
-        get_trades = function (handler, id) {
-            og.api.rest.positions.get({dependencies: ['id', 'node'], handler: handler, id: id});
-        },
-        /*
-         * Gets the latest trade information for the current position before putting the new trade
-         */
-        add_trade = function (trade) {
-            get_trades(function (result) {
-                if (result.error) return alert(result.message);
-                var trades = result.data.trades || [];
-                trades.push(trade);
-                put_trades(format_trades(trades));
-            }, template_data.object_id);
-        },
-        /*
-         * Gets the latest trade information for the current position before deleting a trade
-         */
-        delete_trade = function (trade_id) {
-            get_trades(function (result) {
-=======
         ';
         html.sub_header = '<tbody><tr><td class="og-header" colspan="2">{ATTRIBUTES}</td></tr></tbody>';
         /*
@@ -95,7 +67,6 @@
         };
         action.del = function (trade_id) {
             var handler = function (result) {
->>>>>>> 05aa294f
                 if (result.error) return alert(result.message);
                 var trades = result.data.trades;
                 trades.forEach(function (trade, i) {
@@ -107,22 +78,6 @@
                     message: 'Are you sure you want to permanently delete trade ' +
                         '<strong style="white-space: nowrap">' + trade_id + '</strong>?',
                     buttons: {'Delete': function () {
-<<<<<<< HEAD
-                        put_trades(format_trades(trades));
-                        $(this).dialog('close');
-                    }}
-                });
-            }, template_data.object_id);
-        },
-        /*
-         * Update trades
-         */
-        put_trades = function (trades) {
-            og.api.rest.positions.put({
-                trades: trades,
-                id: template_data.object_id,
-                quantity: template_data.quantity,
-=======
                         action.put(format_trades(trades));
                         $(this).dialog('close');
                     }}
@@ -165,15 +120,11 @@
         action.put = function (trades) {
             api.rest.positions.put({
                 trades: trades, id: template_data.object_id, quantity: template_data.quantity,
->>>>>>> 05aa294f
                 handler: function (result) {
                     if (result.error) return ui.dialog({type: 'error', message: result.message});
                     reload();
                 }
             });
-<<<<<<< HEAD
-        },
-=======
         };
         /*
          * Helper functions
@@ -215,17 +166,12 @@
                 $(val).val(trade_obj[attribute]);
             });
         };
->>>>>>> 05aa294f
         /*
          * Formats arrays of trade objects for submission.
          * The object that we receive in the response can't be sent back as is because it's been formatted slightly
          * differently, this also applies for the form object for the new trade to be added
          */
-<<<<<<< HEAD
-        format_trades = function (trades) {
-=======
         var format_trades = function (trades) {
->>>>>>> 05aa294f
             var format_date = function (str) {return str.replace(/(\d{2})\/(\d{2})\/(\d{4})/, '$3-$2-$1')};
             trades.map(function (trade) {
                 var premium, tradeDate;
@@ -259,48 +205,19 @@
                 return trade;
             });
             return trades;
-<<<<<<< HEAD
-        },
-        /*
-         * Embeds a link that enables adding trades via a form in a dialog
-         */
-        add_trades_link = function (selector) {
-            $(selector).append('<a href="#" class="OG-link-add">add trade</a>').find('.OG-link-add').css({
-                'position': 'relative', 'left': '2px', 'top': '3px', 'float': 'left'
-            }).bind('click', function (e) {
-                e.preventDefault();
-                ui.dialog({
-                    type: 'input', title: 'Add New Trade', minWidth: 400, minHeight: 400,
-                    form: {
-                        module: 'og.views.forms.add-trades',
-                        handlers: [{type: 'form:submit', handler: function (obj) {add_trade(obj.data);}}]
-                    },
-                        buttons: {'OK': function () {$(this).dialog('close').find('form').submit();}}
-                })
-            });
-        };
-        return function (config) {
-            get_trades(function (result) {
-=======
         };
         return function (config) {
             var handler = function (result) {
                 /*
                  * Build trades table
                  */
->>>>>>> 05aa294f
                 if (result.error) return alert(result.message);
                 original_config_object = config;
                 template_data = result.data.template_data;
                 var trades = result.data.trades, selector = config.selector, tbody, has_attributes = false,
                     fields = ['id', 'quantity', 'counterParty', 'trade_date_time', 'premium', 'premium_date_time'];
-<<<<<<< HEAD
-                if (!trades) return $(selector).html(table.replace('{TBODY}',
-                    '<tr><td colspan="6">No Trades</td></tr>')), add_trades_link(selector);
-=======
                 if (!trades) return $(selector).html(html.og_table.replace('{TBODY}',
                     '<tr><td colspan="6">No Trades</td></tr>')), attach_trades_link(selector);
->>>>>>> 05aa294f
                 tbody = trades.reduce(function (acc, trade) {
                     acc.push('<tr class="og-row"><td>', fields.map(function (field, i) {
                         var expander;
@@ -329,11 +246,7 @@
                     }());
                     return acc;
                 }, []).join('');
-<<<<<<< HEAD
-                $(selector).html(table.replace('{TBODY}', tbody)).hide().fadeIn();
-=======
                 $(selector).html(html.og_table.replace('{TBODY}', tbody)).hide().fadeIn();
->>>>>>> 05aa294f
                 /*
                  * Remove expand links when no trade attributes are available
                  */
@@ -347,19 +260,11 @@
                         });
                     } else $this.find('.og-icon-expand').css('visibility', 'hidden');
                 });
-<<<<<<< HEAD
-                add_trades_link(selector);
-                $(selector + ' > .OG-table > tbody > tr:not(".og-js-attribute"):last td').css('padding-bottom', '10px');
-                $(selector + ' .OG-table').awesometable({height: 400});
-                /*
-                 * Enable delete trade
-=======
                 attach_trades_link(selector);
                 $(selector + ' > .OG-table > tbody > tr:not(".og-js-attribute"):last td').css('padding-bottom', '10px');
                 $(selector + ' .OG-table').awesometable({height: 400});
                 /*
                  * Enable edit/delete trade
->>>>>>> 05aa294f
                  */
                 (function () {
                     var swap_css = function (elm, css) {
@@ -370,19 +275,11 @@
                     };
                     $(selector + ' .og-row').hover(
                         function () {
-<<<<<<< HEAD
-                            swap_css(this, {'background-color': '#d7e7f2', 'cursor': 'default'});
-                            $(this).find('td:last-child').append('<div class="og-del"></div>').find('.og-del')
-                                .click(function () {
-                                    delete_trade($(this).parents('tr').find('td:first-child').text());
-                                });
-=======
                             var trade_id = $(this).find('td:first-child').text();
                             swap_css(this, {'background-color': '#d7e7f2', 'cursor': 'default'});
                             $(this).click(function () {action.edit(trade_id);});
                             $(this).find('td:last-child').append('<div class="og-del"></div>').find('.og-del')
                                 .click(function (e) {e.stopPropagation(), action.del(trade_id);});
->>>>>>> 05aa294f
                         },
                         function () {
                             swap_css(this, {'background-color': '#ecf5fa'});
@@ -390,12 +287,8 @@
                         }
                     )
                 }());
-<<<<<<< HEAD
-            }, config.id);
-=======
             };
             api.rest.positions.get({dependencies: dependencies, id: config.id, handler: handler});
->>>>>>> 05aa294f
         }
     }
 });