<!--<section>
  <table class="OG-table">
    <colgroup>
      <col style="width: 30%">              
      <col style="width: 70%">              
    </colgroup>
    <thead>
      <tr>
        <th>
          <span><em>Quick Entry</em></span>
        </th>
        <th></th>
      </tr>
    </thead>
    <tbody>
      <tr>
        <td>
          <label>
            <span>Convention</span>
          </label>
        </td>
        <td>
          <select></select>
        </td>
      </tr>
      <tr>
        <td>
          <label>
            <span>Termination</span>
          </label>
        </td>
        <td>
          <input name="" type="text" />
        </td>
      </tr>       
    </tbody>
  </table>
</section>-->
<section>
  <table class="OG-table">
    <colgroup>
      <col style="width: 30%">              
      <col style="width: 70%">              
    </colgroup>
    <thead>
      <tr>
        <th>
          <span><em>Details</em></span>
        </th>
        <th></th>
      </tr>
    </thead>
    <tbody>
      <tr>
        <td>
          <label>
            <span>Notional</span>
          </label>
        </td>
        <td class="og-double-cell">
          <div><span>{{{item_0}}}</span><span><input name="security.amount" type="text" value="{{amount}}"/></span></div>
        </td>
      </tr>
      <tr>
        <td>
          <label>
            <span>Region</span>
          </label>
        </td>
        <td>
          <input name="security.regionId" type="text" value="{{region}}"/>
        </td>
      </tr>
      <tr>
        <td>
          <label>
            <span>Rate</span>
          </label>
        </td>
        <td>
          <input name="security.rate" type="text" value="{{rate}}"/>
<<<<<<< HEAD
        </td>
      </tr>
      <tr>
        <td>
          <label>
            <span>Underlying Identifier</span>
          </label>
        </td>
        <td>
          <input name="security.underlyingId" type="text" value="{{underlyingId}}"/>
=======
>>>>>>> a5732400
        </td>
      </tr>
      {{{item_1}}}
    </tbody>
  </table>
  <table class="OG-table">
    <colgroup>
      <col style="width: 30%">              
      <col style="width: 70%">              
    </colgroup>
    <tbody>
      <tr>
        <td>
          <label>
            <span>Fixing Date</span>
          </label>
        </td>
        <td>
          <input name="security.fixingDate" type="text" value="{{fixing}}"/>
        </td>
      </tr>          
      <tr>
        <td>
          <label>
            <span>Start Date</span>
          </label>
        </td>
        <td>
          <input name="security.startDate" type="text" value="{{start}}"/>
        </td>
      </tr>
      <tr>
        <td>
          <label>
            <span>End Date</span>
          </label>
        </td>
        <td>
          <input name="security.endDate" type="text" value="{{end}}"/>
        </td>
      </tr>
    </tbody>
</table>
</section><|MERGE_RESOLUTION|>--- conflicted
+++ resolved
@@ -79,19 +79,6 @@
         </td>
         <td>
           <input name="security.rate" type="text" value="{{rate}}"/>
-<<<<<<< HEAD
-        </td>
-      </tr>
-      <tr>
-        <td>
-          <label>
-            <span>Underlying Identifier</span>
-          </label>
-        </td>
-        <td>
-          <input name="security.underlyingId" type="text" value="{{underlyingId}}"/>
-=======
->>>>>>> a5732400
         </td>
       </tr>
       {{{item_1}}}
