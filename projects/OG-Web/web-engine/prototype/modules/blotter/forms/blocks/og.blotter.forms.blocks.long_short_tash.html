--- conflicted
+++ resolved
@@ -8,14 +8,9 @@
       <td>
       </td>
       <td class="og-double-cell">
-<<<<<<< HEAD
-        <div><span><label><span>Long</span><input type="radio" name="longShort" value="Long"></label>
-        </span><span><label><span>Short</span><input type="radio" name="longShort" value="Short"></label></span></div>
-=======
         <div><span><label><span>Long</span><input type="radio" name="security.longShort" value="LONG"></label>
         </span><span><label><span>Short</span><input type="radio" name="security.longShort" value="SHORT"></label>
         </span></div>
->>>>>>> 8d9484bd
       </td>
     </tr>
   </tbody>
