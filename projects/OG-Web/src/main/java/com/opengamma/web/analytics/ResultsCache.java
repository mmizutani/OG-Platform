--- conflicted
+++ resolved
@@ -64,16 +64,9 @@
     ArgumentChecker.notNull(results, "results");
     _lastUpdateId++;
     _lastCalculationDuration = results.getCalculationDuration();
-<<<<<<< HEAD
     final List<ViewResultEntry> allResults = results.getAllResults();
     for (final ViewResultEntry result : allResults) {
-      final ComputedValue computedValue = result.getComputedValue();
-      put(result.getCalculationConfiguration(), computedValue.getSpecification(), computedValue.getValue());
-=======
-    List<ViewResultEntry> allResults = results.getAllResults();
-    for (ViewResultEntry result : allResults) {
       put(result.getCalculationConfiguration(), result.getComputedValue());
->>>>>>> 33740b5b
     }
   }
 
@@ -83,21 +76,11 @@
    * @param results The results
    * @param duration Duration of the calculation cycle that produced the results
    */
-<<<<<<< HEAD
-  /* package */ void put(final String calcConfigName, final List<Pair<ValueSpecification, Object>> results, final Duration duration) {
+  /* package */ void put(final String calcConfigName, final Map<ValueSpecification, ComputedValueResult> results, final Duration duration) {
     _lastUpdateId++;
     _lastCalculationDuration = duration;
-    for (final Pair<ValueSpecification, Object> result : results) {
-      final ValueSpecification spec = result.getFirst();
-      final Object value = result.getSecond();
-      put(calcConfigName, spec, value);
-=======
-  /* package */ void put(String calcConfigName, Map<ValueSpecification, ComputedValueResult> results, Duration duration) {
-    _lastUpdateId++;
-    _lastCalculationDuration = duration;
-    for (ComputedValueResult result : results.values()) {
+    for (final ComputedValueResult result : results.values()) {
       put(calcConfigName, result);
->>>>>>> 33740b5b
     }
   }
 
@@ -106,46 +89,19 @@
    * @param calcConfigName The name of the calculation configuration used to calculate the results
    * @param result The result value and associated data
    */
-<<<<<<< HEAD
-  private void put(final String calcConfigName, final ValueSpecification spec, final Object value) {
+  private void put(final String calcConfigName, final ComputedValueResult result) {
+    final ValueSpecification spec = result.getSpecification();
+    final Object value = result.getValue();
     final ResultKey key = new ResultKey(calcConfigName, spec);
     final CacheItem cacheResult = _results.get(key);
     if (cacheResult == null) {
-      // don't create an item for an error value
-      if (value instanceof MissingInput) {
-        return;
-      }
-      final CacheItem newResult = CacheItem.forValue(value, _lastUpdateId);
-      _results.put(key, newResult);
-=======
-  private void put(String calcConfigName, ComputedValueResult result) {
-    ValueSpecification spec = result.getSpecification();
-    Object value = result.getValue();
-    ResultKey key = new ResultKey(calcConfigName, spec);
-    CacheItem cacheResult = _results.get(key);
-    if (cacheResult == null) {
       _results.put(key, new CacheItem(value, result.getAggregatedExecutionLog(), _lastUpdateId));
->>>>>>> 33740b5b
     } else {
       cacheResult.setLatestValue(value, result.getAggregatedExecutionLog(), _lastUpdateId);
     }
   }
 
   /**
-<<<<<<< HEAD
-   * Returns the history for a value and calculation configuration.
-   * @param calcConfigName The calculation configuration name
-   * @param valueSpec The value specification
-   * @return The item's history or null if no history is stored for the item's type or no value has ever been received
-   * for the item
-   */
-  /* package */ Collection<Object> getHistory(final String calcConfigName, final ValueSpecification valueSpec) {
-    return getResult(calcConfigName, valueSpec, null).getHistory();
-  }
-
-  /**
-=======
->>>>>>> 33740b5b
    * Returns a cache result for a value specification and calculation configuration.
    * @param calcConfigName The calculation configuration name
    * @param valueSpec The value specification
@@ -158,13 +114,8 @@
     final CacheItem item = _results.get(new ResultKey(calcConfigName, valueSpec));
     if (item != null) {
       // flag whether this result was updated by the last set of results that were put into the cache
-<<<<<<< HEAD
       final boolean updatedByLastResults = (item.getLastUpdateId() == _lastUpdateId);
-      return new Result(item.getValue(), item.getHistory(), updatedByLastResults);
-=======
-      boolean updatedByLastResults = (item.getLastUpdateId() == _lastUpdateId);
       return new Result(item.getValue(), item.getHistory(), item.getAggregatedExecutionLog(), updatedByLastResults);
->>>>>>> 33740b5b
     } else {
       if (s_historyTypes.contains(columnType)) {
         return s_emptyResultWithHistory;
@@ -187,11 +138,7 @@
    * @param type The type, possibly null
    * @return The history, possibly null
    */
-<<<<<<< HEAD
-  public Collection<Object> getEmptyHistory(final Class<?> type) {
-=======
-  /* package */ Collection<Object> emptyHistory(Class<?> type) {
->>>>>>> 33740b5b
+  /* package */ Collection<Object> emptyHistory(final Class<?> type) {
     if (s_historyTypes.contains(type)) {
       return Collections.emptyList();
     } else {
@@ -210,11 +157,7 @@
     private final boolean _updated;
     private final AggregatedExecutionLog _aggregatedExecutionLog;
 
-<<<<<<< HEAD
-    private Result(final Object value, final Collection<Object> history, final boolean updated) {
-=======
-    private Result(Object value, Collection<Object> history, AggregatedExecutionLog aggregatedExecutionLog, boolean updated) {
->>>>>>> 33740b5b
+    private Result(final Object value, final Collection<Object> history, final AggregatedExecutionLog aggregatedExecutionLog, final boolean updated) {
       _value = value;
       _history = history;
       _aggregatedExecutionLog = aggregatedExecutionLog;
@@ -265,44 +208,15 @@
   /**
    * An item stored in the cache, this is an internal implementation detail.
    */
-<<<<<<< HEAD
-  private static final class CacheItem {
-
-    private final Collection<Object> _history;
-=======
   private final static class CacheItem {
->>>>>>> 33740b5b
 
     private Collection<Object> _history;
     private Object _latestValue;
     private long _lastUpdateId = -1;
     private AggregatedExecutionLog _aggregatedExecutionLog;
 
-<<<<<<< HEAD
-    private CacheItem(final Collection<Object> history) {
-      _history = history;
-    }
-
-    @SuppressWarnings("unchecked")
-    private static CacheItem forValue(final Object value, final long lastUpdateId) {
-      ArgumentChecker.notNull(value, "value");
-      CircularFifoBuffer history;
-      if (s_historyTypes.contains(value.getClass())) {
-        history = new CircularFifoBuffer(MAX_HISTORY_SIZE);
-      } else {
-        history = null;
-      }
-      final CacheItem result = new CacheItem(history);
-      result.setLatestValue(value, lastUpdateId);
-      return result;
-    }
-
-    private Object getValue() {
-      return _latestValue;
-=======
-    private CacheItem(Object value, AggregatedExecutionLog executionLog, long lastUpdateId) {
+    private CacheItem(final Object value, final AggregatedExecutionLog executionLog, final long lastUpdateId) {
       setLatestValue(value, executionLog, lastUpdateId);
->>>>>>> 33740b5b
     }
 
     /**
@@ -311,13 +225,9 @@
      * @param executionLog The execution log associated generated when calculating the value
      * @param lastUpdateId ID of the set of results that calculated it
      */
-<<<<<<< HEAD
-    private void setLatestValue(final Object latestValue, final long lastUpdateId) {
-=======
     @SuppressWarnings("unchecked")
-    private void setLatestValue(Object latestValue, AggregatedExecutionLog executionLog, long lastUpdateId) {
+    private void setLatestValue(final Object latestValue, final AggregatedExecutionLog executionLog, final long lastUpdateId) {
       ArgumentChecker.notNull(latestValue, "latestValue");
->>>>>>> 33740b5b
       _latestValue = latestValue;
       _lastUpdateId = lastUpdateId;
       _aggregatedExecutionLog = executionLog;
@@ -353,25 +263,10 @@
       return _lastUpdateId;
     }
 
-<<<<<<< HEAD
-    @Override
-    public String toString() {
-      final StringBuilder sb = new StringBuilder("Result(");
-      sb.append(getLastUpdateId());
-      sb.append(", ");
-      if (getValue() != null) {
-        sb.append(getValue().toString());
-      } else {
-        sb.append("NULL");
-      }
-      return sb.append(")").toString();
-    }
-
-=======
     private AggregatedExecutionLog getAggregatedExecutionLog() {
       return _aggregatedExecutionLog;
     }
->>>>>>> 33740b5b
+
   }
 
   /**
