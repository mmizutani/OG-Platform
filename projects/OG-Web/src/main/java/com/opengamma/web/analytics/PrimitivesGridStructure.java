/**
 * Copyright (C) 2012 - present by OpenGamma Inc. and the OpenGamma group of companies
 *
 * Please see distribution for license.
 */
package com.opengamma.web.analytics;

import java.util.List;
import java.util.Set;

import com.google.common.collect.ImmutableList;
import com.google.common.collect.Lists;
import com.google.common.collect.Sets;
import com.opengamma.engine.ComputationTargetSpecification;
import com.opengamma.engine.target.ComputationTargetType;
import com.opengamma.engine.value.ValueProperties;
import com.opengamma.engine.value.ValueRequirement;
import com.opengamma.engine.value.ValueSpecification;
import com.opengamma.engine.view.ViewCalculationConfiguration;
import com.opengamma.engine.view.ViewDefinition;
import com.opengamma.engine.view.compilation.CompiledViewCalculationConfiguration;
import com.opengamma.engine.view.compilation.CompiledViewDefinition;

/**
 *
 */
public class PrimitivesGridStructure extends MainGridStructure {

  private static final ComputationTargetType NON_PRIMITIVE = ComputationTargetType.PORTFOLIO_NODE.or(ComputationTargetType.POSITION).or(ComputationTargetType.TRADE).or(ComputationTargetType.SECURITY);

  private PrimitivesGridStructure() {
  }

<<<<<<< HEAD
  private PrimitivesGridStructure(GridColumnGroups columnGroups, TargetLookup targetLookup) {
    super(columnGroups, targetLookup);
  }

  /* package */ static PrimitivesGridStructure create(CompiledViewDefinition compiledViewDef, ValueMappings valueMappings) {
    List<MainGridStructure.Row> rows = buildRows(compiledViewDef);
    GridColumn labelColumn = new GridColumn("Label", "", String.class, new PrimitivesLabelRenderer(rows));
    GridColumnGroup fixedColumns = new GridColumnGroup("fixed", ImmutableList.of(labelColumn));
    TargetLookup targetLookup = new TargetLookup(valueMappings, rows);
    List<GridColumnGroup> analyticsColumns = buildColumns(compiledViewDef.getViewDefinition(), targetLookup);
    List<GridColumnGroup> groups = Lists.newArrayList(fixedColumns);
=======
  private PrimitivesGridStructure(final GridColumnGroups columnGroups, final TargetLookup targetLookup) {
    super(columnGroups, targetLookup);
  }

  /* package */static PrimitivesGridStructure create(final CompiledViewDefinition compiledViewDef, final ValueMappings valueMappings) {
    final List<MainGridStructure.Row> rows = rows(compiledViewDef);
    final GridColumn labelColumn = new GridColumn("Label", "", String.class, new PrimitivesLabelRenderer(rows));
    final GridColumnGroup fixedColumns = new GridColumnGroup("fixed", ImmutableList.of(labelColumn));
    final TargetLookup targetLookup = new TargetLookup(valueMappings, rows);
    final List<GridColumnGroup> analyticsColumns = buildColumns(compiledViewDef.getViewDefinition(), targetLookup);
    final List<GridColumnGroup> groups = Lists.newArrayList(fixedColumns);
>>>>>>> 6f1a4384
    groups.addAll(analyticsColumns);
    return new PrimitivesGridStructure(new GridColumnGroups(groups), targetLookup);
  }

<<<<<<< HEAD
  private static List<GridColumnGroup> buildColumns(ViewDefinition viewDef, TargetLookup targetLookup) {
    List<GridColumnGroup> columnGroups = Lists.newArrayList();
    for (ViewCalculationConfiguration calcConfig : viewDef.getAllCalculationConfigurations()) {
      List<GridColumn> columns = Lists.newArrayList();
      for (ValueRequirement specificRequirement : calcConfig.getSpecificRequirements()) {
        if (specificRequirement.getTargetReference().getType().isTargetType(ComputationTargetType.PRIMITIVE)) {
          String valueName = specificRequirement.getValueName();
          Class<?> columnType = ValueTypes.getTypeForValueName(valueName);
          ValueProperties constraints = specificRequirement.getConstraints();
          ColumnSpecification columnSpec = new ColumnSpecification(calcConfig.getName(), valueName, constraints);
=======
  private static List<GridColumnGroup> buildColumns(final ViewDefinition viewDef, final TargetLookup targetLookup) {
    final List<GridColumnGroup> columnGroups = Lists.newArrayList();
    for (final ViewCalculationConfiguration calcConfig : viewDef.getAllCalculationConfigurations()) {
      final List<GridColumn> columns = Lists.newArrayList();
      for (final ValueRequirement specificRequirement : calcConfig.getSpecificRequirements()) {
        if (!specificRequirement.getTargetReference().getType().isTargetType(NON_PRIMITIVE)) {
          final String valueName = specificRequirement.getValueName();
          final Class<?> columnType = ValueTypes.getTypeForValueName(valueName);
          final ValueProperties constraints = specificRequirement.getConstraints();
          final ColumnSpecification columnSpec = new ColumnSpecification(calcConfig.getName(), valueName, constraints);
>>>>>>> 6f1a4384
          columns.add(GridColumn.forKey(columnSpec, columnType, targetLookup));
        }
      }
      columnGroups.add(new GridColumnGroup(calcConfig.getName(), columns));
    }
    return columnGroups;
  }

<<<<<<< HEAD
  private static List<MainGridStructure.Row> buildRows(CompiledViewDefinition compiledViewDef) {
    Set<ComputationTargetSpecification> specs = Sets.newLinkedHashSet();
    for (CompiledViewCalculationConfiguration compiledCalcConfig : compiledViewDef.getCompiledCalculationConfigurations()) {
      for (ValueSpecification valueSpec : compiledCalcConfig.getTerminalOutputSpecifications().keySet()) {
        ComputationTargetSpecification targetSpec = valueSpec.getTargetSpecification();
        if (targetSpec.getType() == ComputationTargetType.PRIMITIVE) {
=======
  private static List<MainGridStructure.Row> rows(final CompiledViewDefinition compiledViewDef) {
    final Set<ComputationTargetSpecification> specs = Sets.newLinkedHashSet();
    for (final CompiledViewCalculationConfiguration compiledCalcConfig : compiledViewDef.getCompiledCalculationConfigurations()) {
      for (final ValueSpecification valueSpec : compiledCalcConfig.getTerminalOutputSpecifications().keySet()) {
        final ComputationTargetSpecification targetSpec = valueSpec.getTargetSpecification();
        if (!targetSpec.getType().isTargetType(NON_PRIMITIVE)) {
>>>>>>> 6f1a4384
          specs.add(targetSpec);
        }
      }
    }
    final List<MainGridStructure.Row> rows = Lists.newArrayList();
    for (final ComputationTargetSpecification spec : specs) {
      rows.add(new Row(spec, spec.getUniqueId().toString()));
    }
    return rows;
  }

  public static PrimitivesGridStructure empty() {
    return new PrimitivesGridStructure();
  }
}<|MERGE_RESOLUTION|>--- conflicted
+++ resolved
@@ -31,19 +31,6 @@
   private PrimitivesGridStructure() {
   }
 
-<<<<<<< HEAD
-  private PrimitivesGridStructure(GridColumnGroups columnGroups, TargetLookup targetLookup) {
-    super(columnGroups, targetLookup);
-  }
-
-  /* package */ static PrimitivesGridStructure create(CompiledViewDefinition compiledViewDef, ValueMappings valueMappings) {
-    List<MainGridStructure.Row> rows = buildRows(compiledViewDef);
-    GridColumn labelColumn = new GridColumn("Label", "", String.class, new PrimitivesLabelRenderer(rows));
-    GridColumnGroup fixedColumns = new GridColumnGroup("fixed", ImmutableList.of(labelColumn));
-    TargetLookup targetLookup = new TargetLookup(valueMappings, rows);
-    List<GridColumnGroup> analyticsColumns = buildColumns(compiledViewDef.getViewDefinition(), targetLookup);
-    List<GridColumnGroup> groups = Lists.newArrayList(fixedColumns);
-=======
   private PrimitivesGridStructure(final GridColumnGroups columnGroups, final TargetLookup targetLookup) {
     super(columnGroups, targetLookup);
   }
@@ -55,23 +42,10 @@
     final TargetLookup targetLookup = new TargetLookup(valueMappings, rows);
     final List<GridColumnGroup> analyticsColumns = buildColumns(compiledViewDef.getViewDefinition(), targetLookup);
     final List<GridColumnGroup> groups = Lists.newArrayList(fixedColumns);
->>>>>>> 6f1a4384
     groups.addAll(analyticsColumns);
     return new PrimitivesGridStructure(new GridColumnGroups(groups), targetLookup);
   }
 
-<<<<<<< HEAD
-  private static List<GridColumnGroup> buildColumns(ViewDefinition viewDef, TargetLookup targetLookup) {
-    List<GridColumnGroup> columnGroups = Lists.newArrayList();
-    for (ViewCalculationConfiguration calcConfig : viewDef.getAllCalculationConfigurations()) {
-      List<GridColumn> columns = Lists.newArrayList();
-      for (ValueRequirement specificRequirement : calcConfig.getSpecificRequirements()) {
-        if (specificRequirement.getTargetReference().getType().isTargetType(ComputationTargetType.PRIMITIVE)) {
-          String valueName = specificRequirement.getValueName();
-          Class<?> columnType = ValueTypes.getTypeForValueName(valueName);
-          ValueProperties constraints = specificRequirement.getConstraints();
-          ColumnSpecification columnSpec = new ColumnSpecification(calcConfig.getName(), valueName, constraints);
-=======
   private static List<GridColumnGroup> buildColumns(final ViewDefinition viewDef, final TargetLookup targetLookup) {
     final List<GridColumnGroup> columnGroups = Lists.newArrayList();
     for (final ViewCalculationConfiguration calcConfig : viewDef.getAllCalculationConfigurations()) {
@@ -82,7 +56,6 @@
           final Class<?> columnType = ValueTypes.getTypeForValueName(valueName);
           final ValueProperties constraints = specificRequirement.getConstraints();
           final ColumnSpecification columnSpec = new ColumnSpecification(calcConfig.getName(), valueName, constraints);
->>>>>>> 6f1a4384
           columns.add(GridColumn.forKey(columnSpec, columnType, targetLookup));
         }
       }
@@ -91,21 +64,12 @@
     return columnGroups;
   }
 
-<<<<<<< HEAD
-  private static List<MainGridStructure.Row> buildRows(CompiledViewDefinition compiledViewDef) {
-    Set<ComputationTargetSpecification> specs = Sets.newLinkedHashSet();
-    for (CompiledViewCalculationConfiguration compiledCalcConfig : compiledViewDef.getCompiledCalculationConfigurations()) {
-      for (ValueSpecification valueSpec : compiledCalcConfig.getTerminalOutputSpecifications().keySet()) {
-        ComputationTargetSpecification targetSpec = valueSpec.getTargetSpecification();
-        if (targetSpec.getType() == ComputationTargetType.PRIMITIVE) {
-=======
   private static List<MainGridStructure.Row> rows(final CompiledViewDefinition compiledViewDef) {
     final Set<ComputationTargetSpecification> specs = Sets.newLinkedHashSet();
     for (final CompiledViewCalculationConfiguration compiledCalcConfig : compiledViewDef.getCompiledCalculationConfigurations()) {
       for (final ValueSpecification valueSpec : compiledCalcConfig.getTerminalOutputSpecifications().keySet()) {
         final ComputationTargetSpecification targetSpec = valueSpec.getTargetSpecification();
         if (!targetSpec.getType().isTargetType(NON_PRIMITIVE)) {
->>>>>>> 6f1a4384
           specs.add(targetSpec);
         }
       }
