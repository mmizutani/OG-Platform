--- conflicted
+++ resolved
@@ -6,7 +6,6 @@
 package com.opengamma.web.server.conversion;
 
 import java.util.HashMap;
-import java.util.LinkedHashMap;
 import java.util.Map;
 
 import com.opengamma.engine.value.ValueSpecification;
@@ -21,44 +20,13 @@
   @Override
   public Object convertForDisplay(ResultConverterCache context, ValueSpecification valueSpec, LabelledMatrix2D value, ConversionMode mode) {
     Map<String, Object> result = new HashMap<String, Object>();
-<<<<<<< HEAD
-    int length = value.getYKeys().length;
-    int width = value.getXKeys().length;
-    result.put("summary", length * width);
-    
-    String tabs = "\t\t\t\t\t";
-    if (mode == ConversionMode.FULL) {
-      Map<Object, Object> labelledValues = new LinkedHashMap<Object, Object>();
-      for (int i = 0; i < length; i++) {
-        Object label;
-        String currentValue = "";
-        if (i == 0) {
-          label = "";
-          for (int j = 0; j < width; j++) {
-            currentValue += Double.toString(((double) (Math.round((Double) value.getXKeys()[j] * 10))) / 10.);
-            currentValue += tabs;
-          }
-          Object currentLabel = context.convert(label, ConversionMode.SUMMARY);
-          labelledValues.put(currentLabel, currentValue);
-        } 
-        currentValue = "";
-        label = Double.toString(((double) (Math.round((Double) value.getYKeys()[i] * 10))) / 10.);
-        for (int j = 0; j < width; j++) {
-          currentValue += context.getDoubleConverter().convertForDisplay(context, valueSpec, value.getValues()[i][j], mode);
-          currentValue += tabs;        
-        }
-        Object currentLabel = context.convert(label, ConversionMode.SUMMARY);
-        labelledValues.put(currentLabel, currentValue);
-      }
-      result.put("full", labelledValues);
-=======
     int rowCount = value.getYKeys().length;
     int columnCount = value.getXKeys().length;
     Map<String, Object> summary = new HashMap<String, Object>();
     summary.put("rowCount", rowCount);
     summary.put("colCount", columnCount);
     result.put("summary", summary);
-    
+
     if (mode == ConversionMode.FULL) {
       String[] xLabels = new String[columnCount];
       String[] yLabels = new String[rowCount];
@@ -71,27 +39,8 @@
       }
       result.put("y", yLabels);
       result.put("matrix", value.getValues());
->>>>>>> 5aef307d
     }
     return result;
-//    Map<String, Object> result = new HashMap<String, Object>();
-//    int rows = value.getYKeys().length;
-//    int columns = value.getXKeys().length;
-//    result.put("summary", rows + " x " + columns);
-//    if (mode == ConversionMode.FULL) {
-//      String[] xStrings = new String[columns];
-//      String[] yStrings = new String[rows];
-//      for (int i = 0; i < xStrings.length; i++) {
-//        xStrings[i] = value.getXLabels()[i].toString();
-//      }
-//      result.put("x", xStrings);
-//      for (int i = 0; i < yStrings.length; i++) {
-//        yStrings[i] = value.getYLabels()[i].toString();
-//      }
-//      result.put("y", yStrings);
-//      result.put("surface", value.getValues());
-//    }
-//    return result;
   }
 
   @Override
