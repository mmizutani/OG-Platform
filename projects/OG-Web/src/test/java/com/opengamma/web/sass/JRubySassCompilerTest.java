/**
 * Copyright (C) 2013 - present by OpenGamma Inc. and the OpenGamma group of companies
 * 
 * Please see distribution for license.
 */
package com.opengamma.web.sass;

import static org.testng.AssertJUnit.assertEquals;
import static org.testng.AssertJUnit.assertTrue;

import java.io.File;
import java.nio.charset.Charset;

import org.apache.commons.io.FileUtils;
import org.apache.commons.lang.StringUtils;
import org.testng.annotations.AfterClass;
import org.testng.annotations.BeforeClass;
import org.testng.annotations.Test;

import com.google.common.collect.ImmutableList;
import com.google.common.io.Files;
import com.opengamma.util.sass.JRubySassCompiler;
import com.opengamma.util.test.TestGroup;
import com.opengamma.web.WebResourceTestUtils;

/**
 * Tests {@code JRubySassCompiler}
 */
@Test(groups = TestGroup.UNIT, enabled = false)
public class JRubySassCompilerTest {

  private static JRubySassCompiler s_compiler;
  private static File s_sassDir;
  private static File s_sassRoot;
    
  private static File NAVBAR_SCSS;
  private static File NAVBAR_CSS;
  
  private static File FAKESHADOW_SCSS;
  private static File FAKESHADOW_CSS;
  
  private static File VARIABLES_SCSS;
  private static File VARIABLES_CSS;

  @BeforeClass 
  public void setUp() throws Exception {
    NAVBAR_SCSS = new File(getClass().getResource("navbar.scss").toURI());
    NAVBAR_CSS = new File(getClass().getResource("navbar.css").toURI());
    
    FAKESHADOW_SCSS = new File(getClass().getResource("fakeshadow.scss").toURI());
    FAKESHADOW_CSS = new File(getClass().getResource("fakeshadow.css").toURI());
    
    VARIABLES_SCSS = new File(getClass().getResource("variables.scss").toURI());
    VARIABLES_CSS = new File(getClass().getResource("variables.css").toURI());
    
    s_sassRoot = WebResourceTestUtils.extractRubySassGem();
    s_sassDir = new File(s_sassRoot, WebResourceTestUtils.SASS_PATH);
    
    s_compiler = new JRubySassCompiler(ImmutableList.of(s_sassDir.getPath()));
  }

  @AfterClass 
<<<<<<< HEAD
  public void tearDown() {
    if (s_sassDir != null) {
      FileUtils.deleteQuietly(s_sassDir);
=======
  public void cleanUp() {
    if (s_sassRoot != null) {
      FileUtils.deleteQuietly(s_sassRoot);
>>>>>>> 9294e815
    }
  }

  //-------------------------------------------------------------------------
  public void compileSassString() throws Exception {
    final String input = Files.toString(NAVBAR_SCSS, Charset.defaultCharset());
    String output = s_compiler.sassConvert(input);
    output = StringUtils.deleteWhitespace(output);
    final String expected = StringUtils.deleteWhitespace(Files.toString(NAVBAR_CSS, Charset.defaultCharset()));
    assertEquals(expected, output);
  }
<<<<<<< HEAD

=======
  
  @Test(enabled=false)
>>>>>>> 9294e815
  public void updateStyleSheets() throws Exception {
    final File templateDir = Files.createTempDir();
    Files.copy(NAVBAR_SCSS, new File(templateDir, NAVBAR_SCSS.getName()));
    Files.copy(FAKESHADOW_SCSS, new File(templateDir, FAKESHADOW_SCSS.getName()));
    Files.copy(VARIABLES_SCSS, new File(templateDir, VARIABLES_SCSS.getName()));
        
    final File cssDir = Files.createTempDir();
    s_compiler.updateStyleSheets(templateDir, cssDir);
        
    File navbar = new File(cssDir, "navbar.css");
    assertTrue(navbar.exists());
    assertTrue(Files.equal(NAVBAR_CSS, navbar));
    
    File fakeshadow = new File(cssDir, "fakeshadow.css");
    assertTrue(fakeshadow.exists());
    assertTrue(Files.equal(FAKESHADOW_CSS, fakeshadow));
    
    File variables = new File(cssDir, "variables.css");
    assertTrue(variables.exists());
    assertTrue(Files.equal(VARIABLES_CSS, variables));
    
    FileUtils.deleteDirectory(templateDir);
    FileUtils.deleteDirectory(cssDir);
  }

}<|MERGE_RESOLUTION|>--- conflicted
+++ resolved
@@ -26,7 +26,7 @@
 /**
  * Tests {@code JRubySassCompiler}
  */
-@Test(groups = TestGroup.UNIT, enabled = false)
+@Test(groups = TestGroup.UNIT)
 public class JRubySassCompilerTest {
 
   private static JRubySassCompiler s_compiler;
@@ -60,15 +60,9 @@
   }
 
   @AfterClass 
-<<<<<<< HEAD
   public void tearDown() {
-    if (s_sassDir != null) {
-      FileUtils.deleteQuietly(s_sassDir);
-=======
-  public void cleanUp() {
     if (s_sassRoot != null) {
       FileUtils.deleteQuietly(s_sassRoot);
->>>>>>> 9294e815
     }
   }
 
@@ -80,12 +74,8 @@
     final String expected = StringUtils.deleteWhitespace(Files.toString(NAVBAR_CSS, Charset.defaultCharset()));
     assertEquals(expected, output);
   }
-<<<<<<< HEAD
 
-=======
-  
   @Test(enabled=false)
->>>>>>> 9294e815
   public void updateStyleSheets() throws Exception {
     final File templateDir = Files.createTempDir();
     Files.copy(NAVBAR_SCSS, new File(templateDir, NAVBAR_SCSS.getName()));
