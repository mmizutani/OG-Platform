--- conflicted
+++ resolved
@@ -44,15 +44,9 @@
     final String spec1value1 = "spec1value1";
     final String spec2value1 = "spec2value1";
 
-<<<<<<< HEAD
     final InMemoryViewComputationResultModel results1 = new InMemoryViewComputationResultModel();
-    results1.addValue(CALC_CONFIG, new ComputedValueResult(_spec1, spec1value1, ExecutionLog.EMPTY));
-    results1.addValue(CALC_CONFIG, new ComputedValueResult(_spec2, spec2value1, ExecutionLog.EMPTY));
-=======
-    InMemoryViewComputationResultModel results1 = new InMemoryViewComputationResultModel();
     results1.addValue(CALC_CONFIG, new ComputedValueResult(_spec1, spec1value1, AggregatedExecutionLog.EMPTY));
     results1.addValue(CALC_CONFIG, new ComputedValueResult(_spec2, spec2value1, AggregatedExecutionLog.EMPTY));
->>>>>>> 33740b5b
 
     final ResultsCache cache = new ResultsCache();
     cache.put(results1);
@@ -66,15 +60,9 @@
     assertTrue(result1_1.isUpdated());
     assertTrue(result2_1.isUpdated());
 
-<<<<<<< HEAD
     final String spec1value2 = "spec1value2";
     final InMemoryViewComputationResultModel results2 = new InMemoryViewComputationResultModel();
-    results2.addValue(CALC_CONFIG, new ComputedValueResult(_spec1, spec1value2, ExecutionLog.EMPTY));
-=======
-    String spec1value2 = "spec1value2";
-    InMemoryViewComputationResultModel results2 = new InMemoryViewComputationResultModel();
     results2.addValue(CALC_CONFIG, new ComputedValueResult(_spec1, spec1value2, AggregatedExecutionLog.EMPTY));
->>>>>>> 33740b5b
     cache.put(results2);
 
     final ResultsCache.Result result1_2 = cache.getResult(CALC_CONFIG, _spec1, String.class);
@@ -89,15 +77,9 @@
 
   @Test
   public void putResultsWithHistory() {
-<<<<<<< HEAD
     final InMemoryViewComputationResultModel results1 = new InMemoryViewComputationResultModel();
-    results1.addValue(CALC_CONFIG, new ComputedValueResult(_spec1, 1d, ExecutionLog.EMPTY));
+    results1.addValue(CALC_CONFIG, new ComputedValueResult(_spec1, 1d, AggregatedExecutionLog.EMPTY));
     final ResultsCache cache = new ResultsCache();
-=======
-    InMemoryViewComputationResultModel results1 = new InMemoryViewComputationResultModel();
-    results1.addValue(CALC_CONFIG, new ComputedValueResult(_spec1, 1d, AggregatedExecutionLog.EMPTY));
-    ResultsCache cache = new ResultsCache();
->>>>>>> 33740b5b
     cache.put(results1);
 
     final ResultsCache.Result result1 = cache.getResult(CALC_CONFIG, _spec1, Double.class);
@@ -105,13 +87,8 @@
     assertEquals(1, result1.getHistory().size());
     assertEquals(1d, result1.getHistory().iterator().next());
 
-<<<<<<< HEAD
     final InMemoryViewComputationResultModel results2 = new InMemoryViewComputationResultModel();
-    results2.addValue(CALC_CONFIG, new ComputedValueResult(_spec1, 2d, ExecutionLog.EMPTY));
-=======
-    InMemoryViewComputationResultModel results2 = new InMemoryViewComputationResultModel();
     results2.addValue(CALC_CONFIG, new ComputedValueResult(_spec1, 2d, AggregatedExecutionLog.EMPTY));
->>>>>>> 33740b5b
     cache.put(results2);
 
     final ResultsCache.Result result2 = cache.getResult(CALC_CONFIG, _spec1, Double.class);
@@ -124,40 +101,21 @@
 
   @Test
   public void errorValues() {
-<<<<<<< HEAD
     final InMemoryViewComputationResultModel resultsModel1 = new InMemoryViewComputationResultModel();
-    resultsModel1.addValue(CALC_CONFIG, new ComputedValueResult(_spec1, NotCalculatedSentinel.EVALUATION_ERROR, ExecutionLog.EMPTY));
+    resultsModel1.addValue(CALC_CONFIG, new ComputedValueResult(_spec1, NotCalculatedSentinel.EVALUATION_ERROR, AggregatedExecutionLog.EMPTY));
     final ResultsCache cache = new ResultsCache();
     cache.put(resultsModel1);
 
     final ResultsCache.Result result1 = cache.getResult(CALC_CONFIG, _spec1, Double.class);
-    assertNull(result1.getValue());
-    assertNotNull(result1.getHistory());
-    assertEquals(0, result1.getHistory().size());
+    assertEquals(NotCalculatedSentinel.EVALUATION_ERROR, result1.getValue());
+    assertNull(result1.getHistory());
 
     final InMemoryViewComputationResultModel resultsModel2 = new InMemoryViewComputationResultModel();
-    resultsModel2.addValue(CALC_CONFIG, new ComputedValueResult(_spec1, 1d, ExecutionLog.EMPTY));
+    resultsModel2.addValue(CALC_CONFIG, new ComputedValueResult(_spec1, 1d, AggregatedExecutionLog.EMPTY));
     cache.put(resultsModel2);
 
     final InMemoryViewComputationResultModel resultsModel3 = new InMemoryViewComputationResultModel();
-    resultsModel3.addValue(CALC_CONFIG, new ComputedValueResult(_spec1, NotCalculatedSentinel.EVALUATION_ERROR, ExecutionLog.EMPTY));
-=======
-    InMemoryViewComputationResultModel resultsModel1 = new InMemoryViewComputationResultModel();
-    resultsModel1.addValue(CALC_CONFIG, new ComputedValueResult(_spec1, NotCalculatedSentinel.EVALUATION_ERROR, AggregatedExecutionLog.EMPTY));
-    ResultsCache cache = new ResultsCache();
-    cache.put(resultsModel1);
-
-    ResultsCache.Result result1 = cache.getResult(CALC_CONFIG, _spec1, Double.class);
-    assertEquals(NotCalculatedSentinel.EVALUATION_ERROR, result1.getValue());
-    assertNull(result1.getHistory());
-
-    InMemoryViewComputationResultModel resultsModel2 = new InMemoryViewComputationResultModel();
-    resultsModel2.addValue(CALC_CONFIG, new ComputedValueResult(_spec1, 1d, AggregatedExecutionLog.EMPTY));
-    cache.put(resultsModel2);
-
-    InMemoryViewComputationResultModel resultsModel3 = new InMemoryViewComputationResultModel();
     resultsModel3.addValue(CALC_CONFIG, new ComputedValueResult(_spec1, NotCalculatedSentinel.EVALUATION_ERROR, AggregatedExecutionLog.EMPTY));
->>>>>>> 33740b5b
     cache.put(resultsModel3);
 
     final ResultsCache.Result result2 = cache.getResult(CALC_CONFIG, _spec1, Double.class);
