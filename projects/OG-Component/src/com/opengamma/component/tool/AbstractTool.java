/**
 * Copyright (C) 2012 - present by OpenGamma Inc. and the OpenGamma group of companies
 * 
 * Please see distribution for license.
 */
package com.opengamma.component.tool;

import com.opengamma.OpenGammaRuntimeException;
import org.apache.commons.cli.CommandLine;
import org.apache.commons.cli.CommandLineParser;
import org.apache.commons.cli.HelpFormatter;
import org.apache.commons.cli.Option;
import org.apache.commons.cli.Options;
import org.apache.commons.cli.ParseException;
import org.apache.commons.cli.PosixParser;
import org.apache.commons.lang.StringUtils;
import org.slf4j.Logger;
import org.slf4j.LoggerFactory;

import com.opengamma.component.ComponentManager;
import com.opengamma.financial.tool.ToolContext;
import com.opengamma.util.ArgumentChecker;
import com.opengamma.util.LogUtils;

/**
 * Abstract class for command line tools.
 * <p>
 * The command line tools generally require access to key parts of the infrastructure. These are provided via {@link ToolContext} which is setup and closed by this class using {@link ComponentManager}
 * . Normally the file is named {@code toolcontext.ini}.
 */
public abstract class AbstractTool<T extends ToolContext> {
  
  private static final Logger s_logger = LoggerFactory.getLogger(AbstractTool.class);
  /**
   * Default logback file.
   */
  public static final String TOOL_LOGBACK_XML = "tool-logback.xml";

  /** Help command line option. */
  private static final String HELP_OPTION = "h";
  /** Configuration command line option. */
  private static final String CONFIG_RESOURCE_OPTION = "c";
  /** Logging command line option. */
  private static final String LOGBACK_RESOURCE_OPTION = "l";

  /**
   * The command line.
   */
  private CommandLine _commandLine;
  /**
   * The tool contexts.
   */
  private T[] _toolContexts;

  /**
   * Initializes the tool statically.
   * 
   * @param logbackResource the logback resource location, not null
   * @return true if successful
   */
<<<<<<< HEAD
  public static final boolean init(final String logbackResource) {
    s_logger.debug("Configuring logging from {}", logbackResource);
    // Don't reconfigure if already configured from the default property or any existing loggers will break
    // and stop reporting anything.
    return logbackResource.equals(getSystemDefaultLogbackConfiguration()) ? true : LogUtils.configureLogger(logbackResource);
=======
  public static boolean init(String logbackResource) {
    return LogUtils.configureLogger(logbackResource);
>>>>>>> e2aebd5b
  }

  /**
   * Creates an instance.
   */
  protected AbstractTool() {
  }

  //-------------------------------------------------------------------------

  protected static String getSystemDefaultLogbackConfiguration() {
    return System.getProperty("logback.configurationFile");
  }

  /**
   * Returns the name of the default logback configuration file if none is explicitly specified. This will be {@link #TOOL_LOGBACK_XML} unless the global {@code logback.configurationFile property} has
   * been set.
   * 
   * @return the logback configuration file resource address, not null
   */
  protected String getDefaultLogbackConfiguration() {
    final String globalConfiguration = getSystemDefaultLogbackConfiguration();
    if (globalConfiguration != null) {
      return globalConfiguration;
    } else {
      return TOOL_LOGBACK_XML;
    }
  }

  /**
   * Initializes and runs the tool from standard command-line arguments.
   * <p>
   * The base class defined three options:<br />
   * c/config - the config file, mandatory<br />
   * l/logback - the logback configuration, default tool-logback.xml<br />
   * h/help - prints the help tool<br />
   * 
   * @param args the command-line arguments, not null
   * @param toolContextClass the type of tool context to create, should match the generic type argument
   * @return true if successful, false otherwise
   */
  public boolean initAndRun(String[] args, Class<? extends T> toolContextClass) {
    return initAndRun(args, null, null, toolContextClass);
  }

  /**
   * Initializes and runs the tool from standard command-line arguments.
   * <p>
   * The base class defined three options:<br />
   * c/config - the config file, mandatory unless default specified<br />
   * l/logback - the logback configuration, default tool-logback.xml<br />
   * h/help - prints the help tool<br />
   * 
   * @param args the command-line arguments, not null
   * @param defaultConfigResource the default configuration resource location, null if mandatory on command line
   * @param defaultLogbackResource the default logback resource, null to use tool-logback.xml as the default
   * @param toolContextClass the type of tool context to create, should match the generic type argument
   * @return true if successful, false otherwise
   */
  public boolean initAndRun(String[] args, String defaultConfigResource, String defaultLogbackResource,
                            Class<? extends T> toolContextClass) {
    ArgumentChecker.notNull(args, "args");

    Options options = createOptions(defaultConfigResource == null);
    CommandLineParser parser = new PosixParser();
    CommandLine line;
    try {
      line = parser.parse(options, args);
    } catch (ParseException e) {
      usage(options);
      return false;
    }
    _commandLine = line;
    if (line.hasOption(HELP_OPTION)) {
      usage(options);
      return true;
    }
    String logbackResource = line.getOptionValue(LOGBACK_RESOURCE_OPTION);
<<<<<<< HEAD
    logbackResource = StringUtils.defaultIfEmpty(logbackResource, getDefaultLogbackConfiguration());
    String configResource = line.getOptionValue(CONFIG_RESOURCE_OPTION);
    configResource = StringUtils.defaultString(configResource, defaultConfigResource);
    return init(logbackResource) && run(configResource);
=======
    logbackResource = StringUtils.defaultIfEmpty(logbackResource, TOOL_LOGBACK_XML);
    String[] configResources = line.getOptionValues(CONFIG_RESOURCE_OPTION);
    if (configResources.length == 0) {
     configResources = new String[] {defaultConfigResource};
    }
    return init(logbackResource) && run(configResources, toolContextClass);
>>>>>>> e2aebd5b
  }

  /**
   * Runs the tool.
   * <p>
   * This starts the tool context and calls {@link #run(ToolContext)}. This will catch exceptions and print a stack trace.
   * 
   * @param configResource the config resource location, not null
   * @param toolContextClass the type of tool context to create, should match the generic type argument
   * @return true if successful
   */
  public final boolean run(String configResource, Class<? extends T> toolContextClass) {
    return run(new String[] {configResource}, toolContextClass);
  }

  /**
   * Runs the tool.
   * <p>
   * This starts the tool contexts and calls {@link #run(ToolContexts)}. This will catch exceptions and print a stack trace.
   *
   * @param configResources the config resource locations for multiple tool contexts, not null
   * @param toolContextClass the type of tool context to create, should match the generic type argument
   * @return true if successful
   */
  public final boolean run(String[] configResources, Class<? extends T> toolContextClass) {
    try {
<<<<<<< HEAD
      ArgumentChecker.notNull(configResource, "configResourceLocation");
      s_logger.info("Starting {}", getClass().getSimpleName());
      ToolContext toolContext = ToolContextUtils.getToolContext(configResource);
      s_logger.info("Running {}", getClass().getSimpleName());
      run(toolContext);
      s_logger.info("Finished {}", getClass().getSimpleName());
=======
      ArgumentChecker.notEmpty(configResources, "configResources");
      s_logger.info("Starting " + getClass().getSimpleName());
      ToolContext[] toolContexts = new ToolContext[configResources.length];
      for (int i = 0; i < configResources.length; i++) {
        s_logger.info("Populating tool context " + (i + 1) + " of " + configResources.length + "...");
        toolContexts[i] = ToolContextUtils.getToolContext(configResources[i], toolContextClass);
      }
      s_logger.info("Running " + getClass().getSimpleName());
      run((T[]) toolContexts);
      s_logger.info("Finished " + getClass().getSimpleName());
>>>>>>> e2aebd5b
      return true;
    } catch (Exception ex) {
      ex.printStackTrace();
      return false;
    } finally {
      for (ToolContext toolContext : _toolContexts) {
        if (toolContext != null) {
          toolContext.close();
        }
      }
    }
  }

  /**
   * Runs the tool, calling {@code doRun}.
   * <p>
   * This will catch not handle exceptions, but will convert checked exceptions to unchecked.
   * 
   * @param toolContext the tool context, not null
   * @throws RuntimeException if an error occurs
   */
  public final void run(T toolContext) {
    run((T[]) new ToolContext[] {toolContext});
  }

  /**
   * Runs the tool, calling {@code doRun}.
   * <p>
   * This will catch not handle exceptions, but will convert checked exceptions to unchecked.
   *
   * @param toolContexts the tool contexts, not null or empty
   * @throws RuntimeException if an error occurs
   */
  public final void run(T[] toolContexts) {
    _toolContexts = toolContexts;
    try {
      doRun();
    } catch (RuntimeException ex) {
      throw ex;
    } catch (Exception ex) {
      throw new RuntimeException(ex);
    }
  }

  //-------------------------------------------------------------------------
  /**
   * Override in subclasses to implement the tool.
   * 
   * @throws Exception if an error occurs
   */
  protected abstract void doRun() throws Exception;

  //-------------------------------------------------------------------------
  /**
   * Gets the (first) tool context.
   * 
   * @return the context, not null during {@code doRun}
   */
  protected T getToolContext() {
    return getToolContext(0);
  }

   //-------------------------------------------------------------------------
  /**
   * Gets the i-th tool context.
   *
   * @param i the index of the tool context to retrieve
   * @return the i-th context, not null during {@code doRun}
   */
  protected T getToolContext(int i) {
    ArgumentChecker.notNegative(i, "ToolContext index");
    if (getToolContexts().length > i) {
      return getToolContexts()[i];
    } else {
      throw new OpenGammaRuntimeException("ToolContext " + i + " does not exist");
    }
  }

   //-------------------------------------------------------------------------
  /**
   * Gets all tool contexts.
   *
   * @return the array of contexts, not null or empty during {@code doRun}
   */
  protected T[] getToolContexts() {
    return _toolContexts;
  }

  /**
   * Gets the parsed command line.
   * 
   * @return the parsed command line, not null after parsing
   */
  protected CommandLine getCommandLine() {
    return _commandLine;
  }

  //-------------------------------------------------------------------------
  /**
   * Creates the command line options.
   * <p>
   * Subclasses may override this and add their own parameters. The base class defined the options h/help, c/config, l/logback.
   * 
   * @param mandatoryConfigResource whether the config resource is mandatory
   * @return the set of command line options, not null
   */
  protected Options createOptions(boolean mandatoryConfigResource) {
    Options options = new Options();
    options.addOption(createHelpOption());
    options.addOption(createConfigOption(mandatoryConfigResource));
    options.addOption(createLogbackOption());
    return options;
  }

  private static Option createHelpOption() {
    return new Option(HELP_OPTION, "help", false, "prints this message");
  }

  private static Option createConfigOption(boolean mandatoryConfigResource) {
    Option option = new Option(CONFIG_RESOURCE_OPTION, "config", true, "the toolcontext configuration resource");
    option.setArgName("resource");
    option.setRequired(mandatoryConfigResource);
    return option;
  }

  private static Option createLogbackOption() {
    Option option = new Option(LOGBACK_RESOURCE_OPTION, "logback", true, "the logback configuration resource");
    option.setArgName("resource");
    option.setRequired(false);
    return option;
  }

  protected Class<?> getEntryPointClass() {
    return getClass();
  }

  protected void usage(Options options) {
    HelpFormatter formatter = new HelpFormatter();
    formatter.setWidth(120);
    formatter.printHelp("java " + getEntryPointClass().getName(), options, true);
  }

}<|MERGE_RESOLUTION|>--- conflicted
+++ resolved
@@ -5,7 +5,6 @@
  */
 package com.opengamma.component.tool;
 
-import com.opengamma.OpenGammaRuntimeException;
 import org.apache.commons.cli.CommandLine;
 import org.apache.commons.cli.CommandLineParser;
 import org.apache.commons.cli.HelpFormatter;
@@ -17,6 +16,7 @@
 import org.slf4j.Logger;
 import org.slf4j.LoggerFactory;
 
+import com.opengamma.OpenGammaRuntimeException;
 import com.opengamma.component.ComponentManager;
 import com.opengamma.financial.tool.ToolContext;
 import com.opengamma.util.ArgumentChecker;
@@ -58,16 +58,11 @@
    * @param logbackResource the logback resource location, not null
    * @return true if successful
    */
-<<<<<<< HEAD
   public static final boolean init(final String logbackResource) {
     s_logger.debug("Configuring logging from {}", logbackResource);
     // Don't reconfigure if already configured from the default property or any existing loggers will break
     // and stop reporting anything.
     return logbackResource.equals(getSystemDefaultLogbackConfiguration()) ? true : LogUtils.configureLogger(logbackResource);
-=======
-  public static boolean init(String logbackResource) {
-    return LogUtils.configureLogger(logbackResource);
->>>>>>> e2aebd5b
   }
 
   /**
@@ -146,19 +141,12 @@
       return true;
     }
     String logbackResource = line.getOptionValue(LOGBACK_RESOURCE_OPTION);
-<<<<<<< HEAD
     logbackResource = StringUtils.defaultIfEmpty(logbackResource, getDefaultLogbackConfiguration());
-    String configResource = line.getOptionValue(CONFIG_RESOURCE_OPTION);
-    configResource = StringUtils.defaultString(configResource, defaultConfigResource);
-    return init(logbackResource) && run(configResource);
-=======
-    logbackResource = StringUtils.defaultIfEmpty(logbackResource, TOOL_LOGBACK_XML);
     String[] configResources = line.getOptionValues(CONFIG_RESOURCE_OPTION);
     if (configResources.length == 0) {
      configResources = new String[] {defaultConfigResource};
     }
     return init(logbackResource) && run(configResources, toolContextClass);
->>>>>>> e2aebd5b
   }
 
   /**
@@ -185,14 +173,6 @@
    */
   public final boolean run(String[] configResources, Class<? extends T> toolContextClass) {
     try {
-<<<<<<< HEAD
-      ArgumentChecker.notNull(configResource, "configResourceLocation");
-      s_logger.info("Starting {}", getClass().getSimpleName());
-      ToolContext toolContext = ToolContextUtils.getToolContext(configResource);
-      s_logger.info("Running {}", getClass().getSimpleName());
-      run(toolContext);
-      s_logger.info("Finished {}", getClass().getSimpleName());
-=======
       ArgumentChecker.notEmpty(configResources, "configResources");
       s_logger.info("Starting " + getClass().getSimpleName());
       ToolContext[] toolContexts = new ToolContext[configResources.length];
@@ -203,7 +183,6 @@
       s_logger.info("Running " + getClass().getSimpleName());
       run((T[]) toolContexts);
       s_logger.info("Finished " + getClass().getSimpleName());
->>>>>>> e2aebd5b
       return true;
     } catch (Exception ex) {
       ex.printStackTrace();
