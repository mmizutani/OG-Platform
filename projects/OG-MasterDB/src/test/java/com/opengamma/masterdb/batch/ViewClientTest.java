--- conflicted
+++ resolved
@@ -19,12 +19,7 @@
 import java.util.Map;
 import java.util.Set;
 
-<<<<<<< HEAD
-import javax.time.Instant;
-
 import com.opengamma.engine.value.*;
-=======
->>>>>>> 6b100962
 import org.mockito.ArgumentCaptor;
 import org.mockito.Mock;
 import org.slf4j.Logger;
@@ -121,30 +116,6 @@
     assertEquals(UniqueId.of("ViewCycle", client.getUniqueId().getValue(), "0"), fullFragment.getValue().getViewCycleId());
 
     assertEquals(
-<<<<<<< HEAD
-        newHashSet(
-            new ComputedValueResult(
-                new ValueSpecification(
-                    "Value2",
-                    new ComputationTargetSpecification(
-                        ComputationTargetType.PRIMITIVE,
-                        UniqueId.of("Scheme", "PrimitiveValue")),
-                    ValueProperties.with("Function", newHashSet("MarketDataSourcingFunction")).get()),
-                (byte) 2, AggregatedExecutionLog.EMPTY),
-            new ComputedValueResult(
-                new ValueSpecification(
-                    "Value1",
-                    new ComputationTargetSpecification(
-                        ComputationTargetType.PRIMITIVE,
-                        UniqueId.of("Scheme", "PrimitiveValue")),
-                    ValueProperties.with("Function", newHashSet("MarketDataSourcingFunction")).get()),
-                (byte) 1, AggregatedExecutionLog.EMPTY)
-        ),
-        fullFragment.getValue().getAllMarketData());
-
-    assertEquals(newHashMap(),
-        fullFragment.getValue().getRequirementToSpecificationMapping());
-=======
       newHashSet(
         new ComputedValueResult(
           new ValueSpecification(
@@ -163,7 +134,7 @@
 
     assertEquals(newHashMap(), 
       fullFragment.getValue().getRequirementToSpecificationMapping());
->>>>>>> 6b100962
+
   }
 
 
