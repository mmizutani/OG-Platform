/**
 * Copyright (C) 2009 - present by OpenGamma Inc. and the OpenGamma group of companies
 *
 * Please see distribution for license.
 */
package com.opengamma.masterdb.historicaltimeseries;

import java.sql.ResultSet;
import java.sql.SQLException;
import java.sql.Timestamp;
import java.util.ArrayList;
import java.util.List;

import javax.time.Duration;
import javax.time.Instant;
import javax.time.calendar.LocalDate;
import javax.time.calendar.OffsetDateTime;

import org.apache.commons.lang.StringUtils;
import org.slf4j.Logger;
import org.slf4j.LoggerFactory;
import org.springframework.dao.DataAccessException;
import org.springframework.jdbc.core.ResultSetExtractor;

<<<<<<< HEAD
import com.opengamma.DataDuplicationException;
import com.opengamma.core.historicaltimeseries.HistoricalTimeSeriesSummary;
=======
import com.opengamma.DataNotFoundException;
import com.opengamma.core.change.ChangeType;
>>>>>>> b23d5ef5
import com.opengamma.extsql.ExtSqlBundle;
import com.opengamma.id.ExternalId;
import com.opengamma.id.ExternalIdBundleWithDates;
import com.opengamma.id.ExternalIdSearch;
import com.opengamma.id.ExternalIdSearchType;
import com.opengamma.id.ExternalIdWithDates;
import com.opengamma.id.ObjectId;
import com.opengamma.id.ObjectIdentifiable;
import com.opengamma.id.UniqueId;
import com.opengamma.id.VersionCorrection;
import com.opengamma.master.historicaltimeseries.HistoricalTimeSeriesGetFilter;
import com.opengamma.master.historicaltimeseries.HistoricalTimeSeriesInfoDocument;
import com.opengamma.master.historicaltimeseries.HistoricalTimeSeriesInfoHistoryRequest;
import com.opengamma.master.historicaltimeseries.HistoricalTimeSeriesInfoHistoryResult;
import com.opengamma.master.historicaltimeseries.HistoricalTimeSeriesInfoMetaDataRequest;
import com.opengamma.master.historicaltimeseries.HistoricalTimeSeriesInfoMetaDataResult;
import com.opengamma.master.historicaltimeseries.HistoricalTimeSeriesInfoSearchRequest;
import com.opengamma.master.historicaltimeseries.HistoricalTimeSeriesInfoSearchResult;
import com.opengamma.master.historicaltimeseries.HistoricalTimeSeriesMaster;
import com.opengamma.master.historicaltimeseries.ManageableHistoricalTimeSeries;
import com.opengamma.master.historicaltimeseries.ManageableHistoricalTimeSeriesInfo;
import com.opengamma.masterdb.AbstractDocumentDbMaster;
import com.opengamma.util.ArgumentChecker;
import com.opengamma.util.db.DbConnector;
import com.opengamma.util.db.DbDateUtils;
import com.opengamma.util.db.DbMapSqlParameterSource;
import com.opengamma.util.paging.Paging;
import com.opengamma.util.timeseries.localdate.LocalDateDoubleTimeSeries;

/**
 * A time-series master implementation using a database for persistence.
 * <p>
 * This is a full implementation of the time-series master using an SQL database.
 * Full details of the API are in {@link HistoricalTimeSeriesMaster}.
 * <p>
 * This implementation uses two linked unique identifiers, one for the document
 * and one for the time-series. They share the same scheme, but have different values
 * and versions. All the methods accept both formats although where possible they
 * should be treated separately. 
 * <p>
 * The SQL is stored externally in {@code DbHistoricalTimeSeriesMaster.extsql}.
 * Alternate databases or specific SQL requirements can be handled using database
 * specific overrides, such as {@code DbHistoricalTimeSeriesMaster-MySpecialDB.extsql}.
 * <p>
 * This class is mutable but must be treated as immutable after configuration.
 */
public class DbHistoricalTimeSeriesMaster extends AbstractDocumentDbMaster<HistoricalTimeSeriesInfoDocument> implements HistoricalTimeSeriesMaster {

  /** Logger. */
  private static final Logger s_logger = LoggerFactory.getLogger(DbHistoricalTimeSeriesMaster.class);

  /**
   * The default scheme for unique identifiers.
   */
  public static final String IDENTIFIER_SCHEME_DEFAULT = "DbHts";
  /**
   * The prefix used for data point unique identifiers.
   */
  protected static final String DATA_POINT_PREFIX = "DP";

  /**
   * Dimension table.
   */
  private final NamedDimensionDbTable _nameTable;
  /**
   * Dimension table.
   */
  private final NamedDimensionDbTable _dataFieldTable;
  /**
   * Dimension table.
   */
  private final NamedDimensionDbTable _dataSourceTable;
  /**
   * Dimension table.
   */
  private final NamedDimensionDbTable _dataProviderTable;
  /**
   * Dimension table.
   */
  private final NamedDimensionDbTable _observationTimeTable;
  /**
   * Worker.
   */
  private final DbHistoricalTimeSeriesDataPointsWorker _dataPointsWorker;

  /**
   * Creates an instance.
   * 
   * @param dbConnector  the database connector, not null
   */
  public DbHistoricalTimeSeriesMaster(final DbConnector dbConnector) {
    super(dbConnector, IDENTIFIER_SCHEME_DEFAULT);
    setExtSqlBundle(ExtSqlBundle.of(dbConnector.getDialect().getExtSqlConfig(), DbHistoricalTimeSeriesMaster.class));
    _nameTable = new NamedDimensionDbTable(dbConnector, "name", "hts_name", "hts_dimension_seq");
    _dataFieldTable = new NamedDimensionDbTable(dbConnector, "data_field", "hts_data_field", "hts_dimension_seq");
    _dataSourceTable = new NamedDimensionDbTable(dbConnector, "data_source", "hts_data_source", "hts_dimension_seq");
    _dataProviderTable = new NamedDimensionDbTable(dbConnector, "data_provider", "hts_data_provider", "hts_dimension_seq");
    _observationTimeTable = new NamedDimensionDbTable(dbConnector, "observation_time", "hts_observation_time", "hts_dimension_seq");
    _dataPointsWorker = new DbHistoricalTimeSeriesDataPointsWorker(this);
  }

  //-------------------------------------------------------------------------
  /**
   * Gets the dimension table helper.
   * 
   * @return the table, not null
   */
  protected NamedDimensionDbTable getNameTable() {
    return _nameTable;
  }

  /**
   * Gets the dimension table helper.
   * 
   * @return the table, not null
   */
  protected NamedDimensionDbTable getDataFieldTable() {
    return _dataFieldTable;
  }

  /**
   * Gets the dimension table helper.
   * 
   * @return the table, not null
   */
  protected NamedDimensionDbTable getDataSourceTable() {
    return _dataSourceTable;
  }

  /**
   * Gets the dimension table helper.
   * 
   * @return the table, not null
   */
  protected NamedDimensionDbTable getDataProviderTable() {
    return _dataProviderTable;
  }

  /**
   * Gets the dimension table helper.
   * 
   * @return the table, not null
   */
  protected NamedDimensionDbTable getObservationTimeTable() {
    return _observationTimeTable;
  }

  /**
   * Gets the data points worker.
   * 
   * @return the worker, not null
   */
  protected DbHistoricalTimeSeriesDataPointsWorker getDataPointsWorker() {
    return _dataPointsWorker;
  }

  //-------------------------------------------------------------------------
  @Override
  public HistoricalTimeSeriesInfoMetaDataResult metaData(HistoricalTimeSeriesInfoMetaDataRequest request) {
    ArgumentChecker.notNull(request, "request");
    HistoricalTimeSeriesInfoMetaDataResult result = new HistoricalTimeSeriesInfoMetaDataResult();
    if (request.isDataFields()) {
      result.setDataFields(getDataFieldTable().names());
    }
    if (request.isDataSources()) {
      result.setDataSources(getDataSourceTable().names());
    }
    if (request.isDataProviders()) {
      result.setDataProviders(getDataProviderTable().names());
    }
    if (request.isObservationTimes()) {
      result.setObservationTimes(getObservationTimeTable().names());
    }
    return result;
  }

  //-------------------------------------------------------------------------
  @Override
  public HistoricalTimeSeriesInfoSearchResult search(final HistoricalTimeSeriesInfoSearchRequest request) {
    ArgumentChecker.notNull(request, "request");
    ArgumentChecker.notNull(request.getPagingRequest(), "request.pagingRequest");
    ArgumentChecker.notNull(request.getVersionCorrection(), "request.versionCorrection");
    s_logger.debug("search {}", request);
    
    final HistoricalTimeSeriesInfoSearchResult result = new HistoricalTimeSeriesInfoSearchResult();
    final List<ObjectId> objectIds = request.getObjectIds();
    final ExternalIdSearch externalIdSearch = request.getExternalIdSearch();
    if ((objectIds != null && objectIds.size() == 0) ||
        (ExternalIdSearch.canMatch(externalIdSearch) == false)) {
      result.setPaging(Paging.of(request.getPagingRequest(), 0));
      return result;
    }
    final VersionCorrection vc = request.getVersionCorrection().withLatestFixed(now());
    final DbMapSqlParameterSource args = new DbMapSqlParameterSource();
    args.addTimestamp("version_as_of_instant", vc.getVersionAsOf());
    args.addTimestamp("corrected_to_instant", vc.getCorrectedTo());
    args.addValueNullIgnored("name", getDialect().sqlWildcardAdjustValue(request.getName()));
    args.addValueNullIgnored("data_field", getDialect().sqlWildcardAdjustValue(request.getDataField()));
    args.addValueNullIgnored("data_source", getDialect().sqlWildcardAdjustValue(request.getDataSource()));
    args.addValueNullIgnored("data_provider", getDialect().sqlWildcardAdjustValue(request.getDataProvider()));
    args.addValueNullIgnored("observation_time", getDialect().sqlWildcardAdjustValue(request.getObservationTime()));
    args.addDateNullIgnored("id_validity_date", request.getValidityDate());
    args.addValueNullIgnored("external_id_value", getDialect().sqlWildcardAdjustValue(request.getExternalIdValue()));
    if (externalIdSearch != null) {
      int i = 0;
      for (ExternalId id : externalIdSearch) {
        args.addValue("key_scheme" + i, id.getScheme().getName());
        args.addValue("key_value" + i, id.getValue());
        i++;
      }
    }
    if (externalIdSearch != null && externalIdSearch.alwaysMatches() == false) {
      int i = 0;
      for (ExternalId id : externalIdSearch) {
        args.addValue("key_scheme" + i, id.getScheme().getName());
        args.addValue("key_value" + i, id.getValue());
        i++;
      }
      args.addValue("sql_search_external_ids_type", externalIdSearch.getSearchType());
      args.addValue("sql_search_external_ids", sqlSelectIdKeys(externalIdSearch));
      args.addValue("id_search_size", externalIdSearch.getExternalIds().size());
    }
    if (objectIds != null) {
      StringBuilder buf = new StringBuilder(objectIds.size() * 10);
      for (ObjectId objectId : objectIds) {
        checkScheme(objectId);
        buf.append(extractOid(objectId)).append(", ");
      }
      buf.setLength(buf.length() - 2);
      args.addValue("sql_search_object_ids", buf.toString());
    }
    args.addValue("paging_offset", request.getPagingRequest().getFirstItem());
    args.addValue("paging_fetch", request.getPagingRequest().getPagingSize());
    
    String[] sql = {getExtSqlBundle().getSql("Search", args), getExtSqlBundle().getSql("SearchCount", args)};
    searchWithPaging(request.getPagingRequest(), sql, args, new HistoricalTimeSeriesDocumentExtractor(), result);
    return result;
  }

  /**
   * Gets the SQL to find all the ids for a single bundle.
   * <p>
   * This is too complex for the extsql mechanism.
   * 
   * @param idSearch  the identifier search, not null
   * @return the SQL, not null
   */
  protected String sqlSelectIdKeys(final ExternalIdSearch idSearch) {
    List<String> list = new ArrayList<String>();
    for (int i = 0; i < idSearch.size(); i++) {
      list.add("(key_scheme = :key_scheme" + i + " AND key_value = :key_value" + i + ") ");
    }
    return StringUtils.join(list, "OR ");
  }

  //-------------------------------------------------------------------------
  @Override
  public HistoricalTimeSeriesInfoDocument get(UniqueId uniqueId) {
    ArgumentChecker.notNull(uniqueId, "uniqueId");
    if (uniqueId.getVersion() != null && uniqueId.getVersion().contains("P")) {
      VersionCorrection vc = extractTimeSeriesInstants(uniqueId);
      return get(uniqueId.getObjectId(), vc);
    }
    return doGet(uniqueId, new HistoricalTimeSeriesDocumentExtractor(), "HistoricalTimeSeries");
  }

  //-------------------------------------------------------------------------
  @Override
  public HistoricalTimeSeriesInfoDocument get(final ObjectIdentifiable objectId, final VersionCorrection versionCorrection) {
    return doGetByOidInstants(objectId, versionCorrection, new HistoricalTimeSeriesDocumentExtractor(), "HistoricalTimeSeries");
  }

  //-------------------------------------------------------------------------
  @Override
  public HistoricalTimeSeriesInfoHistoryResult history(final HistoricalTimeSeriesInfoHistoryRequest request) {
    return doHistory(request, new HistoricalTimeSeriesInfoHistoryResult(), new HistoricalTimeSeriesDocumentExtractor());
  }

  //-------------------------------------------------------------------------
  @Override
  public HistoricalTimeSeriesInfoDocument add(HistoricalTimeSeriesInfoDocument document) {
    ArgumentChecker.notNull(document, "document");
    ArgumentChecker.notNull(document.getInfo(), "document.info");
    ArgumentChecker.notNull(document.getInfo().getName(), "document.info.name");
    ArgumentChecker.notNull(document.getInfo().getDataField(), "document.info.dataField");
    ArgumentChecker.notNull(document.getInfo().getDataSource(), "document.info.dataSource");
    ArgumentChecker.notNull(document.getInfo().getDataProvider(), "document.info.dataProvider");
    ArgumentChecker.notNull(document.getInfo().getObservationTime(), "document.info.observationTime");
    
    HistoricalTimeSeriesInfoSearchRequest request = new HistoricalTimeSeriesInfoSearchRequest();
    request.setDataField(document.getInfo().getDataField());
    request.setDataSource(document.getInfo().getDataSource());
    request.setDataProvider(document.getInfo().getDataProvider());
    request.setObservationTime(document.getInfo().getObservationTime());
    request.setExternalIdSearch(new ExternalIdSearch(document.getInfo().getExternalIdBundle().toBundle(), ExternalIdSearchType.EXACT));
    HistoricalTimeSeriesInfoSearchResult result = search(request);
    if (result.getDocuments().size() > 0) {
      throw new DataDuplicationException("Unable to add as similar row exists already: " + result.getDocuments().get(0).getObjectId());
    }
    return super.add(document);
  }

  /**
   * Inserts a new document.
   * 
   * @param document  the document, not null
   * @return the new document, not null
   */
  @Override
  protected HistoricalTimeSeriesInfoDocument insert(final HistoricalTimeSeriesInfoDocument document) {
    ArgumentChecker.notNull(document.getInfo(), "document.info");
    ArgumentChecker.notNull(document.getInfo().getName(), "document.info.name");
    ArgumentChecker.notNull(document.getInfo().getDataField(), "document.info.dataField");
    ArgumentChecker.notNull(document.getInfo().getDataSource(), "document.info.dataSource");
    ArgumentChecker.notNull(document.getInfo().getDataProvider(), "document.info.dataProvider");
    ArgumentChecker.notNull(document.getInfo().getObservationTime(), "document.info.observationTime");
    
    final long docId = nextId("hts_master_seq");
    final long docOid = (document.getUniqueId() != null ? extractOid(document.getUniqueId()) : docId);
    // the arguments for inserting into the table
    final ManageableHistoricalTimeSeriesInfo info = document.getInfo();
    final DbMapSqlParameterSource docArgs = new DbMapSqlParameterSource()
      .addValue("doc_id", docId)
      .addValue("doc_oid", docOid)
      .addTimestamp("ver_from_instant", document.getVersionFromInstant())
      .addTimestampNullFuture("ver_to_instant", document.getVersionToInstant())
      .addTimestamp("corr_from_instant", document.getCorrectionFromInstant())
      .addTimestampNullFuture("corr_to_instant", document.getCorrectionToInstant())
      .addValue("name_id", getNameTable().ensure(info.getName()))
      .addValue("data_field_id", getDataFieldTable().ensure(info.getDataField()))
      .addValue("data_source_id", getDataSourceTable().ensure(info.getDataSource()))
      .addValue("data_provider_id", getDataProviderTable().ensure(info.getDataProvider()))
      .addValue("observation_time_id", getObservationTimeTable().ensure(info.getObservationTime()));
    // the arguments for inserting into the idkey tables
    final List<DbMapSqlParameterSource> assocList = new ArrayList<DbMapSqlParameterSource>();
    final List<DbMapSqlParameterSource> idKeyList = new ArrayList<DbMapSqlParameterSource>();
    final String sqlSelectIdKey = getExtSqlBundle().getSql("SelectIdKey");
    for (ExternalIdWithDates id : info.getExternalIdBundle()) {
      final DbMapSqlParameterSource assocArgs = new DbMapSqlParameterSource()
        .addValue("doc_id", docId)
        .addValue("key_scheme", id.getExternalId().getScheme().getName())
        .addValue("key_value", id.getExternalId().getValue())
        .addValue("valid_from", DbDateUtils.toSqlDateNullFarPast(id.getValidFrom()))
        .addValue("valid_to", DbDateUtils.toSqlDateNullFarFuture(id.getValidTo()));
      assocList.add(assocArgs);
      if (getJdbcTemplate().queryForList(sqlSelectIdKey, assocArgs).isEmpty()) {
        // select avoids creating unecessary id, but id may still not be used
        final long idKeyId = nextId("hts_idkey_seq");
        final DbMapSqlParameterSource idkeyArgs = new DbMapSqlParameterSource()
          .addValue("idkey_id", idKeyId)
          .addValue("key_scheme", id.getExternalId().getScheme().getName())
          .addValue("key_value", id.getExternalId().getValue());
        idKeyList.add(idkeyArgs);
      }
    }
    
    // insert
    final String sqlDoc = getExtSqlBundle().getSql("Insert", docArgs);
    final String sqlIdKey = getExtSqlBundle().getSql("InsertIdKey");
    final String sqlDoc2IdKey = getExtSqlBundle().getSql("InsertDoc2IdKey");
    getJdbcTemplate().update(sqlDoc, docArgs);
    getJdbcTemplate().batchUpdate(sqlIdKey, idKeyList.toArray(new DbMapSqlParameterSource[idKeyList.size()]));
    getJdbcTemplate().batchUpdate(sqlDoc2IdKey, assocList.toArray(new DbMapSqlParameterSource[assocList.size()]));
    
    // set the uniqueId
    final UniqueId uniqueId = createUniqueId(docOid, docId);
    info.setUniqueId(uniqueId);
    document.setUniqueId(uniqueId);
    document.getInfo().setTimeSeriesObjectId(uniqueId.getObjectId().withValue(DATA_POINT_PREFIX + uniqueId.getValue()));
    return document;
  }

  //-------------------------------------------------------------------------
  @Override
  public ManageableHistoricalTimeSeries getTimeSeries(
      UniqueId uniqueId, LocalDate fromDateInclusive, LocalDate toDateInclusive) {
    return getDataPointsWorker().getTimeSeries(uniqueId, fromDateInclusive, toDateInclusive);
  }

  @Override
  public ManageableHistoricalTimeSeries getTimeSeries(
      ObjectIdentifiable objectId, VersionCorrection versionCorrection, LocalDate fromDateInclusive, LocalDate toDateInclusive) {
<<<<<<< HEAD
    return getDataPointsWorker().getTimeSeries(objectId, versionCorrection, fromDateInclusive, toDateInclusive);
  }

  @Override
  public HistoricalTimeSeriesSummary getSummary(UniqueId uniqueId) {
    return getDataPointsWorker().getSummary(uniqueId);
  }

  public HistoricalTimeSeriesSummary getSummary(ObjectIdentifiable objectId, VersionCorrection versionCorrection) {
    return getDataPointsWorker().getSummary(objectId, versionCorrection);
  }

=======

    return getTimeSeries(objectId, versionCorrection, HistoricalTimeSeriesGetFilter.ofRange(fromDateInclusive, toDateInclusive));
  }

  //-------------------------------------------------------------------------
 
  public ManageableHistoricalTimeSeries getTimeSeries(UniqueId uniqueId) {
    ArgumentChecker.notNull(uniqueId, "uniqueId");
    checkScheme(uniqueId);
    
    final VersionCorrection vc;
    if (uniqueId.isVersioned() && uniqueId.getValue().startsWith(DATA_POINT_PREFIX)) {
      vc = extractTimeSeriesInstants(uniqueId);
    } else {
      vc = VersionCorrection.LATEST;
    }
    return getTimeSeries(uniqueId.getObjectId(), vc);
  }
  
  public ManageableHistoricalTimeSeries getTimeSeries(ObjectIdentifiable objectId, VersionCorrection versionCorrection) {
    HistoricalTimeSeriesGetFilter filter = HistoricalTimeSeriesGetFilter.ofRange(null, null);
    return getTimeSeries(objectId, versionCorrection, filter);
  }
  
  public ManageableHistoricalTimeSeries getTimeSeries(UniqueId uniqueId, HistoricalTimeSeriesGetFilter filter) {
    ArgumentChecker.notNull(uniqueId, "uniqueId");
    checkScheme(uniqueId);
    
    final VersionCorrection vc;
    if (uniqueId.isVersioned() && uniqueId.getValue().startsWith(DATA_POINT_PREFIX)) {
      vc = extractTimeSeriesInstants(uniqueId);
    } else {
      vc = VersionCorrection.LATEST;
    }
    return getTimeSeries(uniqueId.getObjectId(), vc, filter);    
  }
  
  public ManageableHistoricalTimeSeries getTimeSeries(ObjectIdentifiable objectId, VersionCorrection versionCorrection, HistoricalTimeSeriesGetFilter filter) {
    final long oid = extractOid(objectId); 
    final VersionCorrection vc = versionCorrection.withLatestFixed(now());
    final DbMapSqlParameterSource args = new DbMapSqlParameterSource()
      .addValue("doc_oid", oid)
      .addTimestamp("version_as_of_instant", vc.getVersionAsOf())
      .addTimestamp("corrected_to_instant", vc.getCorrectedTo())
      .addValue("start_date", DbDateUtils.toSqlDateNullFarPast(filter.getEarliestDate()))
      .addValue("end_date", DbDateUtils.toSqlDateNullFarFuture(filter.getLatestDate()));
    final NamedParameterJdbcOperations namedJdbc = getDbConnector().getJdbcTemplate().getNamedParameterJdbcOperations();
    
    // get metadata
    final String sqlCommon = getExtSqlBundle().getSql("SelectDataPointsCommon", args);
    ManageableHistoricalTimeSeries result = namedJdbc.query(sqlCommon, args, new ManageableHTSExtractor(oid));
    if (result == null) {
      throw new DataNotFoundException("Unable to find time-series: " + objectId);
    }

    // set up limit on number of points to return
    if (filter.getMaxPoints() == null) {
      // return all points (limit all)
      args.addValue("order", "ASC");
    } else if (filter.getMaxPoints() > 0) {
      // return first few points
      args.addValue("paging_fetch", filter.getMaxPoints());
      args.addValue("order", "ASC");
    } else if (filter.getMaxPoints() < 0) {
      // return last few points
      args.addValue("paging_fetch", -filter.getMaxPoints());
      args.addValue("order", "DESC");
    } else {
      // Zero datapoints requested
      result.setTimeSeries(new ArrayLocalDateDoubleTimeSeries());
      return result;
    }

    // get data points
    if (filter.getLatestDate() == null || filter.getEarliestDate() == null || !filter.getLatestDate().isBefore(filter.getEarliestDate())) {
      final String sqlPoints = getExtSqlBundle().getSql("SelectDataPoints", args);
      LocalDateDoubleTimeSeries series = namedJdbc.query(sqlPoints, args, new DataPointsExtractor());
      result.setTimeSeries(series);
    } else {
      //TODO: this is a hack, most of the places that call with this condition want some kind of metadata, which it would be cheaper for us to expose specifically
      result.setTimeSeries(new ArrayLocalDateDoubleTimeSeries());
    }
    return result;
  }

  //-------------------------------------------------------------------------
>>>>>>> b23d5ef5
  @Override
  public UniqueId updateTimeSeriesDataPoints(final ObjectIdentifiable objectId, final LocalDateDoubleTimeSeries series) {
    return getDataPointsWorker().updateTimeSeriesDataPoints(objectId, series);
  }

  @Override
  public UniqueId correctTimeSeriesDataPoints(final ObjectIdentifiable objectId, final LocalDateDoubleTimeSeries series) {
    return getDataPointsWorker().correctTimeSeriesDataPoints(objectId, series);
  }

  @Override
  public UniqueId removeTimeSeriesDataPoints(final ObjectIdentifiable objectId, final LocalDate fromDateInclusive, final LocalDate toDateInclusive) {
    return getDataPointsWorker().removeTimeSeriesDataPoints(objectId, fromDateInclusive, toDateInclusive);
  }

  //-------------------------------------------------------------------------
  /**
   * Extracts the object row id from the object identifier.
   * 
   * @param objectId  the object identifier, not null
   * @return the date, null if no point date
   */
  @Override
  protected long extractOid(ObjectIdentifiable objectId) {
    String value = objectId.getObjectId().getValue();
    if (value.startsWith(DATA_POINT_PREFIX)) {
      value = value.substring(DATA_POINT_PREFIX.length());
    }
    try {
      return Long.parseLong(value);
    } catch (RuntimeException ex) {
      throw new IllegalArgumentException("UniqueId is not from this master (non-numeric object id): " + objectId, ex);
    }
  }

  /**
   * Extracts the instants from the unique identifier.
   * 
   * @param uniqueId  the unique identifier, not null
   * @return the instants, version, correction, not null
   */
  protected VersionCorrection extractTimeSeriesInstants(UniqueId uniqueId) {
    try {
      int pos = uniqueId.getVersion().indexOf('P');
      String verStr = uniqueId.getVersion().substring(0, pos);
      String corrStr = uniqueId.getVersion().substring(pos);
      Instant ver = OffsetDateTime.parse(verStr).toInstant();
      Instant corr = ver.plus(Duration.parse(corrStr));
      return VersionCorrection.of(ver, corr);
    } catch (RuntimeException ex) {
      throw new IllegalArgumentException("UniqueId is not from this master (invalid version): " + uniqueId, ex);
    }
  }

  //-------------------------------------------------------------------------
  /**
   * Mapper from SQL rows to a HistoricalTimeSeriesInfoDocument.
   */
  protected final class HistoricalTimeSeriesDocumentExtractor implements ResultSetExtractor<List<HistoricalTimeSeriesInfoDocument>> {
    private long _lastDocId = -1;
    private ManageableHistoricalTimeSeriesInfo _info;
    private List<HistoricalTimeSeriesInfoDocument> _documents = new ArrayList<HistoricalTimeSeriesInfoDocument>();

    @Override
    public List<HistoricalTimeSeriesInfoDocument> extractData(final ResultSet rs) throws SQLException, DataAccessException {
      while (rs.next()) {
        final long docId = rs.getLong("DOC_ID");
        if (_lastDocId != docId) {
          _lastDocId = docId;
          buildHistoricalTimeSeries(rs, docId);
        }
        final String idScheme = rs.getString("KEY_SCHEME");
        final String idValue = rs.getString("KEY_VALUE");
        final LocalDate validFrom = DbDateUtils.fromSqlDateNullFarPast(rs.getDate("KEY_VALID_FROM"));
        final LocalDate validTo = DbDateUtils.fromSqlDateNullFarFuture(rs.getDate("KEY_VALID_TO"));
        if (idScheme != null && idValue != null) {
          ExternalIdWithDates id = ExternalIdWithDates.of(ExternalId.of(idScheme, idValue), validFrom, validTo);
          _info.setExternalIdBundle(_info.getExternalIdBundle().withExternalId(id));
        }
      }
      return _documents;
    }

    private void buildHistoricalTimeSeries(final ResultSet rs, final long docId) throws SQLException {
      final long docOid = rs.getLong("DOC_OID");
      final Timestamp versionFrom = rs.getTimestamp("VER_FROM_INSTANT");
      final Timestamp versionTo = rs.getTimestamp("VER_TO_INSTANT");
      final Timestamp correctionFrom = rs.getTimestamp("CORR_FROM_INSTANT");
      final Timestamp correctionTo = rs.getTimestamp("CORR_TO_INSTANT");
      final String name = rs.getString("NAME");
      final String dataField = rs.getString("DATA_FIELD");
      final String dataSource = rs.getString("DATA_SOURCE");
      final String dataProvider = rs.getString("DATA_PROVIDER");
      final String observationTime = rs.getString("OBSERVATION_TIME");
      
      UniqueId uniqueId = createUniqueId(docOid, docId);
      _info = new ManageableHistoricalTimeSeriesInfo();
      _info.setUniqueId(uniqueId);
      _info.setName(name);
      _info.setDataField(dataField);
      _info.setDataSource(dataSource);
      _info.setDataProvider(dataProvider);
      _info.setObservationTime(observationTime);
      _info.setExternalIdBundle(ExternalIdBundleWithDates.EMPTY);
      _info.setTimeSeriesObjectId(uniqueId.getObjectId().withValue(DATA_POINT_PREFIX + uniqueId.getValue()));
      
      HistoricalTimeSeriesInfoDocument doc = new HistoricalTimeSeriesInfoDocument(_info);
      doc.setVersionFromInstant(DbDateUtils.fromSqlTimestamp(versionFrom));
      doc.setVersionToInstant(DbDateUtils.fromSqlTimestampNullFarFuture(versionTo));
      doc.setCorrectionFromInstant(DbDateUtils.fromSqlTimestamp(correctionFrom));
      doc.setCorrectionToInstant(DbDateUtils.fromSqlTimestampNullFarFuture(correctionTo));
      _documents.add(doc);
    }
  }

}<|MERGE_RESOLUTION|>--- conflicted
+++ resolved
@@ -22,13 +22,7 @@
 import org.springframework.dao.DataAccessException;
 import org.springframework.jdbc.core.ResultSetExtractor;
 
-<<<<<<< HEAD
 import com.opengamma.DataDuplicationException;
-import com.opengamma.core.historicaltimeseries.HistoricalTimeSeriesSummary;
-=======
-import com.opengamma.DataNotFoundException;
-import com.opengamma.core.change.ChangeType;
->>>>>>> b23d5ef5
 import com.opengamma.extsql.ExtSqlBundle;
 import com.opengamma.id.ExternalId;
 import com.opengamma.id.ExternalIdBundleWithDates;
@@ -402,34 +396,6 @@
   }
 
   //-------------------------------------------------------------------------
-  @Override
-  public ManageableHistoricalTimeSeries getTimeSeries(
-      UniqueId uniqueId, LocalDate fromDateInclusive, LocalDate toDateInclusive) {
-    return getDataPointsWorker().getTimeSeries(uniqueId, fromDateInclusive, toDateInclusive);
-  }
-
-  @Override
-  public ManageableHistoricalTimeSeries getTimeSeries(
-      ObjectIdentifiable objectId, VersionCorrection versionCorrection, LocalDate fromDateInclusive, LocalDate toDateInclusive) {
-<<<<<<< HEAD
-    return getDataPointsWorker().getTimeSeries(objectId, versionCorrection, fromDateInclusive, toDateInclusive);
-  }
-
-  @Override
-  public HistoricalTimeSeriesSummary getSummary(UniqueId uniqueId) {
-    return getDataPointsWorker().getSummary(uniqueId);
-  }
-
-  public HistoricalTimeSeriesSummary getSummary(ObjectIdentifiable objectId, VersionCorrection versionCorrection) {
-    return getDataPointsWorker().getSummary(objectId, versionCorrection);
-  }
-
-=======
-
-    return getTimeSeries(objectId, versionCorrection, HistoricalTimeSeriesGetFilter.ofRange(fromDateInclusive, toDateInclusive));
-  }
-
-  //-------------------------------------------------------------------------
  
   public ManageableHistoricalTimeSeries getTimeSeries(UniqueId uniqueId) {
     ArgumentChecker.notNull(uniqueId, "uniqueId");
@@ -463,55 +429,11 @@
   }
   
   public ManageableHistoricalTimeSeries getTimeSeries(ObjectIdentifiable objectId, VersionCorrection versionCorrection, HistoricalTimeSeriesGetFilter filter) {
-    final long oid = extractOid(objectId); 
-    final VersionCorrection vc = versionCorrection.withLatestFixed(now());
-    final DbMapSqlParameterSource args = new DbMapSqlParameterSource()
-      .addValue("doc_oid", oid)
-      .addTimestamp("version_as_of_instant", vc.getVersionAsOf())
-      .addTimestamp("corrected_to_instant", vc.getCorrectedTo())
-      .addValue("start_date", DbDateUtils.toSqlDateNullFarPast(filter.getEarliestDate()))
-      .addValue("end_date", DbDateUtils.toSqlDateNullFarFuture(filter.getLatestDate()));
-    final NamedParameterJdbcOperations namedJdbc = getDbConnector().getJdbcTemplate().getNamedParameterJdbcOperations();
-    
-    // get metadata
-    final String sqlCommon = getExtSqlBundle().getSql("SelectDataPointsCommon", args);
-    ManageableHistoricalTimeSeries result = namedJdbc.query(sqlCommon, args, new ManageableHTSExtractor(oid));
-    if (result == null) {
-      throw new DataNotFoundException("Unable to find time-series: " + objectId);
-    }
-
-    // set up limit on number of points to return
-    if (filter.getMaxPoints() == null) {
-      // return all points (limit all)
-      args.addValue("order", "ASC");
-    } else if (filter.getMaxPoints() > 0) {
-      // return first few points
-      args.addValue("paging_fetch", filter.getMaxPoints());
-      args.addValue("order", "ASC");
-    } else if (filter.getMaxPoints() < 0) {
-      // return last few points
-      args.addValue("paging_fetch", -filter.getMaxPoints());
-      args.addValue("order", "DESC");
-    } else {
-      // Zero datapoints requested
-      result.setTimeSeries(new ArrayLocalDateDoubleTimeSeries());
-      return result;
-    }
-
-    // get data points
-    if (filter.getLatestDate() == null || filter.getEarliestDate() == null || !filter.getLatestDate().isBefore(filter.getEarliestDate())) {
-      final String sqlPoints = getExtSqlBundle().getSql("SelectDataPoints", args);
-      LocalDateDoubleTimeSeries series = namedJdbc.query(sqlPoints, args, new DataPointsExtractor());
-      result.setTimeSeries(series);
-    } else {
-      //TODO: this is a hack, most of the places that call with this condition want some kind of metadata, which it would be cheaper for us to expose specifically
-      result.setTimeSeries(new ArrayLocalDateDoubleTimeSeries());
-    }
-    return result;
-  }
-
-  //-------------------------------------------------------------------------
->>>>>>> b23d5ef5
+    return getDataPointsWorker().getTimeSeries(objectId, versionCorrection, filter);
+  }
+
+  //-------------------------------------------------------------------------
+
   @Override
   public UniqueId updateTimeSeriesDataPoints(final ObjectIdentifiable objectId, final LocalDateDoubleTimeSeries series) {
     return getDataPointsWorker().updateTimeSeriesDataPoints(objectId, series);
