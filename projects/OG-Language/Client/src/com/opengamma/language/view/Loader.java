/**
 * Copyright (C) 2011 - present by OpenGamma Inc. and the OpenGamma group of companies
 *
 * Please see distribution for license.
 */

package com.opengamma.language.view;

import java.net.URI;
import java.util.concurrent.ScheduledExecutorService;

import org.fudgemsg.FudgeContext;
import org.slf4j.Logger;
import org.slf4j.LoggerFactory;

import com.opengamma.financial.view.rest.RemoteViewProcessor;
import com.opengamma.language.config.Configuration;
import com.opengamma.language.context.ContextInitializationBean;
import com.opengamma.language.context.MutableGlobalContext;
import com.opengamma.language.context.MutableSessionContext;
import com.opengamma.language.context.MutableUserContext;
import com.opengamma.language.function.FunctionProviderBean;
import com.opengamma.language.invoke.TypeConverterProviderBean;
import com.opengamma.language.procedure.ProcedureProviderBean;
import com.opengamma.util.ArgumentChecker;
import com.opengamma.util.jms.JmsConnector;

/**
 * Extends the global context with view processor support (if available).
 */
public class Loader extends ContextInitializationBean {

  /** Logger. */
  private static final Logger s_logger = LoggerFactory.getLogger(Loader.class);

  private String _configurationEntry = "viewProcessor";
  private Configuration _configuration;
<<<<<<< HEAD
  private ConnectionFactory _connectionFactory;
  private ScheduledExecutorService _housekeepingScheduler;
=======
  private JmsConnector _jmsConnector;
  private ScheduledExecutorService _scheduler;
>>>>>>> 1f0cd754
  private FudgeContext _fudgeContext = FudgeContext.GLOBAL_DEFAULT;

  public void setConfiguration(final Configuration configuration) {
    ArgumentChecker.notNull(configuration, "configuration");
    _configuration = configuration;
  }

  public Configuration getConfiguration() {
    return _configuration;
  }

  public void setConfigurationEntry(final String configurationEntry) {
    ArgumentChecker.notNull(configurationEntry, "configurationEntry");
    _configurationEntry = configurationEntry;
  }

  public String getConfigurationEntry() {
    return _configurationEntry;
  }

  public void setJmsConnector(final JmsConnector jmsConnector) {
    ArgumentChecker.notNull(jmsConnector, "jmsConnector");
    _jmsConnector = jmsConnector;
  }

  public JmsConnector getJmsConnector() {
    return _jmsConnector;
  }

  public void setHousekeepingScheduler(final ScheduledExecutorService housekeepingScheduler) {
    _housekeepingScheduler = housekeepingScheduler;
  }

  public ScheduledExecutorService getHousekeepingScheduler() {
    return _housekeepingScheduler;
  }

  public void setFudgeContext(final FudgeContext fudgeContext) {
    ArgumentChecker.notNull(fudgeContext, "fudgeContext");
    _fudgeContext = fudgeContext;
  }

  public FudgeContext getFudgeContext() {
    return _fudgeContext;
  }

  // ContextInitializationBean

  @Override
  protected void assertPropertiesSet() {
    ArgumentChecker.notNull(getConfiguration(), "configuration");
<<<<<<< HEAD
    ArgumentChecker.notNull(getConnectionFactory(), "connectionFactory");
    ArgumentChecker.notNull(getHousekeepingScheduler(), "housekeepingScheduler");
=======
    ArgumentChecker.notNull(getJmsConnector(), "jmsConnector");
    ArgumentChecker.notNull(getScheduler(), "scheduler");
>>>>>>> 1f0cd754
    ArgumentChecker.notNull(getGlobalContextFactory(), "globalContextFactory");
    ArgumentChecker.notNull(getUserContextFactory(), "userContextFactory");
    ArgumentChecker.notNull(getSessionContextFactory(), "sessionContextFactory");
  }

  @Override
  protected void initContext(final MutableGlobalContext globalContext) {
    final URI uri = getConfiguration().getURIConfiguration(getConfigurationEntry());
    if (uri == null) {
      s_logger.warn("View processor support not available");
      return;
    }
    s_logger.info("Configuring view processor support");
<<<<<<< HEAD
    globalContext.setViewProcessor(new RemoteViewProcessor(uri, getConnectionFactory(), getHousekeepingScheduler()));
=======
    globalContext.setViewProcessor(new RemoteViewProcessor(uri, getJmsConnector(), getScheduler()));
>>>>>>> 1f0cd754
    globalContext.getFunctionProvider().addProvider(new FunctionProviderBean(
        GetViewResultFunction.INSTANCE,
        ViewClientDescriptorFunction.HISTORICAL_MARKET_DATA,
        ViewClientDescriptorFunction.STATIC_MARKET_DATA,
        ViewClientDescriptorFunction.STATIC_SNAPSHOT,
        ViewClientDescriptorFunction.TICKING_MARKET_DATA,
        ViewClientDescriptorFunction.TICKING_SNAPSHOT,
        ViewClientFunction.INSTANCE,
        ViewsFunction.INSTANCE));
    globalContext.getProcedureProvider().addProvider(new ProcedureProviderBean(
        ConfigureViewClientProcedure.INSTANCE,
        TriggerViewCycleProcedure.INSTANCE));
    globalContext.getTypeConverterProvider().addTypeConverterProvider(new TypeConverterProviderBean(
        UserViewClientConverter.INSTANCE));
  }

  @Override
  protected void initContext(final MutableUserContext userContext) {
    userContext.setViewClients(new UserViewClients(userContext));
  }

  @Override
  protected void doneContext(final MutableUserContext userContext) {
    userContext.getViewClients().destroyAll();
  }

  @Override
  protected void initContext(final MutableSessionContext sessionContext) {
    sessionContext.setViewClients(new SessionViewClients(sessionContext));
  }

  @Override
  protected void doneContext(final MutableSessionContext sessionContext) {
    sessionContext.getViewClients().destroyAll();
  }

}<|MERGE_RESOLUTION|>--- conflicted
+++ resolved
@@ -35,13 +35,8 @@
 
   private String _configurationEntry = "viewProcessor";
   private Configuration _configuration;
-<<<<<<< HEAD
-  private ConnectionFactory _connectionFactory;
+  private JmsConnector _jmsConnector;
   private ScheduledExecutorService _housekeepingScheduler;
-=======
-  private JmsConnector _jmsConnector;
-  private ScheduledExecutorService _scheduler;
->>>>>>> 1f0cd754
   private FudgeContext _fudgeContext = FudgeContext.GLOBAL_DEFAULT;
 
   public void setConfiguration(final Configuration configuration) {
@@ -93,13 +88,8 @@
   @Override
   protected void assertPropertiesSet() {
     ArgumentChecker.notNull(getConfiguration(), "configuration");
-<<<<<<< HEAD
-    ArgumentChecker.notNull(getConnectionFactory(), "connectionFactory");
+    ArgumentChecker.notNull(getJmsConnector(), "jmsConnector");
     ArgumentChecker.notNull(getHousekeepingScheduler(), "housekeepingScheduler");
-=======
-    ArgumentChecker.notNull(getJmsConnector(), "jmsConnector");
-    ArgumentChecker.notNull(getScheduler(), "scheduler");
->>>>>>> 1f0cd754
     ArgumentChecker.notNull(getGlobalContextFactory(), "globalContextFactory");
     ArgumentChecker.notNull(getUserContextFactory(), "userContextFactory");
     ArgumentChecker.notNull(getSessionContextFactory(), "sessionContextFactory");
@@ -113,11 +103,7 @@
       return;
     }
     s_logger.info("Configuring view processor support");
-<<<<<<< HEAD
-    globalContext.setViewProcessor(new RemoteViewProcessor(uri, getConnectionFactory(), getHousekeepingScheduler()));
-=======
-    globalContext.setViewProcessor(new RemoteViewProcessor(uri, getJmsConnector(), getScheduler()));
->>>>>>> 1f0cd754
+    globalContext.setViewProcessor(new RemoteViewProcessor(uri, getJmsConnector(), getHousekeepingScheduler()));
     globalContext.getFunctionProvider().addProvider(new FunctionProviderBean(
         GetViewResultFunction.INSTANCE,
         ViewClientDescriptorFunction.HISTORICAL_MARKET_DATA,
