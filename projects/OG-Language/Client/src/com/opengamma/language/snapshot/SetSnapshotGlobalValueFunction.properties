--- conflicted
+++ resolved
@@ -3,9 +3,5 @@
 valueName.description=The name of the value to add/update/remove
 identifier.description=The target identifier of the value to add/update/remove
 marketValue.description=The new "original" market value, may be omitted if an override value is specified to leave the original unchanged
-<<<<<<< HEAD
-overrideValue.description=The new "override" market value, omit both this and the original value to remove from the values
-=======
 overrideValue.description=The new "override" market value, omit both this and the original value to remove from the snapshot
 type.description=The type of the target identifier, e.g. SECURITY or PRIMITIVE (default is SECURITY)
->>>>>>> cbfd7b83
