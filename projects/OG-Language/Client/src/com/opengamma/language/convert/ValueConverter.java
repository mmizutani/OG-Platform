--- conflicted
+++ resolved
@@ -22,7 +22,6 @@
  */
 public final class ValueConverter implements TypeConverter {
 
-<<<<<<< HEAD
   private static final JavaTypeInfo<Value> VALUE_NOT_NULL = JavaTypeInfo.builder(Value.class).get();
   private static final JavaTypeInfo<Value> VALUE_NULL = JavaTypeInfo.builder(Value.class).allowNull().get();
   private static final JavaTypeInfo<Boolean> BOOLEAN_NOT_NULL = JavaTypeInfo.builder(Boolean.class).get();
@@ -33,16 +32,8 @@
   private static final JavaTypeInfo<Double> DOUBLE_NULL = JavaTypeInfo.builder(Double.class).allowNull().get();
   private static final JavaTypeInfo<String> STRING_NOT_NULL = JavaTypeInfo.builder(String.class).get();
   private static final JavaTypeInfo<String> STRING_NULL = JavaTypeInfo.builder(String.class).allowNull().get();
-  private static final JavaTypeInfo<FudgeFieldContainer> MESSAGE_NOT_NULL = JavaTypeInfo.builder(FudgeFieldContainer.class).get();
-  private static final JavaTypeInfo<FudgeFieldContainer> MESSAGE_NULL = JavaTypeInfo.builder(FudgeFieldContainer.class).allowNull().get();
-=======
-  private static final JavaTypeInfo<Value> VALUE = JavaTypeInfo.builder(Value.class).get();
-  private static final JavaTypeInfo<Boolean> BOOLEAN = JavaTypeInfo.builder(Boolean.class).get();
-  private static final JavaTypeInfo<Integer> INTEGER = JavaTypeInfo.builder(Integer.class).get();
-  private static final JavaTypeInfo<Double> DOUBLE = JavaTypeInfo.builder(Double.class).get();
-  private static final JavaTypeInfo<String> STRING = JavaTypeInfo.builder(String.class).get();
-  private static final JavaTypeInfo<FudgeMsg> MESSAGE = JavaTypeInfo.builder(FudgeMsg.class).get();
->>>>>>> a6290408
+  private static final JavaTypeInfo<FudgeMsg> MESSAGE_NOT_NULL = JavaTypeInfo.builder(FudgeMsg.class).get();
+  private static final JavaTypeInfo<FudgeMsg> MESSAGE_NULL = JavaTypeInfo.builder(FudgeMsg.class).allowNull().get();
 
   private static final TypeMap TO_VALUE_NOT_NULL = TypeMap.of(ZERO_LOSS, BOOLEAN_NOT_NULL, INTEGER_NOT_NULL, DOUBLE_NOT_NULL, STRING_NOT_NULL, MESSAGE_NOT_NULL);
   private static final TypeMap TO_VALUE_ALLOW_NULL = TypeMap.of(ZERO_LOSS, BOOLEAN_NULL, INTEGER_NULL, DOUBLE_NULL, STRING_NULL, MESSAGE_NULL);
@@ -83,7 +74,6 @@
   public void convertValue(ValueConversionContext conversionContext, Object valueObject, JavaTypeInfo<?> type) {
     final Class<?> clazz = type.getRawClass();
     if (clazz == Value.class) {
-<<<<<<< HEAD
       if (valueObject instanceof Boolean) {
         conversionContext.setResult(ValueUtil.of((Boolean) valueObject));
       } else if (valueObject instanceof Integer) {
@@ -92,20 +82,8 @@
         conversionContext.setResult(ValueUtil.of((Double) valueObject));
       } else if (valueObject instanceof String) {
         conversionContext.setResult(ValueUtil.of((String) valueObject));
-      } else if (valueObject instanceof FudgeFieldContainer) {
-        conversionContext.setResult(ValueUtil.of((FudgeFieldContainer) valueObject));
-=======
-      if (value instanceof Boolean) {
-        conversionContext.setResult(1, ValueUtil.of((Boolean) value));
-      } else if (value instanceof Integer) {
-        conversionContext.setResult(1, ValueUtil.of((Integer) value));
-      } else if (value instanceof Double) {
-        conversionContext.setResult(1, ValueUtil.of((Double) value));
-      } else if (value instanceof String) {
-        conversionContext.setResult(1, ValueUtil.of((String) value));
-      } else if (value instanceof FudgeMsg) {
-        conversionContext.setResult(1, ValueUtil.of((FudgeMsg) value));
->>>>>>> a6290408
+      } else if (valueObject instanceof FudgeMsg) {
+        conversionContext.setResult(ValueUtil.of((FudgeMsg) valueObject));
       } else {
         conversionContext.setFail();
       }
@@ -138,23 +116,17 @@
             conversionContext.setFail();
           }
         } else if (clazz == String.class) {
-<<<<<<< HEAD
           if (value.getStringValue() != null) {
             conversionContext.setResult(value.getStringValue());
           } else {
             conversionContext.setFail();
           }
-        } else if (clazz == FudgeFieldContainer.class) {
+        } else if (clazz == FudgeMsg.class) {
           if (value.getMessageValue() != null) {
             conversionContext.setResult(value.getMessageValue());
           } else {
             conversionContext.setFail();
           }
-=======
-          conversionContext.setResult(1, valueValue.getStringValue());
-        } else if (clazz == FudgeMsg.class) {
-          conversionContext.setResult(1, valueValue.getMessageValue());
->>>>>>> a6290408
         } else {
           conversionContext.setFail();
         }
