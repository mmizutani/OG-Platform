/**
 * Copyright (C) 2011 - present by OpenGamma Inc. and the OpenGamma group of companies
 *
 * Please see distribution for license.
 */

package com.opengamma.language.snapshot;

import java.util.Arrays;
import java.util.List;

import com.opengamma.core.marketdatasnapshot.MarketDataValueType;
import com.opengamma.core.marketdatasnapshot.impl.ManageableMarketDataSnapshot;
import com.opengamma.id.ExternalId;
import com.opengamma.language.context.SessionContext;
import com.opengamma.language.definition.Categories;
import com.opengamma.language.definition.DefinitionAnnotater;
import com.opengamma.language.definition.JavaTypeInfo;
import com.opengamma.language.definition.MetaParameter;
import com.opengamma.language.function.AbstractFunctionInvoker;
import com.opengamma.language.function.MetaFunction;
import com.opengamma.language.function.PublishedFunction;

/**
 * Updates a "global value" component of a snapshot
 */
public class SetSnapshotGlobalValueFunction extends AbstractFunctionInvoker implements PublishedFunction {

  /**
   * Default instance.
   */
  public static final SetSnapshotGlobalValueFunction INSTANCE = new SetSnapshotGlobalValueFunction();

  private final MetaFunction _meta;
  
  private static final int SNAPSHOT = 0;
  private static final int VALUE_NAME = 1;
  private static final int IDENTIFIER = 2;
  private static final int OVERRIDE_VALUE = 3;
  private static final int MARKET_VALUE = 4;
  private static final int TYPE = 5;

  private static List<MetaParameter> parameters() {
    return Arrays.asList(
        new MetaParameter("snapshot", JavaTypeInfo.builder(ManageableMarketDataSnapshot.class).get()),
        new MetaParameter("valueName", JavaTypeInfo.builder(String.class).get()),
        new MetaParameter("identifier", JavaTypeInfo.builder(ExternalId.class).get()),
        new MetaParameter("overrideValue", JavaTypeInfo.builder(Double.class).allowNull().get()),
        new MetaParameter("marketValue", JavaTypeInfo.builder(Double.class).allowNull().get()),
        new MetaParameter("type", JavaTypeInfo.builder(MarketDataValueType.class).defaultValue(MarketDataValueType.SECURITY).get()));
  }

  private SetSnapshotGlobalValueFunction(final DefinitionAnnotater info) {
    super(info.annotate(parameters()));
    _meta = info.annotate(new MetaFunction(Categories.MARKET_DATA, "SetSnapshotGlobalValue", getParameters(), this));
  }

  protected SetSnapshotGlobalValueFunction() {
    this(new DefinitionAnnotater(SetSnapshotGlobalValueFunction.class));
  }

  public static ManageableMarketDataSnapshot invoke(final ManageableMarketDataSnapshot snapshot, final String valueName, final ExternalId identifier, final Double overrideValue,
      final Double marketValue, MarketDataValueType type) {
    if (snapshot.getGlobalValues() == null) {
      snapshot.setGlobalValues(UnstructuredMarketDataSnapshotUtil.create());
    }
    UnstructuredMarketDataSnapshotUtil.setValue(snapshot.getGlobalValues(), valueName, identifier, overrideValue, marketValue, type);
    return snapshot;
  }

  // AbstractFunctionInvoker

  @Override
  protected Object invokeImpl(final SessionContext sessionContext, final Object[] parameters) {
<<<<<<< HEAD
    return invoke((ManageableMarketDataSnapshot) parameters[SNAPSHOT], (String) parameters[VALUE_NAME], (ExternalId) parameters[IDENTIFIER], (Double) parameters[OVERRIDE_VALUE],
        (Double) parameters[MARKET_VALUE], (MarketDataValueType) parameters[TYPE]);
=======
    return invoke(
        (ManageableMarketDataSnapshot) parameters[SNAPSHOT],
        (String) parameters[VALUE_NAME],
        (UniqueId) parameters[IDENTIFIER],
        (Double) parameters[OVERRIDE_VALUE],
        (Double) parameters[MARKET_VALUE],
        (MarketDataValueType) parameters[TYPE]);
>>>>>>> 33740b5b
  }

  // PublishedFunction

  @Override
  public MetaFunction getMetaFunction() {
    return _meta;
  }

}<|MERGE_RESOLUTION|>--- conflicted
+++ resolved
@@ -60,7 +60,7 @@
   }
 
   public static ManageableMarketDataSnapshot invoke(final ManageableMarketDataSnapshot snapshot, final String valueName, final ExternalId identifier, final Double overrideValue,
-      final Double marketValue, MarketDataValueType type) {
+      final Double marketValue, final MarketDataValueType type) {
     if (snapshot.getGlobalValues() == null) {
       snapshot.setGlobalValues(UnstructuredMarketDataSnapshotUtil.create());
     }
@@ -72,18 +72,8 @@
 
   @Override
   protected Object invokeImpl(final SessionContext sessionContext, final Object[] parameters) {
-<<<<<<< HEAD
     return invoke((ManageableMarketDataSnapshot) parameters[SNAPSHOT], (String) parameters[VALUE_NAME], (ExternalId) parameters[IDENTIFIER], (Double) parameters[OVERRIDE_VALUE],
         (Double) parameters[MARKET_VALUE], (MarketDataValueType) parameters[TYPE]);
-=======
-    return invoke(
-        (ManageableMarketDataSnapshot) parameters[SNAPSHOT],
-        (String) parameters[VALUE_NAME],
-        (UniqueId) parameters[IDENTIFIER],
-        (Double) parameters[OVERRIDE_VALUE],
-        (Double) parameters[MARKET_VALUE],
-        (MarketDataValueType) parameters[TYPE]);
->>>>>>> 33740b5b
   }
 
   // PublishedFunction
