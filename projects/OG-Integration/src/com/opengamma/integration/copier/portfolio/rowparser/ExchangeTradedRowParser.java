--- conflicted
+++ resolved
@@ -61,18 +61,10 @@
     ArgumentChecker.notNull(row, "row");
     
     for (ExternalScheme scheme : s_schemeWaterfall) {
-<<<<<<< HEAD
-      ManageableSecurity security = _bbgSecSource.getSingle(ExternalIdBundle.of(
-          ExternalId.of(scheme, getWithException(row, TICKER))
-      ));
-      if (security != null) {
-        return new ManageableSecurity[] {security };
-=======
       ExternalIdBundle id = ExternalId.of(scheme, getWithException(row, TICKER)).toBundle();
       Security security = _securityProvider.getSecurity(id);
       if (security != null && security instanceof ManageableSecurity) {
         return new ManageableSecurity[] {(ManageableSecurity) security};
->>>>>>> beab27de
       }
     }
     return new ManageableSecurity[] {};
