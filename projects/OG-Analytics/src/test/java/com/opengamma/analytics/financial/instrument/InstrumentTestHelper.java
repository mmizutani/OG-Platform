/**
 * Copyright (C) 2012 - present by OpenGamma Inc. and the OpenGamma group of companies
 * 
 * Please see distribution for license.
 */
package com.opengamma.analytics.financial.instrument;

import static org.threeten.bp.temporal.ChronoUnit.MONTHS;
import static org.threeten.bp.temporal.ChronoUnit.YEARS;

import java.util.ArrayList;
import java.util.List;

import org.threeten.bp.LocalDate;
import org.threeten.bp.LocalDateTime;
import org.threeten.bp.Period;
import org.threeten.bp.ZoneId;
import org.threeten.bp.ZoneOffset;
import org.threeten.bp.ZonedDateTime;

import com.opengamma.analytics.financial.forex.definition.ForexDefinition;
import com.opengamma.analytics.financial.forex.definition.ForexNonDeliverableForwardDefinition;
import com.opengamma.analytics.financial.instrument.cash.CashDefinition;
import com.opengamma.analytics.financial.instrument.cash.DepositIborDefinition;
import com.opengamma.analytics.financial.instrument.fra.ForwardRateAgreementDefinition;
import com.opengamma.analytics.financial.instrument.index.GeneratorSwapFixedIbor;
import com.opengamma.analytics.financial.instrument.index.GeneratorSwapIborIbor;
import com.opengamma.analytics.financial.instrument.index.IborIndex;
import com.opengamma.analytics.financial.instrument.payment.CouponFixedDefinition;
import com.opengamma.analytics.financial.instrument.payment.CouponIborDefinition;
import com.opengamma.analytics.financial.instrument.payment.CouponIborGearingDefinition;
import com.opengamma.analytics.financial.instrument.payment.CouponIborSpreadDefinition;
import com.opengamma.analytics.financial.instrument.payment.PaymentFixedDefinition;
import com.opengamma.analytics.financial.instrument.swap.SwapFixedIborDefinition;
import com.opengamma.analytics.financial.instrument.swap.SwapFixedIborSpreadDefinition;
import com.opengamma.analytics.financial.instrument.swap.SwapIborIborDefinition;
import com.opengamma.analytics.financial.schedule.NoHolidayCalendar;
import com.opengamma.financial.convention.businessday.BusinessDayConvention;
import com.opengamma.financial.convention.businessday.BusinessDayConventionFactory;
import com.opengamma.financial.convention.calendar.Calendar;
import com.opengamma.financial.convention.daycount.DayCount;
import com.opengamma.util.money.Currency;
import com.opengamma.util.time.DateUtils;
import com.opengamma.util.timeseries.DoubleTimeSeries;
import com.opengamma.util.timeseries.localdate.ListLocalDateDoubleTimeSeries;

/**
 * 
 */
public class InstrumentTestHelper {
  public static final Calendar NO_HOLIDAY = new NoHolidayCalendar();
  public static final DayCount SEMI_ANNUAL_DAY_COUNT = new SemiAnnualDayCount();
  public static final DayCount QUARTERLY_DAY_COUNT = new QuarterlyDayCount();
  public static final BusinessDayConvention NONE = BusinessDayConventionFactory.INSTANCE.getBusinessDayConvention("None");
<<<<<<< HEAD
  public static final Currency FIXED_INCOME_CURRENCY = Currency.EUR;
  public static final IborIndex USD_IBOR_INDEX1 = new IborIndex(FIXED_INCOME_CURRENCY, Period.ofMonths(6), 0, NO_HOLIDAY, SEMI_ANNUAL_DAY_COUNT, NONE, false, "f");
  public static final IborIndex USD_IBOR_INDEX2 = new IborIndex(FIXED_INCOME_CURRENCY, Period.ofMonths(3), 0, NO_HOLIDAY, QUARTERLY_DAY_COUNT, NONE, false, "f");
  public static final ZonedDateTime CASH_START = ZonedDateTime.of(2012, 6, 1, 11, 0, 0, 0, TimeZone.UTC);
  public static final ZonedDateTime CASH_MATURITY = ZonedDateTime.of(2012, 12, 1, 11, 0, 0, 0, TimeZone.UTC);
=======
  public static final Currency FIXED_INCOME_CURRENCY = Currency.USD;
  public static final IborIndex USD_IBOR_INDEX1 = new IborIndex(FIXED_INCOME_CURRENCY, Period.of(6, MONTHS), 0, NO_HOLIDAY, SEMI_ANNUAL_DAY_COUNT, NONE, false, "f");
  public static final IborIndex USD_IBOR_INDEX2 = new IborIndex(FIXED_INCOME_CURRENCY, Period.of(3, MONTHS), 0, NO_HOLIDAY, QUARTERLY_DAY_COUNT, NONE, false, "f");
  public static final ZonedDateTime CASH_START = zdt(2012, 6, 1, 11, 0, 0, 0, ZoneOffset.UTC);
  public static final ZonedDateTime CASH_MATURITY = zdt(2012, 12, 1, 11, 0, 0, 0, ZoneOffset.UTC);
>>>>>>> 0e4f380c
  public static final double CASH_NOTIONAL = 234000;
  public static final double CASH_RATE = 0.002;
  public static final ZonedDateTime PAYMENT_MATURITY = zdt(2011, 1, 1, 11, 0, 0, 0, ZoneOffset.UTC);
  public static final double PAYMENT_AMOUNT = 34500;
  public static final ZonedDateTime FIXED_COUPON_START = zdt(2011, 1, 1, 11, 0, 0, 0, ZoneOffset.UTC);
  public static final ZonedDateTime FIXED_COUPON_MATURITY = zdt(2011, 2, 1, 11, 0, 0, 0, ZoneOffset.UTC);
  public static final double FIXED_COUPON_NOTIONAL = 45600;
  public static final double FIXED_COUPON_RATE = 0.0001;
  public static final double IBOR_COUPON_SPREAD = 0.00023;
  public static final ZonedDateTime FRA_START = zdt(2011, 6, 3, 11, 0, 0, 0, ZoneOffset.UTC);
  public static final ZonedDateTime FRA_END = zdt(2011, 12, 3, 11, 0, 0, 0, ZoneOffset.UTC);
  public static final double FRA_NOTIONAL = 567000;
  public static final double FRA_RATE = 0.004;
  public static final ZonedDateTime SWAP_START = zdt(2001, 1, 1, 11, 0, 0, 0, ZoneOffset.UTC);
  public static final ZonedDateTime SWAP_MATURITY = zdt(2031, 1, 1, 11, 0, 0, 0, ZoneOffset.UTC);
  public static final GeneratorSwapFixedIbor SWAP_GENERATOR = new GeneratorSwapFixedIbor("a", Period.of(6, MONTHS), SEMI_ANNUAL_DAY_COUNT, USD_IBOR_INDEX1);
  public static final double SWAP_NOTIONAL = 789000;
  public static final double SWAP_FIXED_RATE = 0.04;
  public static final double IBOR_SPREAD = 0.01;
  public static final Currency FX_PAY_CURRENCY = Currency.GBP;
  public static final Currency FX_RECEIVE_CURRENCY = Currency.EUR;
  public static final ZonedDateTime FX_MATURITY = DateUtils.getUTCDate(2013, 1, 1);
  public static final double FX_PAY_AMOUNT = -12345;
  public static final double FX_RECEIVE_AMOUNT = 23456;
  public static final GeneratorSwapIborIbor IBOR_IBOR_GENERATOR = new GeneratorSwapIborIbor("s", USD_IBOR_INDEX1, USD_IBOR_INDEX2);
  public static final ZonedDateTime DEPOSIT_START = zdt(2012, 1, 1, 11, 0, 0, 0, ZoneOffset.UTC);
  public static final double DEPOSIT_NOTIONAL = -12300;
  public static final double DEPOSIT_RATE = 0.002;
  public static final ZonedDateTime IBOR_COUPON_FIXING_DATE = zdt(2011, 1, 1, 11, 0, 0, 0, ZoneOffset.UTC);
  public static final double IBOR_COUPON_NOTIONAL = -45600;
  public static final double GEARING = 3.;

  public static final CashDefinition PAY_CASH = new CashDefinition(FIXED_INCOME_CURRENCY, CASH_START, CASH_MATURITY, -CASH_NOTIONAL, CASH_RATE, 0.5);
  public static final CashDefinition RECEIVE_CASH = new CashDefinition(FIXED_INCOME_CURRENCY, CASH_START, CASH_MATURITY, CASH_NOTIONAL, CASH_RATE, 0.5);
  public static final CouponFixedDefinition PAY_FIXED_COUPON = CouponFixedDefinition.from(FIXED_INCOME_CURRENCY, FIXED_COUPON_MATURITY, FIXED_COUPON_START,
      FIXED_COUPON_MATURITY, 1. / 12, -FIXED_COUPON_NOTIONAL, FIXED_COUPON_RATE);
  public static final CouponFixedDefinition RECEIVE_FIXED_COUPON = CouponFixedDefinition.from(FIXED_INCOME_CURRENCY, FIXED_COUPON_MATURITY, FIXED_COUPON_START,
      FIXED_COUPON_MATURITY, 1. / 12, FIXED_COUPON_NOTIONAL, FIXED_COUPON_RATE);
  public static final CouponIborDefinition PAY_IBOR_COUPON = CouponIborDefinition.from(-FIXED_COUPON_NOTIONAL, FIXED_COUPON_MATURITY, USD_IBOR_INDEX1);
  public static final CouponIborDefinition RECEIVE_IBOR_COUPON = CouponIborDefinition.from(FIXED_COUPON_NOTIONAL, FIXED_COUPON_MATURITY, USD_IBOR_INDEX1);
  public static final CouponIborGearingDefinition PAY_IBOR_GEARING_COUPON = CouponIborGearingDefinition.from(PAY_IBOR_COUPON, IBOR_COUPON_SPREAD, GEARING);
  public static final CouponIborGearingDefinition RECEIVE_IBOR_GEARING_COUPON = CouponIborGearingDefinition.from(RECEIVE_IBOR_COUPON, IBOR_COUPON_SPREAD, GEARING);
  public static final CouponIborSpreadDefinition PAY_IBOR_SPREAD_COUPON = CouponIborSpreadDefinition.from(PAY_IBOR_COUPON, IBOR_COUPON_SPREAD);
  public static final CouponIborSpreadDefinition RECEIVE_IBOR_SPREAD_COUPON = CouponIborSpreadDefinition.from(RECEIVE_IBOR_COUPON, IBOR_COUPON_SPREAD);
  public static final DepositIborDefinition PAY_IBOR_DEPOSIT = DepositIborDefinition.fromStart(DEPOSIT_START, DEPOSIT_NOTIONAL, DEPOSIT_RATE, USD_IBOR_INDEX1);
  public static final DepositIborDefinition RECEIVE_IBOR_DEPOSIT = DepositIborDefinition.fromStart(DEPOSIT_START, -DEPOSIT_NOTIONAL, DEPOSIT_RATE, USD_IBOR_INDEX1);
  public static final ForexDefinition FX_PAY_GBP = ForexDefinition.fromAmounts(FX_PAY_CURRENCY, FX_RECEIVE_CURRENCY, FX_MATURITY, FX_PAY_AMOUNT, FX_RECEIVE_AMOUNT);
  public static final ForexDefinition FX_PAY_EUR = ForexDefinition.fromAmounts(FX_PAY_CURRENCY, FX_RECEIVE_CURRENCY, FX_MATURITY, -FX_PAY_AMOUNT, -FX_RECEIVE_AMOUNT);
  public static final ForexNonDeliverableForwardDefinition LONG_NDF = new ForexNonDeliverableForwardDefinition(FX_PAY_CURRENCY, FX_RECEIVE_CURRENCY, -FX_PAY_AMOUNT,
      -FX_RECEIVE_AMOUNT / FX_PAY_AMOUNT, FX_MATURITY, FX_MATURITY);
  public static final ForexNonDeliverableForwardDefinition SHORT_NDF = new ForexNonDeliverableForwardDefinition(FX_PAY_CURRENCY, FX_RECEIVE_CURRENCY, FX_PAY_AMOUNT,
      -FX_RECEIVE_AMOUNT / FX_PAY_AMOUNT, FX_MATURITY, FX_MATURITY);
  public static final ForwardRateAgreementDefinition PAYER_FRA = ForwardRateAgreementDefinition.from(FRA_START, FRA_END, FRA_NOTIONAL, USD_IBOR_INDEX1, FRA_RATE);
  public static final ForwardRateAgreementDefinition RECEIVER_FRA = ForwardRateAgreementDefinition.from(FRA_START, FRA_END, -FRA_NOTIONAL, USD_IBOR_INDEX1, FRA_RATE);
  public static final PaymentFixedDefinition PAY_FIXED_PAYMENT = new PaymentFixedDefinition(FIXED_INCOME_CURRENCY, PAYMENT_MATURITY, -PAYMENT_AMOUNT);
  public static final PaymentFixedDefinition RECEIVE_FIXED_PAYMENT = new PaymentFixedDefinition(FIXED_INCOME_CURRENCY, PAYMENT_MATURITY, PAYMENT_AMOUNT);
  public static final SwapFixedIborDefinition PAYER_SWAP = SwapFixedIborDefinition.from(SWAP_START, SWAP_MATURITY, SWAP_GENERATOR, SWAP_NOTIONAL, SWAP_FIXED_RATE, true);
  public static final SwapFixedIborDefinition RECEIVER_SWAP = SwapFixedIborDefinition.from(SWAP_START, SWAP_MATURITY, SWAP_GENERATOR, SWAP_NOTIONAL, SWAP_FIXED_RATE,
      false);
  public static final SwapFixedIborSpreadDefinition PAYER_SWAP_WITH_SPREAD = SwapFixedIborSpreadDefinition.from(SWAP_START, SWAP_MATURITY, SWAP_GENERATOR, SWAP_NOTIONAL,
      SWAP_NOTIONAL, SWAP_FIXED_RATE, IBOR_SPREAD, true);
  public static final SwapFixedIborSpreadDefinition RECEIVER_SWAP_WITH_SPREAD = SwapFixedIborSpreadDefinition.from(SWAP_START, SWAP_MATURITY, SWAP_GENERATOR,
      SWAP_NOTIONAL, SWAP_NOTIONAL, SWAP_FIXED_RATE, IBOR_SPREAD, false);
  public static final SwapIborIborDefinition PAY_SPREAD_IBOR_IBOR_SWAP = SwapIborIborDefinition.from(SWAP_START, Period.of(50, YEARS), IBOR_IBOR_GENERATOR, SWAP_NOTIONAL,
      IBOR_SPREAD, true);
  public static final SwapIborIborDefinition RECEIVE_SPREAD_IBOR_IBOR_SWAP = SwapIborIborDefinition.from(SWAP_START, Period.of(50, YEARS), IBOR_IBOR_GENERATOR,
      SWAP_NOTIONAL, IBOR_SPREAD, false);
  public static final DoubleTimeSeries<LocalDate> IBOR_FIXING_SERIES;
  public static final double FIXING_RATE = 0.03;
  public static final LocalDate TODAY = LocalDate.of(2012, 8, 1);

  static {
    final List<LocalDate> dates = new ArrayList<LocalDate>();
    final List<Double> fixings = new ArrayList<Double>();
    LocalDate date = LocalDate.of(2000, 1, 1);
    while (date.isBefore(TODAY)) {
      dates.add(date);
      fixings.add(FIXING_RATE);
      date = date.plusDays(1);
    }
    IBOR_FIXING_SERIES = new ListLocalDateDoubleTimeSeries(dates, fixings);
  }

  public static final class SemiAnnualDayCount extends DayCount {

    public SemiAnnualDayCount() {
    }

    @Override
    public double getDayCountFraction(final LocalDate firstDate, final LocalDate secondDate) {
      return 0.5;
    }

    @Override
    public double getAccruedInterest(final LocalDate previousCouponDate, final LocalDate date, final LocalDate nextCouponDate, final double coupon,
        final double paymentsPerYear) {
      return 0;
    }

    @Override
    public String getConventionName() {
      return null;
    }

  }

  public static final class QuarterlyDayCount extends DayCount {

    public QuarterlyDayCount() {
    }

    @Override
    public double getDayCountFraction(final LocalDate firstDate, final LocalDate secondDate) {
      return 0.25;
    }

    @Override
    public double getAccruedInterest(final LocalDate previousCouponDate, final LocalDate date, final LocalDate nextCouponDate, final double coupon,
        final double paymentsPerYear) {
      return 0;
    }

    @Override
    public String getConventionName() {
      return null;
    }

  }

  //-------------------------------------------------------------------------
  private static ZonedDateTime zdt(int y, int m, int d, int hr, int min, int sec, int nanos, ZoneId zone) {
    return LocalDateTime.of(y, m, d, hr, min, sec, nanos).atZone(zone);
  }

}<|MERGE_RESOLUTION|>--- conflicted
+++ resolved
@@ -52,19 +52,12 @@
   public static final DayCount SEMI_ANNUAL_DAY_COUNT = new SemiAnnualDayCount();
   public static final DayCount QUARTERLY_DAY_COUNT = new QuarterlyDayCount();
   public static final BusinessDayConvention NONE = BusinessDayConventionFactory.INSTANCE.getBusinessDayConvention("None");
-<<<<<<< HEAD
   public static final Currency FIXED_INCOME_CURRENCY = Currency.EUR;
-  public static final IborIndex USD_IBOR_INDEX1 = new IborIndex(FIXED_INCOME_CURRENCY, Period.ofMonths(6), 0, NO_HOLIDAY, SEMI_ANNUAL_DAY_COUNT, NONE, false, "f");
-  public static final IborIndex USD_IBOR_INDEX2 = new IborIndex(FIXED_INCOME_CURRENCY, Period.ofMonths(3), 0, NO_HOLIDAY, QUARTERLY_DAY_COUNT, NONE, false, "f");
-  public static final ZonedDateTime CASH_START = ZonedDateTime.of(2012, 6, 1, 11, 0, 0, 0, TimeZone.UTC);
-  public static final ZonedDateTime CASH_MATURITY = ZonedDateTime.of(2012, 12, 1, 11, 0, 0, 0, TimeZone.UTC);
-=======
-  public static final Currency FIXED_INCOME_CURRENCY = Currency.USD;
-  public static final IborIndex USD_IBOR_INDEX1 = new IborIndex(FIXED_INCOME_CURRENCY, Period.of(6, MONTHS), 0, NO_HOLIDAY, SEMI_ANNUAL_DAY_COUNT, NONE, false, "f");
-  public static final IborIndex USD_IBOR_INDEX2 = new IborIndex(FIXED_INCOME_CURRENCY, Period.of(3, MONTHS), 0, NO_HOLIDAY, QUARTERLY_DAY_COUNT, NONE, false, "f");
-  public static final ZonedDateTime CASH_START = zdt(2012, 6, 1, 11, 0, 0, 0, ZoneOffset.UTC);
-  public static final ZonedDateTime CASH_MATURITY = zdt(2012, 12, 1, 11, 0, 0, 0, ZoneOffset.UTC);
->>>>>>> 0e4f380c
+  public static final IborIndex USD_IBOR_INDEX1 = new IborIndex(FIXED_INCOME_CURRENCY, DateUtils.periodOfMonths(6), 0, NO_HOLIDAY, SEMI_ANNUAL_DAY_COUNT, NONE, false,
+      "f");
+  public static final IborIndex USD_IBOR_INDEX2 = new IborIndex(FIXED_INCOME_CURRENCY, DateUtils.periodOfMonths(3), 0, NO_HOLIDAY, QUARTERLY_DAY_COUNT, NONE, false, "f");
+  public static final ZonedDateTime CASH_START = ZonedDateTime.of(LocalDateTime.of(2012, 6, 1, 11, 0, 0, 0), ZoneOffset.UTC);
+  public static final ZonedDateTime CASH_MATURITY = ZonedDateTime.of(LocalDateTime.of(2012, 12, 1, 11, 0, 0, 0), ZoneOffset.UTC);
   public static final double CASH_NOTIONAL = 234000;
   public static final double CASH_RATE = 0.002;
   public static final ZonedDateTime PAYMENT_MATURITY = zdt(2011, 1, 1, 11, 0, 0, 0, ZoneOffset.UTC);
@@ -128,8 +121,8 @@
       SWAP_NOTIONAL, SWAP_FIXED_RATE, IBOR_SPREAD, true);
   public static final SwapFixedIborSpreadDefinition RECEIVER_SWAP_WITH_SPREAD = SwapFixedIborSpreadDefinition.from(SWAP_START, SWAP_MATURITY, SWAP_GENERATOR,
       SWAP_NOTIONAL, SWAP_NOTIONAL, SWAP_FIXED_RATE, IBOR_SPREAD, false);
-  public static final SwapIborIborDefinition PAY_SPREAD_IBOR_IBOR_SWAP = SwapIborIborDefinition.from(SWAP_START, Period.of(50, YEARS), IBOR_IBOR_GENERATOR, SWAP_NOTIONAL,
-      IBOR_SPREAD, true);
+  public static final SwapIborIborDefinition PAY_SPREAD_IBOR_IBOR_SWAP = SwapIborIborDefinition.from(SWAP_START, Period.of(50, YEARS), IBOR_IBOR_GENERATOR,
+      SWAP_NOTIONAL, IBOR_SPREAD, true);
   public static final SwapIborIborDefinition RECEIVE_SPREAD_IBOR_IBOR_SWAP = SwapIborIborDefinition.from(SWAP_START, Period.of(50, YEARS), IBOR_IBOR_GENERATOR,
       SWAP_NOTIONAL, IBOR_SPREAD, false);
   public static final DoubleTimeSeries<LocalDate> IBOR_FIXING_SERIES;
@@ -195,7 +188,7 @@
   }
 
   //-------------------------------------------------------------------------
-  private static ZonedDateTime zdt(int y, int m, int d, int hr, int min, int sec, int nanos, ZoneId zone) {
+  private static ZonedDateTime zdt(final int y, final int m, final int d, final int hr, final int min, final int sec, final int nanos, final ZoneId zone) {
     return LocalDateTime.of(y, m, d, hr, min, sec, nanos).atZone(zone);
   }
 
