--- conflicted
+++ resolved
@@ -327,59 +327,6 @@
     assertSensitivityEquals(sense5FD, sense.get(FIVE_PC_CURVE_NAME), eps * notional);
   }
 
-<<<<<<< HEAD
-=======
-  @Test
-  public void testFixedFloatSwap() {
-    final double eps = 1e-9;
-    final int n = 20;
-    final double[] fixedPaymentTimes = new double[n];
-    final double[] floatPaymentTimes = new double[2 * n];
-
-    for (int i = 0; i < n * 2; i++) {
-      if (i % 2 == 0) {
-        fixedPaymentTimes[i / 2] = (i + 2) * 0.25;
-      }
-      floatPaymentTimes[i] = (i + 1) * 0.25;
-    }
-    final double swapRate = 0.04;
-    final boolean isPayer = true;
-
-    final Swap<?, ?> swapSingleCurve = new FixedFloatSwap(CUR, fixedPaymentTimes, floatPaymentTimes, IBOR_INDEX, swapRate, FIVE_PC_CURVE_NAME, FIVE_PC_CURVE_NAME, isPayer);
-    final Swap<?, ?> swapPayer = new FixedFloatSwap(CUR, fixedPaymentTimes, floatPaymentTimes, IBOR_INDEX, swapRate, ZERO_PC_CURVE_NAME, FIVE_PC_CURVE_NAME, isPayer);
-    final Swap<?, ?> swapReceiver = new FixedFloatSwap(CUR, fixedPaymentTimes, floatPaymentTimes, IBOR_INDEX, swapRate, ZERO_PC_CURVE_NAME, FIVE_PC_CURVE_NAME, !isPayer);
-    final Map<String, List<DoublesPair>> sensiPayer = swapPayer.accept(PVSC, CURVES);
-    final Map<String, List<DoublesPair>> sensiReceiver = swapReceiver.accept(PVSC, CURVES);
-    final Map<String, List<DoublesPair>> sensiSwapSingleCurve = swapSingleCurve.accept(PVSC, CURVES);
-
-    //1. Single curve sensitivity
-    final List<DoublesPair> senSwapSingleCurve = clean(sensiSwapSingleCurve.get(FIVE_PC_CURVE_NAME), eps, eps);
-    final List<DoublesPair> fdsenSwapSingleCurve = curveSensitvityFDCalculator(swapSingleCurve, PVC, CURVES, FIVE_PC_CURVE_NAME, floatPaymentTimes, eps);
-    assertSensitivityEquals(senSwapSingleCurve, fdsenSwapSingleCurve, eps);
-
-    // 2. Forward curve sensitivity
-    List<DoublesPair> senPayerFwd = clean(sensiPayer.get(FIVE_PC_CURVE_NAME), eps, eps);
-    List<DoublesPair> senReceiverFwd = clean(sensiReceiver.get(FIVE_PC_CURVE_NAME), eps, eps);
-
-    List<DoublesPair> fdSenPayerFwd = curveSensitvityFDCalculator(swapPayer, PVC, CURVES, FIVE_PC_CURVE_NAME, floatPaymentTimes, eps);
-    List<DoublesPair> fdSenReceiverFwd = curveSensitvityFDCalculator(swapReceiver, PVC, CURVES, FIVE_PC_CURVE_NAME, floatPaymentTimes, eps);
-
-    assertSensitivityEquals(fdSenPayerFwd, senPayerFwd, eps);
-    assertSensitivityEquals(fdSenReceiverFwd, senReceiverFwd, eps);
-
-    // 3. Funding curve sensitivity
-    senPayerFwd = clean(sensiPayer.get(ZERO_PC_CURVE_NAME), eps, eps);
-    senReceiverFwd = clean(sensiReceiver.get(ZERO_PC_CURVE_NAME), eps, eps);
-
-    fdSenPayerFwd = curveSensitvityFDCalculator(swapPayer, PVC, CURVES, ZERO_PC_CURVE_NAME, floatPaymentTimes, eps);
-    fdSenReceiverFwd = curveSensitvityFDCalculator(swapReceiver, PVC, CURVES, ZERO_PC_CURVE_NAME, floatPaymentTimes, eps);
-
-    assertSensitivityEquals(fdSenPayerFwd, senPayerFwd, eps);
-    assertSensitivityEquals(fdSenReceiverFwd, senReceiverFwd, eps);
-
-  }
-
->>>>>>> ea5732c5
   // Swaption description
   //  private static final ZonedDateTime EXPIRY_DATE = DateUtil.getUTCDate(2014, 3, 18);
   private static final int SETTLEMENT_DAYS = 2;
