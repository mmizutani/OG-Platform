--- conflicted
+++ resolved
@@ -36,21 +36,15 @@
   public Double visitEquityIndexOption(final EquityIndexOption option, final StaticReplicationDataBundle data) {
     ArgumentChecker.notNull(option, "option");
     ArgumentChecker.notNull(data, "data");
-<<<<<<< HEAD
-
-    final Double rhoBlack =  EquityIndexOptionBlackMethod.getInstance().spotTheta(option, data);
-    return rhoBlack;
-=======
-    final Double thetaBlack =  EquityIndexOptionBlackMethod.getInstance().spotTheta(option, data);
+    final Double thetaBlack = EquityIndexOptionBlackMethod.getInstance().spotTheta(option, data);
     return thetaBlack;
->>>>>>> 3b3346d9
   }
 
   @Override
   public Double visitEquityOption(final EquityOption option, final StaticReplicationDataBundle data) {
     ArgumentChecker.notNull(option, "option");
     ArgumentChecker.notNull(data, "data");
-    final Double thetaBlack =  EquityOptionBlackMethod.getInstance().spotTheta(option, data);
+    final Double thetaBlack = EquityOptionBlackMethod.getInstance().spotTheta(option, data);
     return thetaBlack;
   }
 
@@ -58,7 +52,7 @@
   public Double visitEquityIndexFutureOption(final EquityIndexFutureOption option, final StaticReplicationDataBundle data) {
     ArgumentChecker.notNull(option, "option");
     ArgumentChecker.notNull(data, "data");
-    final Double thetaBlack =  EquityIndexFutureOptionBlackMethod.getInstance().spotTheta(option, data);
+    final Double thetaBlack = EquityIndexFutureOptionBlackMethod.getInstance().spotTheta(option, data);
     return thetaBlack;
   }
 }