/**
 * Copyright (C) 2011 - present by OpenGamma Inc. and the OpenGamma group of companies
 *
 * Please see distribution for license.
 */
package com.opengamma.analytics.financial.provider.description.inflation;

import java.util.Collections;
import java.util.LinkedHashMap;
import java.util.List;
import java.util.Map;
import java.util.Set;
import java.util.TreeSet;

import org.apache.commons.lang.ObjectUtils;

import com.opengamma.analytics.financial.forex.method.FXMatrix;
import com.opengamma.analytics.financial.instrument.index.IborIndex;
import com.opengamma.analytics.financial.instrument.index.IndexON;
import com.opengamma.analytics.financial.instrument.index.IndexPrice;
import com.opengamma.analytics.financial.model.interestrate.curve.PriceIndexCurve;
import com.opengamma.analytics.financial.model.interestrate.curve.YieldAndDiscountCurve;
import com.opengamma.analytics.financial.provider.description.interestrate.MulticurveProviderDiscount;
import com.opengamma.util.ArgumentChecker;
import com.opengamma.util.money.Currency;
import com.opengamma.util.tuple.DoublesPair;

/**
 * Class describing a "market" with discounting, forward, price index and credit curves.
 * The forward rate are computed as the ratio of discount factors stored in {@link YieldAndDiscountCurve}.
 */
public class InflationProviderDiscount implements InflationProviderInterface {

  /**
   * The multicurve provider.
   */
  private final MulticurveProviderDiscount _multicurveProvider;
  /**
   * A map with one price curve by price index.
   */
  private final Map<IndexPrice, PriceIndexCurve> _priceIndexCurves;
  /**
   * Map of all curves used in the provider. The order is ???
   */
  private Map<String, PriceIndexCurve> _allCurves;

  /**
   * Constructor with empty maps for discounting, forward and price index.
   */
  public InflationProviderDiscount() {
    _multicurveProvider = new MulticurveProviderDiscount();
    _priceIndexCurves = new LinkedHashMap<>();
    setInflationCurves();
  }

  /**
   * Constructor with empty maps for discounting, forward and price index.
   * @param fxMatrix The FXMatrix.
   */
  public InflationProviderDiscount(final FXMatrix fxMatrix) {
    _multicurveProvider = new MulticurveProviderDiscount(fxMatrix);
    _priceIndexCurves = new LinkedHashMap<>();
    setInflationCurves();
  }

  /**
   * Constructor from an existing market. The given market maps are used for the new market (the same maps are used, not copied).
   * @param discountingCurves A map with one (discounting) curve by currency.
   * @param forwardIborCurves A map with one (forward) curve by Ibor index.
   * @param forwardONCurves A map with one (forward) curve by ON index.
   * @param priceIndexCurves A map with one price curve by price index.
   * @param fxMatrix The FXMatrix.
   */
  public InflationProviderDiscount(final Map<Currency, YieldAndDiscountCurve> discountingCurves, final Map<IborIndex, YieldAndDiscountCurve> forwardIborCurves,
      final Map<IndexON, YieldAndDiscountCurve> forwardONCurves, final Map<IndexPrice, PriceIndexCurve> priceIndexCurves, final FXMatrix fxMatrix) {
    _multicurveProvider = new MulticurveProviderDiscount(discountingCurves, forwardIborCurves, forwardONCurves, fxMatrix);
    _priceIndexCurves = priceIndexCurves;
    setInflationCurves();
  }

  /**
   * Constructor from an existing market without price index (inflation) curve. The given market maps are used for the new market (the same maps are used, not copied).
   * @param discountingCurves A map with one (discounting) curve by currency.
   * @param forwardIborCurves A map with one (forward) curve by Ibor index.
   * @param forwardONCurves A map with one (forward) curve by ON index.
   * @param fxMatrix The FXMatrix.
   */
  public InflationProviderDiscount(final Map<Currency, YieldAndDiscountCurve> discountingCurves, final Map<IborIndex, YieldAndDiscountCurve> forwardIborCurves,
      final Map<IndexON, YieldAndDiscountCurve> forwardONCurves, final FXMatrix fxMatrix) {
    _multicurveProvider = new MulticurveProviderDiscount(discountingCurves, forwardIborCurves, forwardONCurves, fxMatrix);
    _priceIndexCurves = new LinkedHashMap<>();
    setInflationCurves();
  }

  /**
   * Constructor from exiting multicurveProvider and inflation map. The given provider and map are used for the new provider (the same maps are used, not copied).
   * @param multicurve The multi-curves provider.
   * @param priceIndexCurves The map with price index curves.
   */
  public InflationProviderDiscount(final MulticurveProviderDiscount multicurve, final Map<IndexPrice, PriceIndexCurve> priceIndexCurves) {
    _multicurveProvider = multicurve;
    _priceIndexCurves = priceIndexCurves;
    setInflationCurves();
  }

  /**
   * Constructor from exiting multicurveProvider p. The given provider and map are used for the new provider (the same maps are used, not copied).
   * @param multicurve The multi-curves provider.
   */
  public InflationProviderDiscount(final MulticurveProviderDiscount multicurve) {
    _multicurveProvider = multicurve;
    _priceIndexCurves = new LinkedHashMap<>();
    setInflationCurves();
  }

  private void setInflationCurves() {
    _allCurves = new LinkedHashMap<>();
    final Set<IndexPrice> inlfationIndexSet = _priceIndexCurves.keySet();
    for (final IndexPrice index : inlfationIndexSet) {
      final String name = _priceIndexCurves.get(index).getName();
      _allCurves.put(name, _priceIndexCurves.get(index));
    }
  }

  @Override
  public InflationProviderDiscount copy() {
    final MulticurveProviderDiscount multicurveProvider = _multicurveProvider.copy();
    final LinkedHashMap<IndexPrice, PriceIndexCurve> priceIndexCurves = new LinkedHashMap<>(_priceIndexCurves);
    return new InflationProviderDiscount(multicurveProvider, priceIndexCurves);
  }

  @Override
  public double getPriceIndex(final IndexPrice index, final Double time) {
    if (_priceIndexCurves.containsKey(index)) {
      return _priceIndexCurves.get(index).getPriceIndex(time);
    }
    throw new IllegalArgumentException("Price index curve not found: " + index);
  }

  @Override
  public String getName(final IndexPrice index) {
    if (_priceIndexCurves.containsKey(index)) {
      return _priceIndexCurves.get(index).getCurve().getName();
    }
    throw new IllegalArgumentException("Price index curve not found: " + index);
  }

  /**
   * Gets the price index curve associated to a given price index in the market.
   * @param index The Price index.
   * @return The curve.
   */
  public PriceIndexCurve getCurve(final IndexPrice index) {
    if (_priceIndexCurves.containsKey(index)) {
      return _priceIndexCurves.get(index);
    }
    throw new IllegalArgumentException("Price index curve not found: " + index);
  }

  /**
   * Gets the price index curve associated to a given name.
   * @param name The name of the Price index.
   * @return The curve.
   */
  public PriceIndexCurve getCurve(final String name) {
    return _allCurves.get(name);
  }

  @Override
  public Set<IndexPrice> getPriceIndexes() {
    return _priceIndexCurves.keySet();
  }

  /**
   * Gets the price index curve map.
   * @return An unmodifiable copy of the price index curve map
   */
  public Map<IndexPrice, PriceIndexCurve> getPriceIndexCurves() {
    return Collections.unmodifiableMap(_priceIndexCurves);
  }

  /**
   * Sets the price index curve for a price index.
   * @param index The price index.
   * @param curve The curve.
   */
  public void setCurve(final IndexPrice index, final PriceIndexCurve curve) {
    ArgumentChecker.notNull(index, "index");
    ArgumentChecker.notNull(curve, "curve");
    if (_priceIndexCurves.containsKey(index)) {
      throw new IllegalArgumentException("Price index curve already set: " + index.toString());
    }
    _priceIndexCurves.put(index, curve);
    setInflationCurves();
  }

  @Override
  public MulticurveProviderDiscount getMulticurveProvider() {
    return _multicurveProvider;
  }

  /**
   * Replaces the curve for a price index.
   * @param index The index
   * @param replacement The replacement curve
   * @return A new provider with the curve replaced
   */
  public InflationProviderDiscount withPriceIndex(final IndexPrice index, final PriceIndexCurve replacement) {
    final Map<IndexPrice, PriceIndexCurve> newPriceIndexCurves = new LinkedHashMap<>(_priceIndexCurves);
    newPriceIndexCurves.put(index, replacement);
    final InflationProviderDiscount decorated = new InflationProviderDiscount(_multicurveProvider, newPriceIndexCurves);
    return decorated;
  }

  //     =====     Methods related to MulticurveProvider     =====

  @Override
  public double getDiscountFactor(final Currency ccy, final Double time) {
    return _multicurveProvider.getDiscountFactor(ccy, time);
  }

  @Override
  public String getName(final Currency ccy) {
    return _multicurveProvider.getName(ccy);
  }

  @Override
  public Set<Currency> getCurrencies() {
    return _multicurveProvider.getCurrencies();
  }

  @Override
  public double getForwardRate(final IborIndex index, final double startTime, final double endTime, final double accrualFactor) {
    return _multicurveProvider.getForwardRate(index, startTime, endTime, accrualFactor);
  }

  @Override
  public String getName(final IborIndex index) {
    return _multicurveProvider.getName(index);
  }

  @Override
  public Set<IborIndex> getIndexesIbor() {
    return _multicurveProvider.getIndexesIbor();
  }

  @Override
  public double getForwardRate(final IndexON index, final double startTime, final double endTime, final double accrualFactor) {
    return _multicurveProvider.getForwardRate(index, startTime, endTime, accrualFactor);
  }

  @Override
  public String getName(final IndexON index) {
    return _multicurveProvider.getName(index);
  }

  @Override
  public Set<IndexON> getIndexesON() {
    return _multicurveProvider.getIndexesON();
  }

  /**
   * Gets the discounting curve associated in a given currency in the market.
   * @param ccy The currency.
   * @return The curve.
   */
  public YieldAndDiscountCurve getCurve(final Currency ccy) {
    return _multicurveProvider.getCurve(ccy);
  }

  /**
   * Gets the forward curve associated to a given Ibor index in the market.
   * @param index The Ibor index.
   * @return The curve.
   */
  public YieldAndDiscountCurve getCurve(final IborIndex index) {
    return _multicurveProvider.getCurve(index);
  }

  /**
   * Gets the forward curve associated to a given ON index in the market.
   * @param index The ON index.
   * @return The curve.
   */
  public YieldAndDiscountCurve getCurve(final IndexON index) {
    return _multicurveProvider.getCurve(index);
  }

  @Override
  /**
   * Returns all curves names. The order is the natural order of String.
   */
  public Set<String> getAllNames() {
    final Set<String> names = new TreeSet<>();
    names.addAll(_multicurveProvider.getAllNames());
    final Set<IndexPrice> priceSet = _priceIndexCurves.keySet();
    for (final IndexPrice price : priceSet) {
      names.add(_priceIndexCurves.get(price).getName());
    }
    return names;
  }

  /**
   * Sets the discounting curve for a given currency.
   * @param ccy The currency.
   * @param curve The yield curve used for discounting.
   */
  public void setCurve(final Currency ccy, final YieldAndDiscountCurve curve) {
    _multicurveProvider.setCurve(ccy, curve);
  }

  /**
   * Sets the curve associated to an Ibor index.
   * @param index The index.
   * @param curve The curve.
   */
  public void setCurve(final IborIndex index, final YieldAndDiscountCurve curve) {
    _multicurveProvider.setCurve(index, curve);
  }

  /**
   * Sets the curve associated to an ON index.
   * @param index The index.
   * @param curve The curve.
   */
  public void setCurve(final IndexON index, final YieldAndDiscountCurve curve) {
    _multicurveProvider.setCurve(index, curve);
  }

  /**
   * Set all the curves contains in another bundle. If a currency or index is already present in the map, the associated curve is changed.
   * @param other The other bundle.
   */
  // TODO: REVIEW: Should we check that the curve are already present?
  public void setAll(final InflationProviderDiscount other) {
    ArgumentChecker.notNull(other, "Inflation provider");
    _multicurveProvider.setAll(other.getMulticurveProvider());
    _priceIndexCurves.putAll(other._priceIndexCurves);
    setInflationCurves();
  }

  /**
   * Replaces the discounting curve for a given currency.
   * @param ccy The currency.
   * @param curve The yield curve used for discounting.
   * @throws IllegalArgumentException if curve name NOT already present
   */
  public void replaceCurve(final Currency ccy, final YieldAndDiscountCurve curve) {
    _multicurveProvider.replaceCurve(ccy, curve);
  }

  /**
   * Replaces the forward curve for a given index.
   * @param index The index.
   * @param curve The yield curve used for forward.
   * @throws IllegalArgumentException if curve name NOT already present
   */
  public void replaceCurve(final IborIndex index, final YieldAndDiscountCurve curve) {
    _multicurveProvider.replaceCurve(index, curve);
  }

  /**
   * Replaces the discounting curve for a price index.
   * @param index The price index.
   * @param curve The price curve for the index.
   * @throws IllegalArgumentException if curve name NOT already present
   */
  public void replaceCurve(final IndexPrice index, final PriceIndexCurve curve) {
    ArgumentChecker.notNull(index, "Price index");
    ArgumentChecker.notNull(curve, "curve");
    if (!_priceIndexCurves.containsKey(index)) {
      throw new IllegalArgumentException("Price index curve not in set: " + index);
    }
    _priceIndexCurves.put(index, curve);
  }

  @Override
  public Integer getNumberOfParameters(final String name) {
    final PriceIndexCurve inflationCurve = _allCurves.get(name);
    final YieldAndDiscountCurve curve = _multicurveProvider.getCurve(name);
    if (inflationCurve != null) {
      return inflationCurve.getNumberOfParameters();
    } else if (curve != null) {
      return curve.getNumberOfParameters();
<<<<<<< HEAD
    } else {
      throw new UnsupportedOperationException("Cannot return the number of parameter for a null curve");
    }
=======
    }
    throw new UnsupportedOperationException("Cannot return the number of parameter for a null curve");
>>>>>>> 845497c3
  }

  @Override
  public List<String> getUnderlyingCurvesNames(final String name) {
    return _allCurves.get(name).getUnderlyingCurvesNames();
  }

  @Override
  public double getFxRate(final Currency ccy1, final Currency ccy2) {
    return _multicurveProvider.getFxRate(ccy1, ccy2);
  }

  /**
   * Gets the underlying FXMatrix containing the exchange rates.
   * @return The matrix.
   */
  @Override
  public FXMatrix getFxRates() {
    return _multicurveProvider.getFxRates();
  }

  @Override
  public InflationProviderDiscount withDiscountFactor(final Currency ccy, final YieldAndDiscountCurve replacement) {
    final MulticurveProviderDiscount decoratedMulticurve = _multicurveProvider.withDiscountFactor(ccy, replacement);
    return new InflationProviderDiscount(decoratedMulticurve, _priceIndexCurves);
  }

  @Override
  public InflationProviderDiscount withForward(final IborIndex index, final YieldAndDiscountCurve replacement) {
    final MulticurveProviderDiscount decoratedMulticurve = _multicurveProvider.withForward(index, replacement);
    return new InflationProviderDiscount(decoratedMulticurve, _priceIndexCurves);
  }

  @Override
  public InflationProviderDiscount withForward(final IndexON index, final YieldAndDiscountCurve replacement) {
    final MulticurveProviderDiscount decoratedMulticurve = _multicurveProvider.withForward(index, replacement);
    return new InflationProviderDiscount(decoratedMulticurve, _priceIndexCurves);
  }

  @Override
  public double[] parameterInflationSensitivity(final String name, final List<DoublesPair> pointSensitivity) {
    final PriceIndexCurve curve = _allCurves.get(name);
    final int nbParameters = curve.getNumberOfParameters();
    final double[] result = new double[nbParameters];
    if (pointSensitivity != null && pointSensitivity.size() > 0) {
      for (final DoublesPair timeAndS : pointSensitivity) {
        final double[] sensi1Point = curve.getPriceIndexParameterSensitivity(timeAndS.getFirst());
        for (int loopparam = 0; loopparam < nbParameters; loopparam++) {
          result[loopparam] += timeAndS.getSecond() * sensi1Point[loopparam];
        }
      }
    }
    return result;
  }

  @Override
  public InflationProviderInterface getInflationProvider() {
    return this;
  }

  @Override
  public int hashCode() {
    final int prime = 31;
    int result = 1;
    result = prime * result + _multicurveProvider.hashCode();
    result = prime * result + _priceIndexCurves.hashCode();
    return result;
  }

  @Override
  public boolean equals(final Object obj) {
    if (this == obj) {
      return true;
    }
    if (!(obj instanceof InflationProviderDiscount)) {
      return false;
    }
    final InflationProviderDiscount other = (InflationProviderDiscount) obj;
    if (!ObjectUtils.equals(_multicurveProvider, other._multicurveProvider)) {
      return false;
    }
    if (!ObjectUtils.equals(_priceIndexCurves, other._priceIndexCurves)) {
      return false;
    }
    return true;
  }


}<|MERGE_RESOLUTION|>--- conflicted
+++ resolved
@@ -382,14 +382,8 @@
       return inflationCurve.getNumberOfParameters();
     } else if (curve != null) {
       return curve.getNumberOfParameters();
-<<<<<<< HEAD
-    } else {
-      throw new UnsupportedOperationException("Cannot return the number of parameter for a null curve");
-    }
-=======
     }
     throw new UnsupportedOperationException("Cannot return the number of parameter for a null curve");
->>>>>>> 845497c3
   }
 
   @Override
