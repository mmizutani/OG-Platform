--- conflicted
+++ resolved
@@ -5,10 +5,6 @@
  */
 package com.opengamma.analytics.financial.equity.option;
 
-<<<<<<< HEAD
-import com.opengamma.OpenGammaRuntimeException;
-=======
->>>>>>> 6f1a4384
 import com.opengamma.analytics.financial.equity.StaticReplicationDataBundle;
 import com.opengamma.analytics.financial.model.volatility.BlackFormulaRepository;
 import com.opengamma.util.ArgumentChecker;
@@ -106,20 +102,6 @@
 
   /** 
    * @param derivative An EquityIndexOption, the OG-Analytics form of the derivative 
-<<<<<<< HEAD
-   * @param marketData An YieldCurveBundle, which won't work
-   * @return OpenGammaRuntimeException
-   */
-  public double presentValue(final EquityIndexOption derivative, final YieldCurveBundle marketData) {
-    ArgumentChecker.notNull(derivative, "The derivative, EquityIndexOption, was null.");
-    ArgumentChecker.notNull(marketData, "DataBundle was null. Expecting an EquityOptionDataBundle");
-    throw new OpenGammaRuntimeException("EquityIndexOptionBlackMethod requires a data bundle of type EquityOptionDataBundle. Found a YieldCurveBundle.");
-  }
-
-  /** 
-   * @param derivative An EquityIndexOption, the OG-Analytics form of the derivative 
-=======
->>>>>>> 6f1a4384
    * @param marketData An EquityOptionDataBundle, containing a BlackVolatilitySurface, forward equity and funding curves
    * @return The sensitivity of the present value wrt the discounting rate 
    */
