/**
 * Copyright (C) 2009 - 2010 by OpenGamma Inc.
 * 
 * Please see distribution for license.
 */
package com.opengamma.financial.interestrate.payments;

import org.apache.commons.lang.Validate;

import com.opengamma.financial.interestrate.InterestRateDerivativeWithRate;

/**
 * 
 */
public class FixedCouponPayment extends FixedPayment implements InterestRateDerivativeWithRate {

  private final double _yearFraction;
  private final double _coupon;
  private final double _notional;

  public FixedCouponPayment(final double paymentTime, final double yearFraction, final double coupon, final String fundingCurve) {
    this(paymentTime, 1.0, yearFraction, coupon, fundingCurve);
  }

  public FixedCouponPayment(final double paymentTime, final double notional, final double yearFraction, final double coupon, final String fundingCurve) {
    super(paymentTime, notional * yearFraction * coupon, fundingCurve);

    Validate.isTrue(yearFraction > 0.0, "year fraction < 0");

    _yearFraction = yearFraction;
    _coupon = coupon;
    _notional = notional;
  }

  /**
   * Gets the yearFraction field.
   * @return the yearFraction
   */
  public double getYearFraction() {
    return _yearFraction;
  }

  /**
   * Gets the coupon field.
   * @return the coupon
   */
  public double getCoupon() {
    return _coupon;
  }

  public double getNotional() {
    return _notional;
  }

  @Override
<<<<<<< HEAD
  public FixedCouponPayment withRate(double rate) {
=======
  public FixedCouponPayment withRate(final double rate) {
>>>>>>> e0367cb3
    return new FixedCouponPayment(getPaymentTime(), getNotional(), getYearFraction(), rate, getFundingCurveName());
  }

  public FixedCouponPayment withUnitCoupon() {
    return withRate(1.0);
  }

  @Override
  public int hashCode() {
    final int prime = 31;
    int result = super.hashCode();
    long temp;
    temp = Double.doubleToLongBits(_coupon);
    result = prime * result + (int) (temp ^ (temp >>> 32));
    temp = Double.doubleToLongBits(_notional);
    result = prime * result + (int) (temp ^ (temp >>> 32));
    temp = Double.doubleToLongBits(_yearFraction);
    result = prime * result + (int) (temp ^ (temp >>> 32));
    return result;
  }

  @Override
  public boolean equals(final Object obj) {
    if (this == obj) {
      return true;
    }
    if (!super.equals(obj)) {
      return false;
    }
    if (getClass() != obj.getClass()) {
      return false;
    }
    final FixedCouponPayment other = (FixedCouponPayment) obj;
    if (Double.doubleToLongBits(_coupon) != Double.doubleToLongBits(other._coupon)) {
      return false;
    }
    if (Double.doubleToLongBits(_notional) != Double.doubleToLongBits(other._notional)) {
      return false;
    }
    if (Double.doubleToLongBits(_yearFraction) != Double.doubleToLongBits(other._yearFraction)) {
      return false;
    }
    return true;
  }

}<|MERGE_RESOLUTION|>--- conflicted
+++ resolved
@@ -53,11 +53,8 @@
   }
 
   @Override
-<<<<<<< HEAD
-  public FixedCouponPayment withRate(double rate) {
-=======
   public FixedCouponPayment withRate(final double rate) {
->>>>>>> e0367cb3
+
     return new FixedCouponPayment(getPaymentTime(), getNotional(), getYearFraction(), rate, getFundingCurveName());
   }
 
