/**
 * Copyright (C) 2011 - present by OpenGamma Inc. and the OpenGamma group of companies
 * 
 * Please see distribution for license.
 */
package com.opengamma.financial.interestrate;

import org.apache.commons.lang.Validate;

import com.opengamma.financial.interestrate.annuity.definition.GenericAnnuity;
import com.opengamma.financial.interestrate.bond.definition.BondCapitalIndexedSecurity;
import com.opengamma.financial.interestrate.bond.definition.BondCapitalIndexedTransaction;
import com.opengamma.financial.interestrate.inflation.derivatives.CouponInflationZeroCouponInterpolation;
import com.opengamma.financial.interestrate.inflation.derivatives.CouponInflationZeroCouponInterpolationGearing;
import com.opengamma.financial.interestrate.inflation.derivatives.CouponInflationZeroCouponMonthly;
import com.opengamma.financial.interestrate.inflation.derivatives.CouponInflationZeroCouponMonthlyGearing;
import com.opengamma.financial.interestrate.inflation.method.CouponInflationZeroCouponInterpolationDiscountingMethod;
import com.opengamma.financial.interestrate.inflation.method.CouponInflationZeroCouponInterpolationGearingDiscountingMethod;
import com.opengamma.financial.interestrate.inflation.method.CouponInflationZeroCouponMonthlyDiscountingMethod;
import com.opengamma.financial.interestrate.inflation.method.CouponInflationZeroCouponMonthlyGearingDiscountingMethod;
import com.opengamma.financial.interestrate.market.MarketBundle;
import com.opengamma.financial.interestrate.market.MarketDiscountingDecorated;
import com.opengamma.financial.interestrate.payments.CouponFixed;
import com.opengamma.financial.interestrate.payments.Payment;
import com.opengamma.financial.interestrate.payments.PaymentFixed;
import com.opengamma.util.money.CurrencyAmount;

/**
 * Calculates the present value of an inflation instruments by discounting for a given MarketBundle
 * @deprecated Should be replaced by the PresentValueMarketCalculator.
 */
<<<<<<< HEAD
@Deprecated
public class PresentValueInflationCalculator extends AbstractInterestRateDerivativeVisitor<MarketBundle, CurrencyAmount> {
=======
public class PresentValueInflationCalculator extends AbstractInstrumentDerivativeVisitor<MarketBundle, CurrencyAmount> {
>>>>>>> d5f45083

  /**
   * Pricing method for zero-coupon with monthly reference index.
   */
  private static final CouponInflationZeroCouponMonthlyDiscountingMethod METHOD_ZC_MONTHLY = new CouponInflationZeroCouponMonthlyDiscountingMethod();
  /**
   * Pricing method for zero-coupon with interpolated reference index.
   */
  private static final CouponInflationZeroCouponInterpolationDiscountingMethod METHOD_ZC_INTERPOLATION = CouponInflationZeroCouponInterpolationDiscountingMethod.getInstance();
  /**
   * Pricing method for zero-coupon with monthly reference index.
   */
  private static final CouponInflationZeroCouponMonthlyGearingDiscountingMethod METHOD_ZC_MONTHLY_GEARING = new CouponInflationZeroCouponMonthlyGearingDiscountingMethod();
  /**
   * Pricing method for zero-coupon with interpolated reference index.
   */
  private static final CouponInflationZeroCouponInterpolationGearingDiscountingMethod METHOD_ZC_INTERPOLATION_GEARING = new CouponInflationZeroCouponInterpolationGearingDiscountingMethod();

  /**
   * The unique instance of the calculator.
   */
  private static final PresentValueInflationCalculator s_instance = new PresentValueInflationCalculator();

  /**
   * Gets the calculator instance.
   * @return The calculator.
   */
  public static PresentValueInflationCalculator getInstance() {
    return s_instance;
  }

  /**
   * Constructor.
   */
  PresentValueInflationCalculator() {
  }

  @Override
  public CurrencyAmount visit(final InstrumentDerivative derivative, final MarketBundle market) {
    Validate.notNull(market);
    Validate.notNull(derivative);
    return derivative.accept(this, market);
  }

  @Override
  public CurrencyAmount visitFixedPayment(final PaymentFixed payment, final MarketBundle market) {
    return CurrencyAmount.of(payment.getCurrency(), market.getDiscountingFactor(payment.getCurrency(), payment.getPaymentTime()) * payment.getAmount());
  }

  @Override
  public CurrencyAmount visitFixedCouponPayment(final CouponFixed coupon, final MarketBundle market) {
    return CurrencyAmount.of(coupon.getCurrency(), market.getDiscountingFactor(coupon.getCurrency(), coupon.getPaymentTime()) * coupon.getAmount());
  }

  @Override
  public CurrencyAmount visitGenericAnnuity(final GenericAnnuity<? extends Payment> annuity, final MarketBundle market) {
    Validate.notNull(annuity);
    CurrencyAmount pv = CurrencyAmount.of(annuity.getCurrency(), 0.0);
    for (final Payment p : annuity.getPayments()) {
      pv = pv.plus(visit(p, market));
    }
    return pv;
  }

  @Override
  public CurrencyAmount visitCouponInflationZeroCouponMonthly(final CouponInflationZeroCouponMonthly coupon, final MarketBundle market) {
    return METHOD_ZC_MONTHLY.presentValue(coupon, market);
  }

  @Override
  public CurrencyAmount visitCouponInflationZeroCouponInterpolation(final CouponInflationZeroCouponInterpolation coupon, final MarketBundle market) {
    return METHOD_ZC_INTERPOLATION.presentValue(coupon, market);
  }

  @Override
  public CurrencyAmount visitCouponInflationZeroCouponMonthlyGearing(final CouponInflationZeroCouponMonthlyGearing coupon, final MarketBundle market) {
    return METHOD_ZC_MONTHLY_GEARING.presentValue(coupon, market);
  }

  @Override
  public CurrencyAmount visitCouponInflationZeroCouponInterpolationGearing(final CouponInflationZeroCouponInterpolationGearing coupon, final MarketBundle market) {
    return METHOD_ZC_INTERPOLATION_GEARING.presentValue(coupon, market);
  }

  @Override
  public CurrencyAmount visitBondCapitalIndexedSecurity(final BondCapitalIndexedSecurity<?> bond, final MarketBundle market) {
    Validate.notNull(bond, "Bond");
    MarketBundle creditDiscounting = new MarketDiscountingDecorated(market, bond.getCurrency(), market.getCurve(bond.getIssuer()));
    final CurrencyAmount pvNominal = visit(bond.getNominal(), creditDiscounting);
    final CurrencyAmount pvCoupon = visit(bond.getCoupon(), creditDiscounting);
    return pvNominal.plus(pvCoupon);
  }

  @Override
  public CurrencyAmount visitBondCapitalIndexedTransaction(final BondCapitalIndexedTransaction<?> bond, final MarketBundle market) {
    Validate.notNull(bond, "Bond");
    final CurrencyAmount pvBond = visit(bond.getBondTransaction(), market);
    CurrencyAmount pvSettlement = visit(bond.getBondTransaction().getSettlement(), market).multipliedBy(bond.getQuantity() * bond.getBondTransaction().getCoupon().getNthPayment(0).getNotional());
    return pvBond.multipliedBy(bond.getQuantity()).plus(pvSettlement);
  }

}<|MERGE_RESOLUTION|>--- conflicted
+++ resolved
@@ -29,12 +29,8 @@
  * Calculates the present value of an inflation instruments by discounting for a given MarketBundle
  * @deprecated Should be replaced by the PresentValueMarketCalculator.
  */
-<<<<<<< HEAD
 @Deprecated
-public class PresentValueInflationCalculator extends AbstractInterestRateDerivativeVisitor<MarketBundle, CurrencyAmount> {
-=======
 public class PresentValueInflationCalculator extends AbstractInstrumentDerivativeVisitor<MarketBundle, CurrencyAmount> {
->>>>>>> d5f45083
 
   /**
    * Pricing method for zero-coupon with monthly reference index.
