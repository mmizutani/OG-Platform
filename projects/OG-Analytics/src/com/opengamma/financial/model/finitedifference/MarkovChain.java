/**
 * Copyright (C) 2009 - present by OpenGamma Inc. and the OpenGamma group of companies
 *
 * Please see distribution for license.
 */
package com.opengamma.financial.model.finitedifference;

import org.apache.commons.lang.Validate;

import cern.jet.random.engine.MersenneTwister;
import cern.jet.random.engine.MersenneTwister64;

import com.opengamma.financial.model.option.pricing.analytic.formula.BlackFunctionData;
import com.opengamma.financial.model.option.pricing.analytic.formula.BlackPriceFunction;
import com.opengamma.financial.model.option.pricing.analytic.formula.CEVFunctionData;
import com.opengamma.financial.model.option.pricing.analytic.formula.CEVPriceFunction;
import com.opengamma.financial.model.option.pricing.analytic.formula.EuropeanVanillaOption;
import com.opengamma.math.function.Function1D;

/**
 * 
 */
public class MarkovChain {

  private final double _vol1;
  private final double _vol2;
  private final double _lambda12;
  private final double _lambda21;
  private final double _probState1;
  @SuppressWarnings("unused")
  private final double _pi1;

  private final MersenneTwister _rand;

<<<<<<< HEAD
  public MarkovChain(final double vol1, final double vol2, final double lambda12, final double lambda21) {
    this(vol1, vol2, lambda12, lambda21, MersenneTwister.DEFAULT_SEED);
=======
  public MarkovChain(final double vol1, final double vol2, final double lambda12, final double lambda21, final double probState1) {
    this(vol1, vol2, lambda12, lambda21, probState1, MersenneTwister64.DEFAULT_SEED);
>>>>>>> a93a78d0
  }

  public MarkovChain(final double vol1, final double vol2, final double lambda12, final double lambda21, final double probState1, int seed) {
    Validate.isTrue(vol1 >= 0);
    Validate.isTrue(vol2 >= 0);
    Validate.isTrue(lambda12 >= 0);
    Validate.isTrue(lambda21 >= 0);
    Validate.isTrue(probState1 >= 0 && probState1 <= 1.0);
    _vol1 = vol1;
    _vol2 = vol2;
    _lambda12 = lambda12;
    _lambda21 = lambda21;
    _probState1 = probState1;
    _pi1 = lambda21 / (lambda12 + lambda21);
    _rand = new MersenneTwister64(seed);
  }

  public double price(final double forward, final double df, final double strike, final double timeToExiry, double[] sigmas) {
    EuropeanVanillaOption option = new EuropeanVanillaOption(strike, timeToExiry, true);
    BlackPriceFunction func = new BlackPriceFunction();
    Function1D<BlackFunctionData, Double> priceFunc = func.getPriceFunction(option);
    double sum = 0;
    for (double sigma : sigmas) {
      BlackFunctionData data = new BlackFunctionData(forward, df, sigma);
      sum += priceFunc.evaluate(data);
    }
    return sum / sigmas.length;
  }

  public double priceCEV(final double forward, final double df, final double strike, final double timeToExiry, final double beta, double[] sigmas) {
    EuropeanVanillaOption option = new EuropeanVanillaOption(strike, timeToExiry, true);
    CEVPriceFunction func = new CEVPriceFunction();
    Function1D<CEVFunctionData, Double> priceFunc = func.getPriceFunction(option);
    double sum = 0;
    for (double sigma : sigmas) {
      CEVFunctionData data = new CEVFunctionData(forward, df, sigma, beta);
      sum += priceFunc.evaluate(data);
    }
    return sum / sigmas.length;
  }

  public double[][] price(final double[] forwards, final double[] df, final double[] strike, final double[] expiries, double[][] sigmas) {
    int nTime = forwards.length;
    int nStrikes = strike.length;
    Validate.isTrue(nTime == df.length);
    Validate.isTrue(nTime == expiries.length);
    Validate.isTrue(nTime == sigmas.length);

    BlackPriceFunction func = new BlackPriceFunction();
    double[][] price = new double[nTime][nStrikes];

    double t, k;
    for (int j = 0; j < nTime; j++) {
      t = expiries[j];
      double[] tSigmas = sigmas[j];
      for (int i = 0; i < nStrikes; i++) {
        k = strike[i];
        EuropeanVanillaOption option = new EuropeanVanillaOption(k, t, true);
        Function1D<BlackFunctionData, Double> priceFunc = func.getPriceFunction(option);
        double sum = 0;
        for (double sigma : tSigmas) {
          BlackFunctionData data = new BlackFunctionData(forwards[j], df[j], sigma);
          sum += priceFunc.evaluate(data);
        }
        price[j][i] = sum / tSigmas.length;
      }

    }

    return price;
  }

  public double[] getMoments(double t, double[] sigmas) {
    double sum1 = 0;
    double sum2 = 0;
    double sum3 = 0;
    for (double sigma : sigmas) {
      double var = sigma * sigma;
      sum1 += var;
      sum2 += var * var;
      sum3 += var * var * var;
    }

    int n = sigmas.length;
    double m1 = sum1 / n;
    double m2 = (sum2 - n * m1 * m1) / (n - 1);
    double m3 = (sum3 - 3 * m1 * sum2 + 2 * n * m1 * m1 * m1) / n;

    //System.out.println("MC m1: " + m1 + " m2: " + m2 + " m3: " + m3);
    return new double[] {m1, m2, m3 };
  }

  public double[] simulate(double timeToExpiry, int n) {

    double vol, lambda, tau;
    double[] vols = new double[n];
    double sum = 0;
    for (int i = 0; i < n; i++) {
      boolean state1 = _probState1 > _rand.nextDouble();
      double t = 0;
      double var = 0.0;
      while (t < timeToExpiry) {
        if (state1) {
          vol = _vol1;
          lambda = _lambda12;
        } else {
          vol = _vol2;
          lambda = _lambda21;
        }
        tau = -Math.log(_rand.nextDouble()) / lambda;
        if (t + tau < timeToExpiry) {
          var += tau * vol * vol;
          state1 = !state1;
        } else {
          var += (timeToExpiry - t) * vol * vol;
        }
        t += tau;
      }
      vols[i] = Math.sqrt(var / timeToExpiry);
      sum += var;
    }
    sum /= n;
    // debug
    // double ave = _pi1 * timeToExpiry + (probState1 - _pi1) / (_lambda12 + _lambda21) * (1 - Math.exp(-(_lambda12 + _lambda21) * timeToExpiry));
    // double exvar = _vol2 * _vol2 * timeToExpiry + (_vol1 * _vol1 - _vol2 * _vol2) * ave;
    // System.out.println("debug " + "\t" + sum + "\t" + exvar);
    return vols;
  }

  public double[][] simulate(double[] expiries, int n) {
    return simulate(expiries, n, 0.0, 1.0);
  }

  public double[][] simulate(final double[] expiries, final int n, final double a, final double b) {
    Validate.notNull(expiries);
    Validate.isTrue(b > a, "need b > a");
    Validate.isTrue(a >= 0.0, "Nedd a >= 0.0");
    Validate.isTrue(b <= 1.0, "Nedd b <= 1.0");
    int m = expiries.length;
    Validate.isTrue(m > 0);
    for (int j = 1; j < m; j++) {
      Validate.isTrue(expiries[j] > expiries[j - 1]);
    }

    double vol, lambda, tau;
    double[][] vols = new double[m][n];
    // double[] sum = new double[m];

    for (int i = 0; i < n; i++) {
      int j = 0;
      boolean state1 = _probState1 > _rand.nextDouble();
      double t = 0;
      double var = 0.0;
      while (j < m && t < expiries[m - 1]) {
        if (state1) {
          vol = _vol1;
          lambda = _lambda12;
        } else {
          vol = _vol2;
          lambda = _lambda21;
        }
        //        if (t == 0) {
        //          double x = (0.5 + i) / n;
        //          tau = -Math.log(x) / lambda;
        //        } else {
        if (t == 0) {
          tau = -Math.log(a + (b - a) * _rand.nextDouble()) / lambda;
        } else {
          tau = -Math.log(_rand.nextDouble()) / lambda;
        }

        state1 = !state1;
        t += tau;
        if (t < expiries[j]) {
          var += tau * vol * vol;
        } else {
          var += (expiries[j] - t + tau) * vol * vol;
          //  sum[j] += var;
          vols[j][i] = Math.sqrt(var / expiries[j]);
          j++;

          while (j < m && t > expiries[j]) {
            var += (expiries[j] - expiries[j - 1]) * vol * vol;
            // sum[j] += var;
            vols[j][i] = Math.sqrt(var / expiries[j]);
            j++;
          }

          var += (t - expiries[j - 1]) * vol * vol;
        }
      }
    }

    return vols;
  }
}<|MERGE_RESOLUTION|>--- conflicted
+++ resolved
@@ -32,16 +32,11 @@
 
   private final MersenneTwister _rand;
 
-<<<<<<< HEAD
-  public MarkovChain(final double vol1, final double vol2, final double lambda12, final double lambda21) {
-    this(vol1, vol2, lambda12, lambda21, MersenneTwister.DEFAULT_SEED);
-=======
   public MarkovChain(final double vol1, final double vol2, final double lambda12, final double lambda21, final double probState1) {
-    this(vol1, vol2, lambda12, lambda21, probState1, MersenneTwister64.DEFAULT_SEED);
->>>>>>> a93a78d0
-  }
-
-  public MarkovChain(final double vol1, final double vol2, final double lambda12, final double lambda21, final double probState1, int seed) {
+    this(vol1, vol2, lambda12, lambda21, probState1, MersenneTwister.DEFAULT_SEED);
+  }
+
+  public MarkovChain(final double vol1, final double vol2, final double lambda12, final double lambda21, final double probState1, final int seed) {
     Validate.isTrue(vol1 >= 0);
     Validate.isTrue(vol2 >= 0);
     Validate.isTrue(lambda12 >= 0);
@@ -56,51 +51,51 @@
     _rand = new MersenneTwister64(seed);
   }
 
-  public double price(final double forward, final double df, final double strike, final double timeToExiry, double[] sigmas) {
-    EuropeanVanillaOption option = new EuropeanVanillaOption(strike, timeToExiry, true);
-    BlackPriceFunction func = new BlackPriceFunction();
-    Function1D<BlackFunctionData, Double> priceFunc = func.getPriceFunction(option);
+  public double price(final double forward, final double df, final double strike, final double timeToExiry, final double[] sigmas) {
+    final EuropeanVanillaOption option = new EuropeanVanillaOption(strike, timeToExiry, true);
+    final BlackPriceFunction func = new BlackPriceFunction();
+    final Function1D<BlackFunctionData, Double> priceFunc = func.getPriceFunction(option);
     double sum = 0;
-    for (double sigma : sigmas) {
-      BlackFunctionData data = new BlackFunctionData(forward, df, sigma);
+    for (final double sigma : sigmas) {
+      final BlackFunctionData data = new BlackFunctionData(forward, df, sigma);
       sum += priceFunc.evaluate(data);
     }
     return sum / sigmas.length;
   }
 
-  public double priceCEV(final double forward, final double df, final double strike, final double timeToExiry, final double beta, double[] sigmas) {
-    EuropeanVanillaOption option = new EuropeanVanillaOption(strike, timeToExiry, true);
-    CEVPriceFunction func = new CEVPriceFunction();
-    Function1D<CEVFunctionData, Double> priceFunc = func.getPriceFunction(option);
+  public double priceCEV(final double forward, final double df, final double strike, final double timeToExiry, final double beta, final double[] sigmas) {
+    final EuropeanVanillaOption option = new EuropeanVanillaOption(strike, timeToExiry, true);
+    final CEVPriceFunction func = new CEVPriceFunction();
+    final Function1D<CEVFunctionData, Double> priceFunc = func.getPriceFunction(option);
     double sum = 0;
-    for (double sigma : sigmas) {
-      CEVFunctionData data = new CEVFunctionData(forward, df, sigma, beta);
+    for (final double sigma : sigmas) {
+      final CEVFunctionData data = new CEVFunctionData(forward, df, sigma, beta);
       sum += priceFunc.evaluate(data);
     }
     return sum / sigmas.length;
   }
 
-  public double[][] price(final double[] forwards, final double[] df, final double[] strike, final double[] expiries, double[][] sigmas) {
-    int nTime = forwards.length;
-    int nStrikes = strike.length;
+  public double[][] price(final double[] forwards, final double[] df, final double[] strike, final double[] expiries, final double[][] sigmas) {
+    final int nTime = forwards.length;
+    final int nStrikes = strike.length;
     Validate.isTrue(nTime == df.length);
     Validate.isTrue(nTime == expiries.length);
     Validate.isTrue(nTime == sigmas.length);
 
-    BlackPriceFunction func = new BlackPriceFunction();
-    double[][] price = new double[nTime][nStrikes];
+    final BlackPriceFunction func = new BlackPriceFunction();
+    final double[][] price = new double[nTime][nStrikes];
 
     double t, k;
     for (int j = 0; j < nTime; j++) {
       t = expiries[j];
-      double[] tSigmas = sigmas[j];
+      final double[] tSigmas = sigmas[j];
       for (int i = 0; i < nStrikes; i++) {
         k = strike[i];
-        EuropeanVanillaOption option = new EuropeanVanillaOption(k, t, true);
-        Function1D<BlackFunctionData, Double> priceFunc = func.getPriceFunction(option);
+        final EuropeanVanillaOption option = new EuropeanVanillaOption(k, t, true);
+        final Function1D<BlackFunctionData, Double> priceFunc = func.getPriceFunction(option);
         double sum = 0;
-        for (double sigma : tSigmas) {
-          BlackFunctionData data = new BlackFunctionData(forwards[j], df[j], sigma);
+        for (final double sigma : tSigmas) {
+          final BlackFunctionData data = new BlackFunctionData(forwards[j], df[j], sigma);
           sum += priceFunc.evaluate(data);
         }
         price[j][i] = sum / tSigmas.length;
@@ -111,30 +106,30 @@
     return price;
   }
 
-  public double[] getMoments(double t, double[] sigmas) {
+  public double[] getMoments(final double t, final double[] sigmas) {
     double sum1 = 0;
     double sum2 = 0;
     double sum3 = 0;
-    for (double sigma : sigmas) {
-      double var = sigma * sigma;
+    for (final double sigma : sigmas) {
+      final double var = sigma * sigma;
       sum1 += var;
       sum2 += var * var;
       sum3 += var * var * var;
     }
 
-    int n = sigmas.length;
-    double m1 = sum1 / n;
-    double m2 = (sum2 - n * m1 * m1) / (n - 1);
-    double m3 = (sum3 - 3 * m1 * sum2 + 2 * n * m1 * m1 * m1) / n;
+    final int n = sigmas.length;
+    final double m1 = sum1 / n;
+    final double m2 = (sum2 - n * m1 * m1) / (n - 1);
+    final double m3 = (sum3 - 3 * m1 * sum2 + 2 * n * m1 * m1 * m1) / n;
 
     //System.out.println("MC m1: " + m1 + " m2: " + m2 + " m3: " + m3);
-    return new double[] {m1, m2, m3 };
-  }
-
-  public double[] simulate(double timeToExpiry, int n) {
+    return new double[] {m1, m2, m3};
+  }
+
+  public double[] simulate(final double timeToExpiry, final int n) {
 
     double vol, lambda, tau;
-    double[] vols = new double[n];
+    final double[] vols = new double[n];
     double sum = 0;
     for (int i = 0; i < n; i++) {
       boolean state1 = _probState1 > _rand.nextDouble();
@@ -168,7 +163,7 @@
     return vols;
   }
 
-  public double[][] simulate(double[] expiries, int n) {
+  public double[][] simulate(final double[] expiries, final int n) {
     return simulate(expiries, n, 0.0, 1.0);
   }
 
@@ -177,14 +172,14 @@
     Validate.isTrue(b > a, "need b > a");
     Validate.isTrue(a >= 0.0, "Nedd a >= 0.0");
     Validate.isTrue(b <= 1.0, "Nedd b <= 1.0");
-    int m = expiries.length;
+    final int m = expiries.length;
     Validate.isTrue(m > 0);
     for (int j = 1; j < m; j++) {
       Validate.isTrue(expiries[j] > expiries[j - 1]);
     }
 
     double vol, lambda, tau;
-    double[][] vols = new double[m][n];
+    final double[][] vols = new double[m][n];
     // double[] sum = new double[m];
 
     for (int i = 0; i < n; i++) {
