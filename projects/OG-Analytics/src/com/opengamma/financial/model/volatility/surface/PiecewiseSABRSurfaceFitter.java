--- conflicted
+++ resolved
@@ -183,48 +183,28 @@
    * @return A interpolated implied Volatility surface
    */
   @SuppressWarnings("unused")
-<<<<<<< HEAD
-  private BlackVolatilitySurfaceStrike getSurfaceLinear() {
+  public BlackVolatilitySurfaceMoneyness getSurfaceLinear() {
     final Function<Double, Double> surFunc = new Function<Double, Double>() {
 
       @Override
-      public Double evaluate(final Double... tk) {
-        final double t = tk[0];
-        final double k = tk[1];
+      public Double evaluate(final Double... tx) {
+        final double t = tx[0];
+        final double x = tx[1];
         if (t <= _expiries[0]) { //linear extrapolation in sigma
-          final double sigma1 = _fitters[0].getVol(k);
-          final double sigma2 = _fitters[1].getVol(k);
+          final double k1 = x * _forwards[0];
+          final double k2 = x * _forwards[1];
+          final double sigma1 = _fitters[0].getVol(k1);
+          final double sigma2 = _fitters[1].getVol(k2);
           final double dt = _expiries[1] - _expiries[0];
-=======
-  public BlackVolatilitySurfaceMoneyness getSurfaceLinear() {
-    Function<Double, Double> surFunc = new Function<Double, Double>() {
-
-      @Override
-      public Double evaluate(Double... tx) {
-        double t = tx[0];
-        double x = tx[1];
-        if (t <= _expiries[0]) { //linear extrapolation in sigma
-          double k1 = x * _forwards[0];
-          double k2 = x * _forwards[1];
-          double sigma1 = _fitters[0].getVol(k1);
-          double sigma2 = _fitters[1].getVol(k2);
-          double dt = _expiries[1] - _expiries[0];
->>>>>>> c2025c8c
           return ((_expiries[1] - t) * sigma1 + (t - _expiries[0]) * sigma2) / dt;
         }
 
         if (t >= _expiries[_nExpiries - 1]) { //flat extrapolation
           return _fitters[_nExpiries - 1].getVol(x * _forwards[_nExpiries - 1]);
         }
-<<<<<<< HEAD
-
+        final double logT = Math.log(t);
         final int index = getLowerBoundIndex(t);
         final double[] sample = new double[2];
-=======
-        final double logT = Math.log(t);
-        int index = getLowerBoundIndex(t);
-        double[] sample = new double[2];
->>>>>>> c2025c8c
         double[] times = new double[2];
         int lower;
         if (index == 0) {
@@ -235,29 +215,19 @@
           lower = index;
         }
         for (int i = 0; i < 2; i++) {
-<<<<<<< HEAD
-          final double vol = _fitters[i + lower].getVol(k);
-          sample[i] = vol * vol * _expiries[i + lower]; //interpolate the variance
-=======
-          double vol = _fitters[i + lower].getVol(x * _forwards[i + lower]);
+          final double vol = _fitters[i + lower].getVol(x * _forwards[i + lower]);
           sample[i] = Math.log(vol * vol * _expiries[i + lower]); //interpolate the variance
->>>>>>> c2025c8c
           if (i > 0) {
             Validate.isTrue(sample[i] >= sample[i - 1], "variance must increase");
           }
         }
         times = Arrays.copyOfRange(_logExpiries, lower, lower + 2);
 
-<<<<<<< HEAD
         final double dt = times[1] - times[0];
-        final double var = ((times[1] - t) * sample[0] + (t - times[0]) * sample[1]) / dt;
-=======
-        double dt = times[1] - times[0];
-        double logVar = ((times[1] - logT) * sample[0] + (logT - times[0]) * sample[1]) / dt;
-        double var = Math.exp(logVar);
+        final double logVar = ((times[1] - logT) * sample[0] + (logT - times[0]) * sample[1]) / dt;
+        final double var = Math.exp(logVar);
 
         return Math.sqrt(var / t);
->>>>>>> c2025c8c
 
       }
     };
@@ -470,20 +440,20 @@
    */
   public BlackVolatilitySurfaceMoneyness getImpliedVolatilityMoneynessSurface(final boolean useLogTime, final boolean useLogValue, final boolean useIntegratedVariance) {
 
-    Function<Double, Double> surFunc = new Function<Double, Double>() {
+    final Function<Double, Double> surFunc = new Function<Double, Double>() {
 
       @Override
-      public Double evaluate(Double... tm) {
-        double t = tm[0];
-        double m = tm[1];
+      public Double evaluate(final Double... tm) {
+        final double t = tm[0];
+        final double m = tm[1];
 
         //For time less than the first expiry, linearly extrapolate the variance
         if (t <= _expiries[0]) {
-          double k1 = _forwards[0] * m;
-          double k2 = _forwards[1] * m;
-          double var1 = square(_fitters[0].getVol(k1));
-          double var2 = square(_fitters[1].getVol(k2));
-          double dt = _expiries[1] - _expiries[0];
+          final double k1 = _forwards[0] * m;
+          final double k2 = _forwards[1] * m;
+          final double var1 = square(_fitters[0].getVol(k1));
+          final double var2 = square(_fitters[1].getVol(k2));
+          final double dt = _expiries[1] - _expiries[0];
           final double var = ((_expiries[1] - t) * var1 + (t - _expiries[0]) * var2) / dt;
           if (var >= 0.0) {
             return Math.sqrt(var);
@@ -492,7 +462,7 @@
           }
         }
 
-        int index = getLowerBoundIndex(t);
+        final int index = getLowerBoundIndex(t);
 
         int lower;
         if (index == 0) {
@@ -517,8 +487,8 @@
         final double[] yData = new double[4];
 
         for (int i = 0; i < 4; i++) {
-          double time = _expiries[lower + i];
-          double k = _forwards[lower + i] * Math.pow(m, Math.sqrt(time / t));
+          final double time = _expiries[lower + i];
+          final double k = _forwards[lower + i] * Math.pow(m, Math.sqrt(time / t));
           double temp = square(_fitters[lower + i].getVol(k));
 
           if (useIntegratedVariance) {
@@ -530,7 +500,7 @@
           yData[i] = temp;
         }
 
-        Interpolator1DDataBundle db = EXTRAPOLATOR.getDataBundle(xData, yData);
+        final Interpolator1DDataBundle db = EXTRAPOLATOR.getDataBundle(xData, yData);
 
         double tRes = EXTRAPOLATOR.interpolate(db, x);
         if (useLogValue) {
