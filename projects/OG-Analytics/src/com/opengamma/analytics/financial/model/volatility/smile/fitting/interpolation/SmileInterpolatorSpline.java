--- conflicted
+++ resolved
@@ -25,8 +25,6 @@
 
   private final Interpolator1D _interpolator;
 
-  // private final WeightingFunction _weightFunction = SineWeightingFunction.getInstance();
-
   public SmileInterpolatorSpline() {
     _interpolator = DEFAULT_INTERPOLATOR;
   }
@@ -36,16 +34,7 @@
     _interpolator = interpolator;
   }
 
-<<<<<<< HEAD
-=======
-  //  static {
-  //    final ParameterLimitsTransform a = new NullTransform();
-  //    final ParameterLimitsTransform b = new SingleRangeLimitTransform(0.0, LimitType.GREATER_THAN);
-  //    TRANSFORMS = new UncoupledParameterTransforms(new DoubleMatrix1D(0.0, 1.0), new ParameterLimitsTransform[] {a, b }, new BitSet());
-  //  }
-
   @Override
->>>>>>> e3b9d5f5
   public Function1D<Double, Double> getVolatilityFunction(final double forward, final double[] strikes, final double expiry, final double[] impliedVols) {
     final int n = strikes.length;
     ArgumentChecker.isTrue(impliedVols.length == n, "#strikes does not mach #vols");
@@ -79,19 +68,8 @@
 
     final Function1D<Double, Double> dSigmaDx = DIFFERENTIATOR.differentiate(interpFunc, domain);
 
-<<<<<<< HEAD
     double gradL = dSigmaDx.evaluate(kL);
     double gradH = dSigmaDx.evaluate(kH);
-=======
-    final double gradL = dSigmaDx.evaluate(kL);
-    final double gradH = dSigmaDx.evaluate(kH);
-    //
-    //    Function1D<DoubleMatrix1D, DoubleMatrix1D> f1 = getDifferenceFunc(forward, kL, expiry, volL, gradL);
-    //    Function1D<DoubleMatrix1D, DoubleMatrix1D> f2 = getDifferenceFunc(forward, kH, expiry, volH, gradH);
-    //
-    //    final double[] res1 = TRANSFORMS.inverseTransform(ROOTFINDER.getRoot(f1, TRANSFORMS.transform(new DoubleMatrix1D(0.0, volL)))).getData();
-    //    final double[] res2 = TRANSFORMS.inverseTransform(ROOTFINDER.getRoot(f2, TRANSFORMS.transform(new DoubleMatrix1D(0.0, volH)))).getData();
->>>>>>> e3b9d5f5
 
     final double[] res1 = TAIL_FITTER.fitVolatilityAndGrad(forward, kL, volL, gradL, expiry);
     final double[] res2 = TAIL_FITTER.fitVolatilityAndGrad(forward, kH, volH, gradH, expiry);
