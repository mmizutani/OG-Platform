/**
 * Copyright (C) 2011 - present by OpenGamma Inc. and the OpenGamma group of companies
 *
 * Please see distribution for license.
 */
package com.opengamma.math.matrix;

import java.util.Arrays;

import org.apache.commons.lang.Validate;

import com.opengamma.math.utilities.Max;

/**
 * Converts, or instantiates, a matrix to Compressed Sparse Row format (CSR). CSR is a near optimal method of storing sparse matrix data.
 * Only the non-zero components of the matrix are stored (note: there is no tolerance for testing zero to machine precision, zero is solely tested bitwise).
 * The CSR format requires three vectors:
 *  colIdx - contains column indexes of elements
 *  rowPtr - contains the row pointer information used to reassemble the colIdx references in the correct place within the matrix
 *  values - contains the nonzero values of the sparse matrix in row-major order
 *
 *  For an example call and output see the unit test.
 *
 *  A "normal" path to CSR form is via the {@link SparseCoordinateFormatMatrix} this formatting path is taken to allow access to the
 *  Compressed Sparse Column (CSC) format with equal ease.
 *  The final format chosen (CSR or CSC) should reflect the cache optimal access pattern of the calling function data.
 */

public class CompressedSparseRowFormatMatrix extends SparseMatrixType {

  private double[] _values;
  private int[] _colIdx;
  private int[] _rowPtr;
  private int _els;
  private int _rows;
  private int _cols;
  private int _maxEntriesInARow; // used to decide whether 16bit ints can be used as index later

  /* constructors */

  /**
   * Construct from DoubleMatrix2D type
   * @param m is a DoubleMatrix2D
   */
  public CompressedSparseRowFormatMatrix(DoubleMatrix2D m) {
    Validate.notNull(m);

    //get number of elements
    _els = m.getNumberOfElements();

    // tmp arrays, in case we get in a fully populated matrix, intelligent design upstream should ensure that this is overkill!
    double[] dataTmp = new double[_els];
    int[] colIndTmp = new int[_els];
    int[] rowPtrTmp = new int[_els + 1];

    // we need unwind the array m into coordinate form
    int localmaxEntriesInARow;
    _maxEntriesInARow = -1; // set max entries in a row negative, so that maximiser will work
    int ptr = 0;
    int i;
    for (i = 0; i < m.getNumberOfRows(); i++) {
      rowPtrTmp[i] = ptr;
      localmaxEntriesInARow = 0;
      for (int j = 0; j < m.getNumberOfColumns(); j++) {
        if (Double.doubleToLongBits(m.getEntry(i, j)) != 0L) {
          localmaxEntriesInARow++;
          colIndTmp[ptr] = j;
          dataTmp[ptr] = m.getEntry(i, j);
          ptr++;
        }
      }
      if (localmaxEntriesInARow > _maxEntriesInARow) { // is the number of entries on this row the largest?
        _maxEntriesInARow = localmaxEntriesInARow;
      }
    }
    rowPtrTmp[i] = ptr;

    // return correct 0 to correct length of the vector buffers
    _values = Arrays.copyOfRange(dataTmp, 0, ptr);
    _colIdx = Arrays.copyOfRange(colIndTmp, 0, ptr);
    _rowPtr = Arrays.copyOfRange(rowPtrTmp, 0, i + 1); // yes, the +1 is correct, it allows the computation of the number of elements in the final row!
    _rows = m.getNumberOfRows();
    _cols = m.getNumberOfColumns();
  }

  /**
   * Construct from SparseCoordinateFormatMatrix type
   * @param m is a SparseCoordinateFormatMatrix
   */
  public CompressedSparseRowFormatMatrix(SparseCoordinateFormatMatrix m) {
    Validate.notNull(m);
    _els = m.getNumberOfElements();
    int[] rowPtrTmp = new int[_els > 1 ? _els : 2];
    int localmaxEntriesInARow;
    _maxEntriesInARow = -1; // set max entries in a row negative, so that maximiser will work
    int ptr = 0;
    int i;
    for (i = 0; i < m.getNumberOfRows(); i++) {
      rowPtrTmp[i] = ptr;
      localmaxEntriesInARow = 0;
      for (int j = 0; j < m.getNumberOfColumns(); j++) {
        if (Double.doubleToLongBits(m.getEntry(i, j)) != 0L) {
          localmaxEntriesInARow++;
          ptr++;
        }
      }
      if (localmaxEntriesInARow > _maxEntriesInARow) { // is the number of entries on this row the largest?
        _maxEntriesInARow = localmaxEntriesInARow;
      }
    }
    rowPtrTmp[i] = ptr;
    _values = Arrays.copyOfRange(m.getNonZeroEntries(), 0, ptr);
    _colIdx = Arrays.copyOfRange(m.getColumnCoordinates(), 0, ptr);
    _rowPtr = Arrays.copyOfRange(rowPtrTmp, 0, i + 1); // yes, the +1 is correct!
    _rows = m.getNumberOfRows();
    _cols = m.getNumberOfColumns();
  }

  /**
   * Construct from a (double) array of arrays
   * @param m is a (double) array of arrays
   */
  public CompressedSparseRowFormatMatrix(double[][] m) {
    this(new DoubleMatrix2D(m));
  }

  /**
<<<<<<< HEAD
   * Construct from SparseCoordinateFormatMatrix type
=======
   * Construct from coordinate inputs
>>>>>>> 6b228611
   * @param x x-coordinates of data points
   * @param y y-coordinates of data points
   * @param values value of data points
   */
  public CompressedSparseRowFormatMatrix(int[] x, int[] y, double[] values) {
    this(new SparseCoordinateFormatMatrix(x, y, values, (Max.value(y) + 1), (Max.value(x) + 1)));
  }

  /**
<<<<<<< HEAD
   * Construct from SparseCoordinateFormatMatrix type
=======
   * Construct from coordinate inputs
>>>>>>> 6b228611
   * @param x x-coordinates of data points
   * @param y y-coordinates of data points
   * @param values value of data points
   * @param m the number of rows the CSR matrix should have
   * @param n the number of columns the CSR matrix should have
   */
  public CompressedSparseRowFormatMatrix(int[] x, int[] y, double[] values, int m, int n) {
    this(new SparseCoordinateFormatMatrix(x, y, values, m, n));
  }

  /* methods */

  /**
   *  Gets the column indexes that can be looked up by the row pointer
   *  @return _colIdx, the column indexes
   */
  public int[] getColumnIndex() {
    return _colIdx;
  }

  /**
   * Gets the row pointer (not actually a pointer, but would be in C)
   * @return _rowPtr, the row pointer
   */
  public int[] getRowPtr() {
    return _rowPtr;
  }

  /**
   * Gets the non-zero values in the matrix, i.e. the values that are worth storing
   * @return _values, the non-zero values
   */
  public double[] getNonZeroElements() {
    return _values;
  }

  /**
   * Gets the non-zero values in the matrix, i.e. the values that are worth storing.
   * Method is for unity with other matrix types and simply redirects to getNonZeroElements();
   * @return _values, the non-zero values
   */
  public double[] getData() {
    return getNonZeroElements();
  }

  /**
   * Gets the number of rows in the matrix (is not equal to count(unique(rowPtr)) as matrix could be singular/have row of zeros))
   * @return _rows, the number of rows corresponding to a full matrix representation of the compressed matrix
   */
  @Override
  public int getNumberOfRows() {
    return _rows;
  }

  /**
   * Gets the number of columns in the matrix (is not equal to count(unique(colIdx)) as matrix could be singular/have column of zeros))
   * @return _cols, the number of columns corresponding to a full matrix representation of the compressed matrix
   */
  @Override
  public int getNumberOfColumns() {
    return _cols;
  }

  /**
   * Gets the number of non-zero elements in the matrix
   * @return _values.length, the number of non-zero elements in the matrix
   */
  public int getNumberOfNonzeroElements() {
    return _values.length;
  }

  /**
   * {@inheritDoc}
   */
  @Override
  public int getMaxNonZerosInSignificantDirection() {
    return _maxEntriesInARow;
  }

  /**
   * Converts matrix to a Full Matrix representation (undoes the sparse compression)
   * @return tmp, a DoubleMatrix2D
   */
  public DoubleMatrix2D toDenseMatrix() {
    return new DoubleMatrix2D(this.toArray());
  }

  /**
   * Converts matrix to a Full Matrix representation (undoes the sparse compression)
   * @return tmp, an array of arrays
   */
  @Override
  public double[][] toArray() {
    double[][] tmp = new double[_rows][_cols];
    for (int ir = 0; ir < _rows; ir++) {
      //translate an index and see if it exists, if it doesn't then return 0
      for (int i = _rowPtr[ir]; i <= _rowPtr[ir + 1] - 1; i++) { // loops through elements of correct row
        tmp[ir][_colIdx[i]] = _values[i];
      }
    }
    return tmp;
  }

  @Override
  public int getNumberOfElements() {
    return _els;
  }

  @Override
  public double[] getFullRow(int index) {
    double[] tmp = new double[_cols];
    for (int i = _rowPtr[index]; i <= _rowPtr[index + 1] - 1; i++) { // loops through elements of correct row
      tmp[_colIdx[i]] = _values[i];
    }
    return tmp;
  }

  @Override
  // column slicing CSR is a nightmare, implemented for completeness, but really not worth actually using unless desperate. Use COO or CSC instead.
  public double[] getFullColumn(int index) {
    double[] tmp = new double[_rows];
    for (int i = 0; i < _rows; i++) {
      tmp[i] = this.getEntry(i, index);
    }
    return tmp;
  }

  @Override
  public double[] getRowElements(int index) {
    double[] tmp = new double[_cols];
    int ptr = 0;
    for (int i = _rowPtr[index]; i <= _rowPtr[index + 1] - 1; i++) { // loops through elements of correct row
      tmp[ptr] = _values[i];
      ptr++;
    }
    return Arrays.copyOfRange(tmp, 0, ptr);
  }

  @Override
  // again, column slicing CSR is a bad idea and essentially requires multiple brute forces. Store the matrix differently if you are thinking about doing this a lot
  public double[] getColumnElements(int index) {
    double[] tmp = new double[_cols];
    double val;
    int ptr = 0;
    for (int i = 0; i < _cols; i++) {
      val = this.getEntry(i, index);
      if (Double.doubleToLongBits(val) != 0) {
        tmp[ptr] = val;
        ptr++;
      }

    }
    return Arrays.copyOfRange(tmp, 0, ptr);
  }

  @Override
  public int getNumberOfNonZeroElements() {
    return _values.length;
  }

  @Override
  public Double getEntry(int... indices) {
    //translate an index and see if it exists, if it doesn't then return 0
    for (int i = _rowPtr[indices[0]]; i <= _rowPtr[indices[0] + 1] - 1; i++) { // loops through elements of correct row
      // looks for col index
      if (_colIdx[i] == indices[1]) {
        return _values[i];
      }
    }
    return 0.0;
  }

  @Override
  public String toString() {
    return "\nvalues=" + Arrays.toString(_values) +
        "\ncolInd=" + Arrays.toString(_colIdx) +
        "\nrowPtr=" + Arrays.toString(_rowPtr) +
        "\nels=" + _els;
  }

  @Override
  public int hashCode() {
    final int prime = 31;
    int result = 1;
    result = prime * result + Arrays.hashCode(_colIdx);
    result = prime * result + _cols;
    result = prime * result + _els;
    result = prime * result + Arrays.hashCode(_rowPtr);
    result = prime * result + _rows;
    result = prime * result + Arrays.hashCode(_values);
    return result;
  }

  @Override
  public boolean equals(Object obj) {
    if (this == obj) {
      return true;
    }
    if (obj == null) {
      return false;
    }
    if (getClass() != obj.getClass()) {
      return false;
    }
    CompressedSparseRowFormatMatrix other = (CompressedSparseRowFormatMatrix) obj;
    if (_cols != other._cols) {
      return false;
    }
    if (_rows != other._rows) {
      return false;
    }
    if (!Arrays.equals(_colIdx, other._colIdx)) {
      return false;
    }
    if (!Arrays.equals(_rowPtr, other._rowPtr)) {
      return false;
    }
    if (!Arrays.equals(_values, other._values)) {
      return false;
    }
    return true;
  }

}<|MERGE_RESOLUTION|>--- conflicted
+++ resolved
@@ -125,11 +125,7 @@
   }
 
   /**
-<<<<<<< HEAD
-   * Construct from SparseCoordinateFormatMatrix type
-=======
    * Construct from coordinate inputs
->>>>>>> 6b228611
    * @param x x-coordinates of data points
    * @param y y-coordinates of data points
    * @param values value of data points
@@ -139,11 +135,7 @@
   }
 
   /**
-<<<<<<< HEAD
-   * Construct from SparseCoordinateFormatMatrix type
-=======
    * Construct from coordinate inputs
->>>>>>> 6b228611
    * @param x x-coordinates of data points
    * @param y y-coordinates of data points
    * @param values value of data points
