package com.opengamma.math.matrix;

import static org.testng.AssertJUnit.assertEquals;
import static org.testng.AssertJUnit.assertFalse;
import static org.testng.AssertJUnit.assertTrue;

import java.util.Arrays;

import org.testng.annotations.Test;

/**
 * Tests the SparseCoordinateFormatMatrix format to make sure it is vaguely sane
 */

public class SparseCoordinateFormatMatrixTest {
  double[][]data = {{1,2,0,0},{3,0,4,0},{0,5,6,0},{0,0,7,0}};
  double[] expectedData = {1.0,2.0,3.0,4.0,5.0,6.0,7.0};
  int[] expectedX = {0,0,1,1,2,2,3};
  int[] expectedY = {0,1,0,2,1,2,2};
  
  // for testing construction from coord "vectors"
  int [] xdata = {0,1,0,2,1,2,2};
  int [] ydata = {0,0,1,1,2,2,3};
  double [] valuedata = {1,2,3,4,5,6,7};
  
  // test constructors

  @Test
  public void testConstructorDoubleArrays() {
    new SparseCoordinateFormatMatrix(data);
  }

  @Test(expectedExceptions = IllegalArgumentException.class)
  public void testNullConstructorDoubleArrays() {
    double[][] broken = null;
    new SparseCoordinateFormatMatrix(broken);
  }  
  
  @Test
  public void testConstructorDoubleMatrix2D() {
    DoubleMatrix2D tmp = new DoubleMatrix2D(data);
    new SparseCoordinateFormatMatrix(tmp);
  }

<<<<<<< HEAD

=======
  @Test(expectedExceptions = IllegalArgumentException.class)
  public void testNullDM2DConstructorDoubleArrays() {
    DoubleMatrix2D broken = null;
    new SparseCoordinateFormatMatrix(broken);
  }    
  
  @Test
  public void testConstructorCoordMatrix(){
    new SparseCoordinateFormatMatrix(xdata,ydata,valuedata,ydata.length,xdata.length);
  }
  
  @Test(expectedExceptions = IllegalArgumentException.class)
  public void testConstructorNullXCoordMatrix(){
    int[] tmp=null;
    new SparseCoordinateFormatMatrix(tmp,ydata,valuedata,ydata.length,xdata.length);
  }    

  @Test(expectedExceptions = IllegalArgumentException.class)
  public void testConstructorNullYCoordMatrix(){
    int[] tmp=null;
    new SparseCoordinateFormatMatrix(xdata,tmp,valuedata,ydata.length,xdata.length);
  }      
  
  @Test(expectedExceptions = IllegalArgumentException.class)
  public void testConstructorNullValuesCoordMatrix(){
    double[] tmp=null;
    new SparseCoordinateFormatMatrix(xdata,ydata,tmp,ydata.length,xdata.length);
  }      
  
  @Test(expectedExceptions = IllegalArgumentException.class)
  public void testBrokenDataConstructor1CoordMatrix(){
    new SparseCoordinateFormatMatrix(Arrays.copyOfRange(xdata, 0, xdata.length-2),ydata,valuedata,ydata.length,xdata.length);
  }  

  @Test(expectedExceptions = IllegalArgumentException.class)
  public void testBrokenDataConstructor2CoordMatrix(){
    new SparseCoordinateFormatMatrix(Arrays.copyOfRange(xdata, 0, xdata.length-2),Arrays.copyOfRange(ydata, 0, ydata.length-2),valuedata,ydata.length,xdata.length);
  }  
  
  @Test(expectedExceptions = IllegalArgumentException.class)
  public void testNegativeDimensionXConstructorCoordMatrix(){
    new SparseCoordinateFormatMatrix(xdata,ydata,valuedata,ydata.length,-1);
  }
  
  @Test(expectedExceptions = IllegalArgumentException.class)
  public void testNegativeDimensionYConstructorCoordMatrix(){
    new SparseCoordinateFormatMatrix(xdata,ydata,valuedata,-1,xdata.length);
  }  
 
  
  @Test(expectedExceptions = IllegalArgumentException.class)
  public void testBadDimensionXConstructorCoordMatrix(){
    new SparseCoordinateFormatMatrix(xdata,ydata,valuedata,ydata.length,1);
  }
  
  @Test(expectedExceptions = IllegalArgumentException.class)
  public void testBadDimensionYConstructorCoordMatrix(){
    new SparseCoordinateFormatMatrix(xdata,ydata,valuedata,1,xdata.length);
  }    
  
>>>>>>> 9c0c7ddc
  // test methods

 @Test  // tests entry getter
 public void testGetEntry() {
   SparseCoordinateFormatMatrix tmp = new SparseCoordinateFormatMatrix(data);
   for (int i = 0; i < data.length; i++) {
     for (int j = 0; j < data[i].length; j++) {
     assertEquals(Double.doubleToLongBits(data[i][j]),Double.doubleToLongBits(tmp.getEntry(i,j)));
     }
   }
 }

 @Test //tests element getter
 public void testGetNumberOfElements() {
   SparseCoordinateFormatMatrix tmp = new SparseCoordinateFormatMatrix(data);
     assertEquals(16,tmp.getNumberOfElements());
 }

 @Test //test data getter
 public void testGetData(){
   SparseCoordinateFormatMatrix tmp = new SparseCoordinateFormatMatrix(data);
   Arrays.equals(tmp.getNonZeroEntries(),expectedData);
 }

 @Test //test getColumnCoordinates
 public void testGetColumnCoordinates(){
   SparseCoordinateFormatMatrix tmp = new SparseCoordinateFormatMatrix(data);
   Arrays.equals(tmp.getColumnCoordinates(),expectedY);
 }

 @Test //test getRowCoordinates
 public void testGetRowCoordinates(){
   SparseCoordinateFormatMatrix tmp = new SparseCoordinateFormatMatrix(data);
   Arrays.equals(tmp.getRowCoordinates(),expectedX);
 }

 @Test //test getNumberOfRows
 public void testGetNumberOfRows(){
   SparseCoordinateFormatMatrix tmp = new SparseCoordinateFormatMatrix(data);
   assertEquals(tmp.getNumberOfRows(),4);
 }

 @Test //test getNumberOfColumns
 public void testGetNumberOfColumns(){
   SparseCoordinateFormatMatrix tmp = new SparseCoordinateFormatMatrix(data);
   assertEquals(tmp.getNumberOfColumns(),4);
 }

 @Test //test toArray
 public void testToArray() {
   SparseCoordinateFormatMatrix tmp = new SparseCoordinateFormatMatrix(data);
   assertTrue(Arrays.deepEquals(data,tmp.toArray()));
 }

 @Test //test toDenseMatrix
 public void testToDenseMatrix() {
   SparseCoordinateFormatMatrix tmp = new SparseCoordinateFormatMatrix(data);
   DoubleMatrix2D N = new DoubleMatrix2D(data);
   assertTrue(N.equals(tmp.toDenseMatrix()));
 }


 @Test //test full row getter
 public void testGetFullRow() {
   SparseCoordinateFormatMatrix tmp = new SparseCoordinateFormatMatrix(data);
   for(int i = 0; i < data.length; i++) {
     assertTrue(Arrays.equals(data[i],tmp.getFullRow(i)));
   }
 }

 @Test //test full column getter
 public void testGetFullColumn() {
   SparseCoordinateFormatMatrix tmp = new SparseCoordinateFormatMatrix(data);
   double[] col = new double[data.length];
   for(int i = 0; i < data[0].length; i++) {
     // assemble column
     for(int j = 0; j < data[0].length; j++) {
       col[j] = data[j][i];
     }
     assertTrue(Arrays.equals(col,tmp.getFullColumn(i)));
   }
 }

 @Test //test row element getter
 public void testGetRowElements() {
   double[][] compressed = {{1,2},{3,4},{5,6},{7}};
   SparseCoordinateFormatMatrix tmp = new SparseCoordinateFormatMatrix(data);
   for(int i = 0; i < data.length; i++) {
     assertTrue(Arrays.equals(compressed[i],tmp.getRowElements(i)));
   }
 }

 @Test //test column element getter
 public void testGetColumnElements() {
   double[][] compressed = {{1,3},{2,5},{4,6,7},{}};
   SparseCoordinateFormatMatrix tmp = new SparseCoordinateFormatMatrix(data);
   for(int i = 0; i < data[0].length; i++) {
     assertTrue(Arrays.equals(compressed[i],tmp.getColumnElements(i)));
   }
 }

 @Test //test getter for non zero element count
 public void testGetNumberOfNonZeroElements() {
   SparseCoordinateFormatMatrix tmp = new SparseCoordinateFormatMatrix(data);
   assertTrue(tmp.getNumberOfNonZeroElements() == 7);
 }

 @Test
 public void testGetMaxNonZerosInsignificantDirection() {
   SparseCoordinateFormatMatrix tmp = new SparseCoordinateFormatMatrix(data);
   assertEquals(2,tmp.getMaxNonZerosInSignificantDirection());
 }


//test sanity of equals and hashcode
 @Test
 public void testEqualsAndHashCode() {
   SparseCoordinateFormatMatrix N;
   SparseCoordinateFormatMatrix M = new SparseCoordinateFormatMatrix(data);

   assertTrue(M.equals(M)); // test this = obj
   assertFalse(M.equals(null)); // test obj != null
   assertFalse(M.equals(M.getClass())); // test obj class
   double[][] differentDataValues = {{7,2,0,0},{3,0,4,0},{0,5,6,0},{0,0,7,0}};
   double[][] differentDataXOrder = {{0,1,2,0},{3,0,4,0},{0,5,6,0},{0,0,7,0}};
   // test different values
   N = new SparseCoordinateFormatMatrix(differentDataValues);
   assertFalse(M.equals(N));

   // test same values different XOrder
   N = new SparseCoordinateFormatMatrix(differentDataXOrder);
   assertFalse(M.equals(N));

   // test same values different YOrder
   double[][] differentNewDataYOrder1 = {{1,2},{0,0}};
   double[][] differentNewDataYOrder2 = {{0,0},{1,2}};
   SparseCoordinateFormatMatrix P1 = new SparseCoordinateFormatMatrix(differentNewDataYOrder1);
   SparseCoordinateFormatMatrix P2 = new SparseCoordinateFormatMatrix(differentNewDataYOrder2);
   assertFalse(P1.equals(P2));

   // test matrices that are identical mathematically are identical programatically.
   N = new SparseCoordinateFormatMatrix(data);
   assertTrue(M.equals(N));
   assertEquals(M.hashCode(), N.hashCode());
 }

}
<|MERGE_RESOLUTION|>--- conflicted
+++ resolved
@@ -42,9 +42,6 @@
     new SparseCoordinateFormatMatrix(tmp);
   }
 
-<<<<<<< HEAD
-
-=======
   @Test(expectedExceptions = IllegalArgumentException.class)
   public void testNullDM2DConstructorDoubleArrays() {
     DoubleMatrix2D broken = null;
@@ -105,7 +102,6 @@
     new SparseCoordinateFormatMatrix(xdata,ydata,valuedata,1,xdata.length);
   }    
   
->>>>>>> 9c0c7ddc
   // test methods
 
  @Test  // tests entry getter
