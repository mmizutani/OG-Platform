/**
 * Copyright (C) 2009 - 2011 by OpenGamma Inc.
 * 
 * Please see distribution for license.
 */
package com.opengamma.financial.model.volatility.surface;

import static org.testng.AssertJUnit.assertEquals;

import org.testng.annotations.Test;

import com.opengamma.financial.model.finitedifference.BoundaryCondition;
import com.opengamma.financial.model.finitedifference.ConvectionDiffusionPDEDataBundle;
import com.opengamma.financial.model.finitedifference.ConvectionDiffusionPDESolver;
import com.opengamma.financial.model.finitedifference.DirichletBoundaryCondition;
import com.opengamma.financial.model.finitedifference.ExponentialMeshing;
import com.opengamma.financial.model.finitedifference.HyperbolicMeshing;
import com.opengamma.financial.model.finitedifference.MeshingFunction;
import com.opengamma.financial.model.finitedifference.NeumannBoundaryCondition;
import com.opengamma.financial.model.finitedifference.PDEGrid1D;
import com.opengamma.financial.model.finitedifference.PDEResults1D;
import com.opengamma.financial.model.finitedifference.ThetaMethodFiniteDifference;
import com.opengamma.financial.model.finitedifference.applications.PDEDataBundleProvider;
import com.opengamma.financial.model.finitedifference.applications.PDEUtilityTools;
import com.opengamma.financial.model.interestrate.curve.ForwardCurve;
import com.opengamma.financial.model.option.pricing.analytic.formula.EuropeanVanillaOption;
import com.opengamma.financial.model.volatility.BlackFormulaRepository;
import com.opengamma.financial.model.volatility.local.DupireLocalVolatilityCalculator;
import com.opengamma.financial.model.volatility.local.LocalVolatilitySurface;
import com.opengamma.financial.model.volatility.smile.function.SABRFormulaData;
import com.opengamma.financial.model.volatility.smile.function.SABRHaganVolatilityFunction;
import com.opengamma.math.function.Function;
import com.opengamma.math.function.Function1D;
import com.opengamma.math.interpolation.CombinedInterpolatorExtrapolator;
import com.opengamma.math.interpolation.DoubleQuadraticInterpolator1D;
import com.opengamma.math.interpolation.FlatExtrapolator1D;
import com.opengamma.math.interpolation.GridInterpolator2D;
import com.opengamma.math.interpolation.data.Interpolator1DDoubleQuadraticDataBundle;
import com.opengamma.math.surface.FunctionalDoublesSurface;

/**
 * 
 */
public class DupireLocalVolatilityTest {

  private static final DoubleQuadraticInterpolator1D INTERPOLATOR_1D = new DoubleQuadraticInterpolator1D();
  private static final CombinedInterpolatorExtrapolator EXTRAPOLATOR_1D = new CombinedInterpolatorExtrapolator(INTERPOLATOR_1D, new FlatExtrapolator1D());
  @SuppressWarnings("unused")
  private static final GridInterpolator2D GRID_INTERPOLATOR2D = new GridInterpolator2D(EXTRAPOLATOR_1D, EXTRAPOLATOR_1D);

  private static final DupireLocalVolatilityCalculator DUPIRE = new DupireLocalVolatilityCalculator();
  private static final SABRHaganVolatilityFunction SABR = new SABRHaganVolatilityFunction();
  private static final double SPOT = 0.04;
  private static final double STRIKE = 0.05;
  private static final double EXPIRY = 5.0;
  private static final double ATM_VOL = 0.2;
  private static final double ALPHA;
  private static final double BETA = 0.5;
  private static final double RHO = -0.2;
  private static final double NU = 0.3;
  //  private static final SABRFormulaData SABR_DATA;
  private static final double RATE = 0.05; //turn back to 5%
  private static final double YIELD = 0.02;
  private static final ForwardCurve FORWARD_CURVE = new ForwardCurve(SPOT, RATE - YIELD);

  private static final PriceSurface PRICE_SURFACE;
  private static final BlackVolatilitySurfaceStrike SABR_SURFACE;
  private static AbsoluteLocalVolatilitySurface ABS_LOCAL_VOL;
  private static LocalVolatilitySurfaceStrike LOCAL_VOL;
  /**
   * 
   */
  static {
    ALPHA = ATM_VOL * Math.pow(SPOT, 1 - BETA);
    //   SABR_DATA = new SABRFormulaData(ALPHA, BETA, RHO, NU);

    final Function<Double, Double> sabrSurface = new Function<Double, Double>() {

      @SuppressWarnings("synthetic-access")
      @Override
      public Double evaluate(final Double... x) {
        final double t = x[0];
        final double k = x[1];
        final SABRFormulaData sabrdata = new SABRFormulaData(ALPHA, BETA, RHO, NU);
        final EuropeanVanillaOption option = new EuropeanVanillaOption(k, t, true);
        final Function1D<SABRFormulaData, Double> func = SABR.getVolatilityFunction(option, FORWARD_CURVE.getForward(t));
        return func.evaluate(sabrdata);
      }
    };

    SABR_SURFACE = new BlackVolatilitySurfaceStrike(FunctionalDoublesSurface.from(sabrSurface));

    final Function<Double, Double> priceSurface = new Function<Double, Double>() {

      @Override
      public Double evaluate(final Double... tk) {
        final double t = tk[0];
        final double k = tk[1];
        final double sigma = sabrSurface.evaluate(tk);
        final double df = Math.exp(-RATE * t);
        final double price = BlackFormulaRepository.price(FORWARD_CURVE.getForward(t), k, t, sigma, true);
        if (Double.isNaN(price)) {
          System.out.println("Error");
        }
        return price * df;
      }
    };

    PRICE_SURFACE = new PriceSurface(FunctionalDoublesSurface.from(priceSurface));

    LOCAL_VOL = DUPIRE.getLocalVolatility(SABR_SURFACE, FORWARD_CURVE);
    ABS_LOCAL_VOL = DUPIRE.getAbsoluteLocalVolatilitySurface(SABR_SURFACE, SPOT, RATE);

  }


  @Test
  public void testImpliedVolCal() {
<<<<<<< HEAD
    final LocalVolatilitySurface lv = DUPIRE.getLocalVolatility(PRICE_SURFACE, SPOT, RATE, YIELD);
    final double vol1 = lv.getVolatility(EXPIRY, STRIKE);
    final double vol2 = LOCAL_VOL.getVolatility(EXPIRY, STRIKE);
=======
    LocalVolatilitySurfaceStrike lv = DUPIRE.getLocalVolatility(PRICE_SURFACE, SPOT, RATE, YIELD);
    double vol1 = lv.getVolatility(EXPIRY, STRIKE);
    double vol2 = LOCAL_VOL.getVolatility(EXPIRY, STRIKE);
>>>>>>> a3c1de6e
    assertEquals(vol1, vol2, 1e-6);
  }

  @Test
  public void testImpliedVolMoneynessCal() {
<<<<<<< HEAD
    final LocalVolatilitySurface lv = DUPIRE.getLocalVolatility(PRICE_SURFACE, SPOT, RATE, YIELD);
    final double vol1 = lv.getVolatility(EXPIRY, STRIKE);
    final BlackVolatilityMoneynessSurface miv = BlackVolatilitySurfaceConverter.toMoneynessSurface(SABR_SURFACE, FORWARD_CURVE);
    final LocalVolatilityMoneynessSurface lvm = DUPIRE.getLocalVolatility(miv);
    final double vol2 = lvm.getVolatility(EXPIRY, STRIKE);
=======
    LocalVolatilitySurfaceStrike lv = DUPIRE.getLocalVolatility(PRICE_SURFACE, SPOT, RATE, YIELD);
    double vol1 = lv.getVolatility(EXPIRY, STRIKE);
    BlackVolatilitySurfaceMoneyness miv = BlackVolatilitySurfaceConverter.toMoneynessSurface(SABR_SURFACE, FORWARD_CURVE);
    LocalVolatilitySurfaceMoneyness lvm = DUPIRE.getLocalVolatility(miv);
    double vol2 = lvm.getVolatility(EXPIRY, STRIKE);
>>>>>>> a3c1de6e
    assertEquals(vol1, vol2, 1e-6);
  }

  @Test(enabled = false)
  public void printSurfaces() {
    final SABRHaganVolatilityFunction sabr = new SABRHaganVolatilityFunction();
    final double k = 0.01;
    for (int i = 0; i < 10; i++) {
      final double t = 0.5 + i * 20 / 9.;
      final double vol1 = SABR_SURFACE.getVolatility(t, k);
      final double vol2 = sabr.getVolatility(SPOT, k, t, ALPHA, BETA, RHO, NU);
      System.out.println(t + "\t" + vol1 + "\t" + vol2);
    }
    PDEUtilityTools.printSurface("Imp Vol", SABR_SURFACE.getSurface(), 0., 5., 0.1 * SPOT, 3 * SPOT);
    PDEUtilityTools.printSurface("Loc Vol", LOCAL_VOL.getSurface(), 0., 5., 0.1 * SPOT, 3 * SPOT);
    PDEUtilityTools.printSurface("ABs Loc Vol", ABS_LOCAL_VOL.getSurface(), 0., 5., 0.1 * SPOT, 3 * SPOT);
  }


  @Test
  public void pdePriceTest() {
    final PDEDataBundleProvider provider = new PDEDataBundleProvider();
    final ConvectionDiffusionPDEDataBundle db = provider.getBackwardsLocalVol(STRIKE, EXPIRY, true, LOCAL_VOL,FORWARD_CURVE);
    final ConvectionDiffusionPDESolver solver = new ThetaMethodFiniteDifference(0.5, false);
    final double forward = FORWARD_CURVE.getForward(EXPIRY);

    final int nTimeNodes = 50;
    final int nSpotNodes = 100;
    final double upperLevel = 3.5 * forward;

    final BoundaryCondition lower = new DirichletBoundaryCondition(0, 0);
    final BoundaryCondition upper = new NeumannBoundaryCondition(1.0, upperLevel, false);
    final MeshingFunction timeMesh = new ExponentialMeshing(0.0, EXPIRY, nTimeNodes, 6.0);
    final MeshingFunction spaceMesh = new HyperbolicMeshing(0, upperLevel, STRIKE, nSpotNodes, 0.05);
    final PDEGrid1D grid = new PDEGrid1D(timeMesh, spaceMesh);
    final PDEResults1D res = solver.solve(db, grid, lower, upper);

    final int fwdIndex = grid.getLowerBoundIndexForSpace(forward);
    final double[] fwd = new double[4];
    final double[] vol = new double[4];
    for (int i = 0; i < 4; i++) {
      fwd[i] = grid.getSpaceNode(i + fwdIndex - 1);
      final double price = res.getFunctionValue(i + fwdIndex - 1);
      vol[i] = BlackFormulaRepository.impliedVolatility(price, fwd[i], STRIKE, EXPIRY, true);
    }
    final Interpolator1DDoubleQuadraticDataBundle idb = INTERPOLATOR_1D.getDataBundle(fwd, vol);

    final double sabrVol = SABR_SURFACE.getVolatility(EXPIRY, STRIKE);
    final double modelVol = INTERPOLATOR_1D.interpolate(idb, forward);
    assertEquals("Volatility test", sabrVol, modelVol, 1e-4); //1bps error
  }

  @Test(enabled = false)
  public void printPriceTest() {

    double t;
    double k;
    double price;

    for (int j = 0; j < 101; j++) {
      t = 0.01 + 5.0 * j / 100.0;
      System.out.print("\t" + t);
    }
    System.out.print("\n");

    for (int i = 0; i < 101; i++) {
      k = 0.001 + 0.15 * i / 100.0;
      System.out.print(k);
      for (int j = 0; j < 101; j++) {
        t = 0.01 + 5.0 * j / 100.0;
        price = PRICE_SURFACE.getPrice(t, k);
        System.out.print("\t" + price);
      }
      System.out.print("\n");
    }
  }

  @Test(enabled = false)
  public void priceTest() {
    final DupireLocalVolatilityCalculator cal = new DupireLocalVolatilityCalculator();
    final LocalVolatilitySurfaceStrike locVol = cal.getLocalVolatility(PRICE_SURFACE, SPOT, RATE, 0.0);
    double t;
    double f;
    double vol;

    for (int j = 0; j < 101; j++) {
      t = 0.01 + 5.0 * j / 100.0;
      System.out.print("\t" + t);
    }
    System.out.print("\n");

    for (int i = 0; i < 101; i++) {
      f = 0.001 + 0.15 * i / 100.0;
      System.out.print(f);
      for (int j = 0; j < 101; j++) {
        t = 0.01 + 5.0 * j / 100.0;
        vol = locVol.getVolatility(t, f);
        System.out.print("\t" + vol);
      }
      System.out.print("\n");
    }
  }

  @Test(enabled = false)
  public void volTest() {
    final DupireLocalVolatilityCalculator cal = new DupireLocalVolatilityCalculator();
    final LocalVolatilitySurfaceStrike locVol = cal.getLocalVolatility(SABR_SURFACE, SPOT, RATE);
    double t;
    double f;
    double vol;

    for (int j = 0; j < 101; j++) {
      t = 0.01 + 5.0 * j / 100.0;
      System.out.print("\t" + t);
    }
    System.out.print("\n");

    for (int i = 0; i < 101; i++) {
      f = 0.001 + 0.15 * i / 100.0;
      System.out.print(f);
      for (int j = 0; j < 101; j++) {
        t = 0.01 + 5.0 * j / 100.0;
        vol = locVol.getVolatility(t, f);
        System.out.print("\t" + vol);
      }
      System.out.print("\n");
    }
  }

}<|MERGE_RESOLUTION|>--- conflicted
+++ resolved
@@ -26,7 +26,6 @@
 import com.opengamma.financial.model.option.pricing.analytic.formula.EuropeanVanillaOption;
 import com.opengamma.financial.model.volatility.BlackFormulaRepository;
 import com.opengamma.financial.model.volatility.local.DupireLocalVolatilityCalculator;
-import com.opengamma.financial.model.volatility.local.LocalVolatilitySurface;
 import com.opengamma.financial.model.volatility.smile.function.SABRFormulaData;
 import com.opengamma.financial.model.volatility.smile.function.SABRHaganVolatilityFunction;
 import com.opengamma.math.function.Function;
@@ -116,33 +115,19 @@
 
   @Test
   public void testImpliedVolCal() {
-<<<<<<< HEAD
-    final LocalVolatilitySurface lv = DUPIRE.getLocalVolatility(PRICE_SURFACE, SPOT, RATE, YIELD);
+    final LocalVolatilitySurfaceStrike lv = DUPIRE.getLocalVolatility(PRICE_SURFACE, SPOT, RATE, YIELD);
     final double vol1 = lv.getVolatility(EXPIRY, STRIKE);
     final double vol2 = LOCAL_VOL.getVolatility(EXPIRY, STRIKE);
-=======
-    LocalVolatilitySurfaceStrike lv = DUPIRE.getLocalVolatility(PRICE_SURFACE, SPOT, RATE, YIELD);
-    double vol1 = lv.getVolatility(EXPIRY, STRIKE);
-    double vol2 = LOCAL_VOL.getVolatility(EXPIRY, STRIKE);
->>>>>>> a3c1de6e
     assertEquals(vol1, vol2, 1e-6);
   }
 
   @Test
   public void testImpliedVolMoneynessCal() {
-<<<<<<< HEAD
-    final LocalVolatilitySurface lv = DUPIRE.getLocalVolatility(PRICE_SURFACE, SPOT, RATE, YIELD);
+    final LocalVolatilitySurfaceStrike lv = DUPIRE.getLocalVolatility(PRICE_SURFACE, SPOT, RATE, YIELD);
     final double vol1 = lv.getVolatility(EXPIRY, STRIKE);
-    final BlackVolatilityMoneynessSurface miv = BlackVolatilitySurfaceConverter.toMoneynessSurface(SABR_SURFACE, FORWARD_CURVE);
-    final LocalVolatilityMoneynessSurface lvm = DUPIRE.getLocalVolatility(miv);
+    final BlackVolatilitySurfaceMoneyness miv = BlackVolatilitySurfaceConverter.toMoneynessSurface(SABR_SURFACE, FORWARD_CURVE);
+    final LocalVolatilitySurfaceMoneyness lvm = DUPIRE.getLocalVolatility(miv);
     final double vol2 = lvm.getVolatility(EXPIRY, STRIKE);
-=======
-    LocalVolatilitySurfaceStrike lv = DUPIRE.getLocalVolatility(PRICE_SURFACE, SPOT, RATE, YIELD);
-    double vol1 = lv.getVolatility(EXPIRY, STRIKE);
-    BlackVolatilitySurfaceMoneyness miv = BlackVolatilitySurfaceConverter.toMoneynessSurface(SABR_SURFACE, FORWARD_CURVE);
-    LocalVolatilitySurfaceMoneyness lvm = DUPIRE.getLocalVolatility(miv);
-    double vol2 = lvm.getVolatility(EXPIRY, STRIKE);
->>>>>>> a3c1de6e
     assertEquals(vol1, vol2, 1e-6);
   }
 
