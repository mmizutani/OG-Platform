/**
 * Copyright (C) 2009 - 2011 by OpenGamma Inc.
 *
 * Please see distribution for license.
 */
package com.opengamma.financial.model.option.pricing.analytic.formula;

import static org.junit.Assert.assertEquals;
import static org.junit.Assert.assertFalse;

import org.junit.Test;

/**
 * 
 */
public class BlackFunctionDataTest {
  private static final double F = 100;
  private static final double DF = 0.95;
  private static final double SIGMA = 0.23;
  private static final BlackFunctionData DATA = new BlackFunctionData(F, DF, SIGMA);

<<<<<<< HEAD
//  @Test(expected = IllegalArgumentException.class)
//  public void testHighDiscountFactor() {
//    new BlackFunctionData(F, DF + 1, SIGMA);
//  }
//
//  @Test(expected = IllegalArgumentException.class)
//  public void testLowDiscountFactor() {
//    new BlackFunctionData(F, 0, SIGMA);
//  }
=======
  //  @Test(expected = IllegalArgumentException.class)
  //  public void testHighDiscountFactor() {
  //    new BlackFunctionData(F, DF + 1, SIGMA);
  //  }
  //
  //  @Test(expected = IllegalArgumentException.class)
  //  public void testLowDiscountFactor() {
  //    new BlackFunctionData(F, 0, SIGMA);
  //  }
  // Test temporarily removed.
>>>>>>> c726007e

  @Test
  public void test() {
    assertEquals(DATA.getDiscountFactor(), DF, 0);
    assertEquals(DATA.getForward(), F, 0);
    assertEquals(DATA.getBlackVolatility(), SIGMA, 0);
    BlackFunctionData other = new BlackFunctionData(F, DF, SIGMA);
    assertEquals(DATA, other);
    assertEquals(DATA.hashCode(), other.hashCode());
    other = new BlackFunctionData(F + 1, DF, SIGMA);
    assertFalse(other.equals(DATA));
    other = new BlackFunctionData(F, DF * 0.5, SIGMA);
    assertFalse(other.equals(DATA));
    other = new BlackFunctionData(F, DF, SIGMA + 0.1);
    assertFalse(other.equals(DATA));
  }
}<|MERGE_RESOLUTION|>--- conflicted
+++ resolved
@@ -19,17 +19,6 @@
   private static final double SIGMA = 0.23;
   private static final BlackFunctionData DATA = new BlackFunctionData(F, DF, SIGMA);
 
-<<<<<<< HEAD
-//  @Test(expected = IllegalArgumentException.class)
-//  public void testHighDiscountFactor() {
-//    new BlackFunctionData(F, DF + 1, SIGMA);
-//  }
-//
-//  @Test(expected = IllegalArgumentException.class)
-//  public void testLowDiscountFactor() {
-//    new BlackFunctionData(F, 0, SIGMA);
-//  }
-=======
   //  @Test(expected = IllegalArgumentException.class)
   //  public void testHighDiscountFactor() {
   //    new BlackFunctionData(F, DF + 1, SIGMA);
@@ -40,7 +29,6 @@
   //    new BlackFunctionData(F, 0, SIGMA);
   //  }
   // Test temporarily removed.
->>>>>>> c726007e
 
   @Test
   public void test() {
