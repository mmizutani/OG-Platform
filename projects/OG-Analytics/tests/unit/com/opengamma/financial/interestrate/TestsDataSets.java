/**
 * Copyright (C) 2011 - present by OpenGamma Inc. and the OpenGamma group of companies
 * 
 * Please see distribution for license.
 */
package com.opengamma.financial.interestrate;

import com.opengamma.financial.convention.daycount.DayCount;
import com.opengamma.financial.convention.daycount.DayCountFactory;
import com.opengamma.financial.model.interestrate.curve.YieldAndDiscountCurve;
import com.opengamma.financial.model.interestrate.curve.YieldCurve;
import com.opengamma.financial.model.option.definition.SABRInterestRateExtrapolationParameter;
import com.opengamma.financial.model.option.definition.SABRInterestRateParameters;
import com.opengamma.financial.model.volatility.smile.function.SABRFormulaData;
import com.opengamma.financial.model.volatility.smile.function.SABRHaganVolatilityFunction;
import com.opengamma.financial.model.volatility.smile.function.VolatilityFunctionProvider;
import com.opengamma.financial.model.volatility.surface.VolatilitySurface;
import com.opengamma.math.curve.ConstantDoublesCurve;
import com.opengamma.math.interpolation.GridInterpolator2D;
import com.opengamma.math.interpolation.LinearInterpolator1D;
import com.opengamma.math.interpolation.data.Interpolator1DDataBundle;
import com.opengamma.math.surface.InterpolatedDoublesSurface;

/**
 * Sets of market data used in tests.
 */
public class TestsDataSets {

  /**
   * Linear interpolator. Used for SABR parameters interpolation.
   */
  private static final LinearInterpolator1D LINEAR = new LinearInterpolator1D();
  /**
   * The standard day count 30/360 used in the data set. 
   */
  private static final DayCount DAY_COUNT = DayCountFactory.INSTANCE.getDayCount("30/360");

  /**
   * Create a set of SABR parameter surface (linearly interpolated) with a given SABR function. Expiry is between 0 and 10 years, maturity between 0 and 10 years. 
   * Beta is 0.5.  Alpha 0.05 at 1Y and 0.06 at 10Y. Rho 0.50 at 1Y and 0.30 at 10Y. Nu -0.25 at 1Y and 0.00 at 10Y. 
   * @param sabrFunction The SABR function.
   * @return The SABR parameters parameters.
   */
  public static SABRInterestRateParameters createSABR1(final VolatilityFunctionProvider<SABRFormulaData> sabrFunction) {
    final InterpolatedDoublesSurface alphaSurface = InterpolatedDoublesSurface.from(new double[] {0.0, 0.5, 1, 2, 5, 10, 0.0, 0.5, 1, 2, 5, 10, 0.0, 0.5, 1, 2, 5, 10}, new double[] {0, 0, 0, 0, 0, 0,
<<<<<<< HEAD
        1, 1,
        1, 1, 1, 1, 10, 10, 10, 10, 10, 10}, new double[] {0.05, 0.05, 0.05, 0.05, 0.05, 0.05, 0.05, 0.05, 0.05, 0.05, 0.05, 0.05, 0.06, 0.06, 0.06, 0.06, 0.06, 0.06}, new GridInterpolator2D(LINEAR,
        LINEAR));
    final VolatilitySurface alphaVolatility = new VolatilitySurface(alphaSurface);
    final InterpolatedDoublesSurface betaSurface = InterpolatedDoublesSurface.from(new double[] {0.0, 0.5, 1, 2, 5, 10, 0.0, 0.5, 1, 2, 5, 10, 0.0, 0.5, 1, 2, 5, 10}, new double[] {0, 0, 0, 0, 0, 0,
        1, 1,
        1, 1, 1, 1, 10, 10, 10, 10, 10, 10}, new double[] {0.5, 0.5, 0.5, 0.5, 0.5, 0.5, 0.5, 0.5, 0.5, 0.5, 0.5, 0.5, 0.5, 0.5, 0.5, 0.5, 0.5, 0.5}, new GridInterpolator2D(LINEAR, LINEAR));
    final VolatilitySurface betaVolatility = new VolatilitySurface(betaSurface);
    final InterpolatedDoublesSurface rhoSurface = InterpolatedDoublesSurface.from(new double[] {0.0, 0.5, 1, 2, 5, 10, 0.0, 0.5, 1, 2, 5, 10, 0.0, 0.5, 1, 2, 5, 10}, new double[] {0, 0, 0, 0, 0, 0,
        1, 1,
        1, 1, 1, 1, 10, 10, 10, 10, 10, 10}, new double[] {-0.25, -0.25, -0.25, -0.25, -0.25, -0.25, -0.25, -0.25, -0.25, -0.25, -0.25, -0.25, 0.00, 0.00, 0.00, 0.00, 0.00, 0.00},
        new GridInterpolator2D(LINEAR, LINEAR));
    final VolatilitySurface rhoVolatility = new VolatilitySurface(rhoSurface);
    final InterpolatedDoublesSurface nuSurface = InterpolatedDoublesSurface.from(new double[] {0.0, 0.5, 1, 2, 5, 10, 0.0, 0.5, 1, 2, 5, 10, 0.0, 0.5, 1, 2, 5, 10}, new double[] {0, 0, 0, 0, 0, 0, 1,
        1, 1,
        1, 1, 1, 10, 10, 10, 10, 10, 10}, new double[] {0.50, 0.50, 0.50, 0.50, 0.50, 0.50, 0.50, 0.50, 0.50, 0.50, 0.50, 0.50, 0.30, 0.30, 0.30, 0.30, 0.30, 0.30}, new GridInterpolator2D(LINEAR,
        LINEAR));
=======
        1, 1, 1, 1, 1, 1, 10, 10, 10, 10, 10, 10}, new double[] {0.05, 0.05, 0.05, 0.05, 0.05, 0.05, 0.05, 0.05, 0.05, 0.05, 0.05, 0.05, 0.06, 0.06, 0.06, 0.06, 0.06, 0.06},
        new GridInterpolator2D<Interpolator1DDataBundle, Interpolator1DDataBundle>(LINEAR, LINEAR));
    final VolatilitySurface alphaVolatility = new VolatilitySurface(alphaSurface);
    final InterpolatedDoublesSurface betaSurface = InterpolatedDoublesSurface.from(new double[] {0.0, 0.5, 1, 2, 5, 10, 0.0, 0.5, 1, 2, 5, 10, 0.0, 0.5, 1, 2, 5, 10}, new double[] {0, 0, 0, 0, 0, 0,
        1, 1, 1, 1, 1, 1, 10, 10, 10, 10, 10, 10}, new double[] {0.5, 0.5, 0.5, 0.5, 0.5, 0.5, 0.5, 0.5, 0.5, 0.5, 0.5, 0.5, 0.5, 0.5, 0.5, 0.5, 0.5, 0.5},
        new GridInterpolator2D<Interpolator1DDataBundle, Interpolator1DDataBundle>(LINEAR, LINEAR));
    final VolatilitySurface betaVolatility = new VolatilitySurface(betaSurface);
    final InterpolatedDoublesSurface rhoSurface = InterpolatedDoublesSurface.from(new double[] {0.0, 0.5, 1, 2, 5, 10, 0.0, 0.5, 1, 2, 5, 10, 0.0, 0.5, 1, 2, 5, 10}, new double[] {0, 0, 0, 0, 0, 0,
        1, 1, 1, 1, 1, 1, 10, 10, 10, 10, 10, 10}, new double[] {-0.25, -0.25, -0.25, -0.25, -0.25, -0.25, -0.25, -0.25, -0.25, -0.25, -0.25, -0.25, 0.00, 0.00, 0.00, 0.00, 0.00, 0.00},
        new GridInterpolator2D<Interpolator1DDataBundle, Interpolator1DDataBundle>(LINEAR, LINEAR));
    final VolatilitySurface rhoVolatility = new VolatilitySurface(rhoSurface);
    final InterpolatedDoublesSurface nuSurface = InterpolatedDoublesSurface.from(new double[] {0.0, 0.5, 1, 2, 5, 10, 0.0, 0.5, 1, 2, 5, 10, 0.0, 0.5, 1, 2, 5, 10}, new double[] {0, 0, 0, 0, 0, 0, 1,
        1, 1, 1, 1, 1, 10, 10, 10, 10, 10, 10}, new double[] {0.50, 0.50, 0.50, 0.50, 0.50, 0.50, 0.50, 0.50, 0.50, 0.50, 0.50, 0.50, 0.30, 0.30, 0.30, 0.30, 0.30, 0.30},
        new GridInterpolator2D<Interpolator1DDataBundle, Interpolator1DDataBundle>(LINEAR, LINEAR));
>>>>>>> a93a78d0
    final VolatilitySurface nuVolatility = new VolatilitySurface(nuSurface);
    return new SABRInterestRateParameters(alphaVolatility, betaVolatility, rhoVolatility, nuVolatility, DAY_COUNT, sabrFunction);
  }

  /**
   * Create a set of SABR parameter surface (linearly interpolated) with Hagan volatility function.
   * @return The SABR parameters parameters.
   */
  public static SABRInterestRateParameters createSABR1() {
    return createSABR1(new SABRHaganVolatilityFunction());
  }

  /**
   * Create a set of SABR parameter surface (linearly interpolated) with a given SABR function. Alpha data is bumped by a given shift with respect to SABR1.
   * @param sabrFunction The SABR function.
   * @param shift The shift.
   * @return The SABR parameters parameters.
   */
  public static SABRInterestRateParameters createSABR1AlphaBumped(final VolatilityFunctionProvider<SABRFormulaData> sabrFunction, final double shift) {
    final InterpolatedDoublesSurface alphaSurface = InterpolatedDoublesSurface.from(new double[] {0.0, 0.5, 1, 2, 5, 10, 0.0, 0.5, 1, 2, 5, 10, 0.0, 0.5, 1, 2, 5, 10}, new double[] {0, 0, 0, 0, 0, 0,
<<<<<<< HEAD
        1, 1,
        1, 1, 1, 1, 10, 10, 10, 10, 10, 10}, new double[] {0.05 + shift, 0.05 + shift, 0.05 + shift, 0.05 + shift, 0.05 + shift, 0.05 + shift, 0.05 + shift, 0.05 + shift, 0.05 + shift, 0.05 + shift,
        0.05 + shift, 0.05 + shift, 0.06 + shift, 0.06 + shift, 0.06 + shift, 0.06 + shift, 0.06 + shift, 0.06 + shift}, new GridInterpolator2D(LINEAR, LINEAR));
    final VolatilitySurface alphaVolatility = new VolatilitySurface(alphaSurface);
    final InterpolatedDoublesSurface betaSurface = InterpolatedDoublesSurface.from(new double[] {0.0, 0.5, 1, 2, 5, 10, 0.0, 0.5, 1, 2, 5, 10, 0.0, 0.5, 1, 2, 5, 10}, new double[] {0, 0, 0, 0, 0, 0,
        1, 1,
        1, 1, 1, 1, 10, 10, 10, 10, 10, 10}, new double[] {0.5, 0.5, 0.5, 0.5, 0.5, 0.5, 0.5, 0.5, 0.5, 0.5, 0.5, 0.5, 0.5, 0.5, 0.5, 0.5, 0.5, 0.5}, new GridInterpolator2D(LINEAR, LINEAR));
    final VolatilitySurface betaVolatility = new VolatilitySurface(betaSurface);
    final InterpolatedDoublesSurface rhoSurface = InterpolatedDoublesSurface.from(new double[] {0.0, 0.5, 1, 2, 5, 10, 0.0, 0.5, 1, 2, 5, 10, 0.0, 0.5, 1, 2, 5, 10}, new double[] {0, 0, 0, 0, 0, 0,
        1, 1,
        1, 1, 1, 1, 10, 10, 10, 10, 10, 10}, new double[] {-0.25, -0.25, -0.25, -0.25, -0.25, -0.25, -0.25, -0.25, -0.25, -0.25, -0.25, -0.25, 0.00, 0.00, 0.00, 0.00, 0.00, 0.00},
        new GridInterpolator2D(LINEAR, LINEAR));
    final VolatilitySurface rhoVolatility = new VolatilitySurface(rhoSurface);
    final InterpolatedDoublesSurface nuSurface = InterpolatedDoublesSurface.from(new double[] {0.0, 0.5, 1, 2, 5, 10, 0.0, 0.5, 1, 2, 5, 10, 0.0, 0.5, 1, 2, 5, 10}, new double[] {0, 0, 0, 0, 0, 0, 1,
        1, 1,
        1, 1, 1, 10, 10, 10, 10, 10, 10}, new double[] {0.50, 0.50, 0.50, 0.50, 0.50, 0.50, 0.50, 0.50, 0.50, 0.50, 0.50, 0.50, 0.30, 0.30, 0.30, 0.30, 0.30, 0.30}, new GridInterpolator2D(LINEAR,
        LINEAR));
=======
        1, 1, 1, 1, 1, 1, 10, 10, 10, 10, 10, 10}, new double[] {0.05 + shift, 0.05 + shift, 0.05 + shift, 0.05 + shift, 0.05 + shift, 0.05 + shift, 0.05 + shift, 0.05 + shift, 0.05 + shift,
        0.05 + shift, 0.05 + shift, 0.05 + shift, 0.06 + shift, 0.06 + shift, 0.06 + shift, 0.06 + shift, 0.06 + shift, 0.06 + shift},
        new GridInterpolator2D<Interpolator1DDataBundle, Interpolator1DDataBundle>(LINEAR, LINEAR));
    final VolatilitySurface alphaVolatility = new VolatilitySurface(alphaSurface);
    final InterpolatedDoublesSurface betaSurface = InterpolatedDoublesSurface.from(new double[] {0.0, 0.5, 1, 2, 5, 10, 0.0, 0.5, 1, 2, 5, 10, 0.0, 0.5, 1, 2, 5, 10}, new double[] {0, 0, 0, 0, 0, 0,
        1, 1, 1, 1, 1, 1, 10, 10, 10, 10, 10, 10}, new double[] {0.5, 0.5, 0.5, 0.5, 0.5, 0.5, 0.5, 0.5, 0.5, 0.5, 0.5, 0.5, 0.5, 0.5, 0.5, 0.5, 0.5, 0.5},
        new GridInterpolator2D<Interpolator1DDataBundle, Interpolator1DDataBundle>(LINEAR, LINEAR));
    final VolatilitySurface betaVolatility = new VolatilitySurface(betaSurface);
    final InterpolatedDoublesSurface rhoSurface = InterpolatedDoublesSurface.from(new double[] {0.0, 0.5, 1, 2, 5, 10, 0.0, 0.5, 1, 2, 5, 10, 0.0, 0.5, 1, 2, 5, 10}, new double[] {0, 0, 0, 0, 0, 0,
        1, 1, 1, 1, 1, 1, 10, 10, 10, 10, 10, 10}, new double[] {-0.25, -0.25, -0.25, -0.25, -0.25, -0.25, -0.25, -0.25, -0.25, -0.25, -0.25, -0.25, 0.00, 0.00, 0.00, 0.00, 0.00, 0.00},
        new GridInterpolator2D<Interpolator1DDataBundle, Interpolator1DDataBundle>(LINEAR, LINEAR));
    final VolatilitySurface rhoVolatility = new VolatilitySurface(rhoSurface);
    final InterpolatedDoublesSurface nuSurface = InterpolatedDoublesSurface.from(new double[] {0.0, 0.5, 1, 2, 5, 10, 0.0, 0.5, 1, 2, 5, 10, 0.0, 0.5, 1, 2, 5, 10}, new double[] {0, 0, 0, 0, 0, 0, 1,
        1, 1, 1, 1, 1, 10, 10, 10, 10, 10, 10}, new double[] {0.50, 0.50, 0.50, 0.50, 0.50, 0.50, 0.50, 0.50, 0.50, 0.50, 0.50, 0.50, 0.30, 0.30, 0.30, 0.30, 0.30, 0.30},
        new GridInterpolator2D<Interpolator1DDataBundle, Interpolator1DDataBundle>(LINEAR, LINEAR));
>>>>>>> a93a78d0
    final VolatilitySurface nuVolatility = new VolatilitySurface(nuSurface);
    return new SABRInterestRateParameters(alphaVolatility, betaVolatility, rhoVolatility, nuVolatility, DAY_COUNT, sabrFunction);
  }

  /**
   * Create a set of SABR parameter surface (linearly interpolated) with a given SABR function. Alpha data is bumped by 0.0001 with respect to SABR1.
   * @param sabrFunction The SABR function.
   * @return The SABR parameters parameters.
   */
  public static SABRInterestRateParameters createSABR1AlphaBumped(final VolatilityFunctionProvider<SABRFormulaData> sabrFunction) {
    final double shift = 0.0001;
    return createSABR1AlphaBumped(sabrFunction, shift);
  }

  /**
   * Create a set of SABR parameter surface (linearly interpolated) with Hagan volatility function. Alpha data is bumped by a given shift with respect to SABR1.
   * @param shift The shift.
   * @return The SABR parameters parameters.
   */
  public static SABRInterestRateParameters createSABR1AlphaBumped(final double shift) {
    return createSABR1AlphaBumped(new SABRHaganVolatilityFunction(), shift);
  }

  /**
   * Create a set of SABR parameter surface (linearly interpolated) with Hagan volatility function. Alpha data is bumped by 0.0001 with respect to SABR1.
   * @return The SABR parameters parameters.
   */
  public static SABRInterestRateParameters createSABR1AlphaBumped() {
    return createSABR1AlphaBumped(new SABRHaganVolatilityFunction());
  }

  /**
   * Create a set of SABR parameter surface (linearly interpolated) with a given SABR function. Rho data is bumped by the shift with respect to SABR1.
   * @return The SABR parameters parameters.
   */
  public static SABRInterestRateParameters createSABR1RhoBumped(final VolatilityFunctionProvider<SABRFormulaData> sabrFunction, final double shift) {
    final InterpolatedDoublesSurface alphaSurface = InterpolatedDoublesSurface.from(new double[] {0.0, 0.5, 1, 2, 5, 10, 0.0, 0.5, 1, 2, 5, 10, 0.0, 0.5, 1, 2, 5, 10}, new double[] {0, 0, 0, 0, 0, 0,
<<<<<<< HEAD
        1, 1,
        1, 1, 1, 1, 10, 10, 10, 10, 10, 10}, new double[] {0.05, 0.05, 0.05, 0.05, 0.05, 0.05, 0.05, 0.05, 0.05, 0.05, 0.05, 0.05, 0.06, 0.06, 0.06, 0.06, 0.06, 0.06}, new GridInterpolator2D(LINEAR,
        LINEAR));
    final VolatilitySurface alphaVolatility = new VolatilitySurface(alphaSurface);
    final InterpolatedDoublesSurface betaSurface = InterpolatedDoublesSurface.from(new double[] {0.0, 0.5, 1, 2, 5, 10, 0.0, 0.5, 1, 2, 5, 10, 0.0, 0.5, 1, 2, 5, 10}, new double[] {0, 0, 0, 0, 0, 0,
        1, 1,
        1, 1, 1, 1, 10, 10, 10, 10, 10, 10}, new double[] {0.5, 0.5, 0.5, 0.5, 0.5, 0.5, 0.5, 0.5, 0.5, 0.5, 0.5, 0.5, 0.5, 0.5, 0.5, 0.5, 0.5, 0.5}, new GridInterpolator2D(LINEAR, LINEAR));
    final VolatilitySurface betaVolatility = new VolatilitySurface(betaSurface);
    final InterpolatedDoublesSurface rhoSurface = InterpolatedDoublesSurface.from(new double[] {0.0, 0.5, 1, 2, 5, 10, 0.0, 0.5, 1, 2, 5, 10, 0.0, 0.5, 1, 2, 5, 10}, new double[] {0, 0, 0, 0, 0, 0,
        1, 1,
        1, 1, 1, 1, 10, 10, 10, 10, 10, 10}, new double[] {-0.25 + shift, -0.25 + shift, -0.25 + shift, -0.25 + shift, -0.25 + shift, -0.25 + shift, -0.25 + shift, -0.25 + shift, -0.25 + shift,
        -0.25 + shift, -0.25 + shift, -0.25 + shift, 0.00 + shift, 0.00 + shift, 0.00 + shift, 0.00 + shift, 0.00 + shift, 0.00 + shift}, new GridInterpolator2D(LINEAR, LINEAR));
    final VolatilitySurface rhoVolatility = new VolatilitySurface(rhoSurface);
    final InterpolatedDoublesSurface nuSurface = InterpolatedDoublesSurface.from(new double[] {0.0, 0.5, 1, 2, 5, 10, 0.0, 0.5, 1, 2, 5, 10, 0.0, 0.5, 1, 2, 5, 10}, new double[] {0, 0, 0, 0, 0, 0, 1,
        1, 1,
        1, 1, 1, 10, 10, 10, 10, 10, 10}, new double[] {0.50, 0.50, 0.50, 0.50, 0.50, 0.50, 0.50, 0.50, 0.50, 0.50, 0.50, 0.50, 0.30, 0.30, 0.30, 0.30, 0.30, 0.30}, new GridInterpolator2D(LINEAR,
        LINEAR));
=======
        1, 1, 1, 1, 1, 1, 10, 10, 10, 10, 10, 10}, new double[] {0.05, 0.05, 0.05, 0.05, 0.05, 0.05, 0.05, 0.05, 0.05, 0.05, 0.05, 0.05, 0.06, 0.06, 0.06, 0.06, 0.06, 0.06},
        new GridInterpolator2D<Interpolator1DDataBundle, Interpolator1DDataBundle>(LINEAR, LINEAR));
    final VolatilitySurface alphaVolatility = new VolatilitySurface(alphaSurface);
    final InterpolatedDoublesSurface betaSurface = InterpolatedDoublesSurface.from(new double[] {0.0, 0.5, 1, 2, 5, 10, 0.0, 0.5, 1, 2, 5, 10, 0.0, 0.5, 1, 2, 5, 10}, new double[] {0, 0, 0, 0, 0, 0,
        1, 1, 1, 1, 1, 1, 10, 10, 10, 10, 10, 10}, new double[] {0.5, 0.5, 0.5, 0.5, 0.5, 0.5, 0.5, 0.5, 0.5, 0.5, 0.5, 0.5, 0.5, 0.5, 0.5, 0.5, 0.5, 0.5},
        new GridInterpolator2D<Interpolator1DDataBundle, Interpolator1DDataBundle>(LINEAR, LINEAR));
    final VolatilitySurface betaVolatility = new VolatilitySurface(betaSurface);
    final InterpolatedDoublesSurface rhoSurface = InterpolatedDoublesSurface.from(new double[] {0.0, 0.5, 1, 2, 5, 10, 0.0, 0.5, 1, 2, 5, 10, 0.0, 0.5, 1, 2, 5, 10}, new double[] {0, 0, 0, 0, 0, 0,
        1, 1, 1, 1, 1, 1, 10, 10, 10, 10, 10, 10}, new double[] {-0.25 + shift, -0.25 + shift, -0.25 + shift, -0.25 + shift, -0.25 + shift, -0.25 + shift, -0.25 + shift, -0.25 + shift, -0.25 + shift,
        -0.25 + shift, -0.25 + shift, -0.25 + shift, 0.00 + shift, 0.00 + shift, 0.00 + shift, 0.00 + shift, 0.00 + shift, 0.00 + shift},
        new GridInterpolator2D<Interpolator1DDataBundle, Interpolator1DDataBundle>(LINEAR, LINEAR));
    final VolatilitySurface rhoVolatility = new VolatilitySurface(rhoSurface);
    final InterpolatedDoublesSurface nuSurface = InterpolatedDoublesSurface.from(new double[] {0.0, 0.5, 1, 2, 5, 10, 0.0, 0.5, 1, 2, 5, 10, 0.0, 0.5, 1, 2, 5, 10}, new double[] {0, 0, 0, 0, 0, 0, 1,
        1, 1, 1, 1, 1, 10, 10, 10, 10, 10, 10}, new double[] {0.50, 0.50, 0.50, 0.50, 0.50, 0.50, 0.50, 0.50, 0.50, 0.50, 0.50, 0.50, 0.30, 0.30, 0.30, 0.30, 0.30, 0.30},
        new GridInterpolator2D<Interpolator1DDataBundle, Interpolator1DDataBundle>(LINEAR, LINEAR));
>>>>>>> a93a78d0
    final VolatilitySurface nuVolatility = new VolatilitySurface(nuSurface);
    return new SABRInterestRateParameters(alphaVolatility, betaVolatility, rhoVolatility, nuVolatility, DAY_COUNT, sabrFunction);
  }

  /**
   * Create a set of SABR parameter surface (linearly interpolated) with a given SABR function. Rho data is bumped by 0.0001 with respect to SABR1.
   * @param sabrFunction The SABR function.
   * @return The SABR parameters parameters.
   */
  public static SABRInterestRateParameters createSABR1RhoBumped(final VolatilityFunctionProvider<SABRFormulaData> sabrFunction) {
    final double shift = 0.0001;
    return createSABR1RhoBumped(sabrFunction, shift);
  }

  /**
   * Create a set of SABR parameter surface (linearly interpolated) with Hagan volatility function. Alpha data is bumped by a given shift with respect to SABR1.
   * @param shift The shift.
   * @return The SABR parameters parameters.
   */
  public static SABRInterestRateParameters createSABR1RhoBumped(final double shift) {
    return createSABR1RhoBumped(new SABRHaganVolatilityFunction(), shift);
  }

  /**
   * Create a set of SABR parameter surface (linearly interpolated) with Hagan volatility function. Alpha data is bumped by 0.0001 with respect to SABR1.
   * @return The SABR parameters parameters.
   */
  public static SABRInterestRateParameters createSABR1RhoBumped() {
    final double shift = 0.0001;
    return createSABR1RhoBumped(new SABRHaganVolatilityFunction(), shift);
  }

  /**
   * Create a set of SABR parameter surface (linearly interpolated) with a given SABR function. Nu data is bumped by 0.0001 with respect to SABR1.
   * @return The SABR parameters parameters.
   */
  public static SABRInterestRateParameters createSABR1NuBumped(final VolatilityFunctionProvider<SABRFormulaData> sabrFunction, final double shift) {
    final InterpolatedDoublesSurface alphaSurface = InterpolatedDoublesSurface.from(new double[] {0.0, 0.5, 1, 2, 5, 10, 0.0, 0.5, 1, 2, 5, 10, 0.0, 0.5, 1, 2, 5, 10}, new double[] {0, 0, 0, 0, 0, 0,
<<<<<<< HEAD
        1, 1,
        1, 1, 1, 1, 10, 10, 10, 10, 10, 10}, new double[] {0.05, 0.05, 0.05, 0.05, 0.05, 0.05, 0.05, 0.05, 0.05, 0.05, 0.05, 0.05, 0.06, 0.06, 0.06, 0.06, 0.06, 0.06}, new GridInterpolator2D(LINEAR,
        LINEAR));
    final VolatilitySurface alphaVolatility = new VolatilitySurface(alphaSurface);
    final InterpolatedDoublesSurface betaSurface = InterpolatedDoublesSurface.from(new double[] {0.0, 0.5, 1, 2, 5, 10, 0.0, 0.5, 1, 2, 5, 10, 0.0, 0.5, 1, 2, 5, 10}, new double[] {0, 0, 0, 0, 0, 0,
        1, 1,
        1, 1, 1, 1, 10, 10, 10, 10, 10, 10}, new double[] {0.5, 0.5, 0.5, 0.5, 0.5, 0.5, 0.5, 0.5, 0.5, 0.5, 0.5, 0.5, 0.5, 0.5, 0.5, 0.5, 0.5, 0.5}, new GridInterpolator2D(LINEAR, LINEAR));
    final VolatilitySurface betaVolatility = new VolatilitySurface(betaSurface);
    final InterpolatedDoublesSurface rhoSurface = InterpolatedDoublesSurface.from(new double[] {0.0, 0.5, 1, 2, 5, 10, 0.0, 0.5, 1, 2, 5, 10, 0.0, 0.5, 1, 2, 5, 10}, new double[] {0, 0, 0, 0, 0, 0,
        1, 1,
        1, 1, 1, 1, 10, 10, 10, 10, 10, 10}, new double[] {-0.25, -0.25, -0.25, -0.25, -0.25, -0.25, -0.25, -0.25, -0.25, -0.25, -0.25, -0.25, 0.00, 0.00, 0.00, 0.00, 0.00, 0.00},
        new GridInterpolator2D(LINEAR, LINEAR));
    final VolatilitySurface rhoVolatility = new VolatilitySurface(rhoSurface);
    final InterpolatedDoublesSurface nuSurface = InterpolatedDoublesSurface.from(new double[] {0.0, 0.5, 1, 2, 5, 10, 0.0, 0.5, 1, 2, 5, 10, 0.0, 0.5, 1, 2, 5, 10}, new double[] {0, 0, 0, 0, 0, 0, 1,
        1, 1,
        1, 1, 1, 10, 10, 10, 10, 10, 10}, new double[] {0.50 + shift, 0.50 + shift, 0.50 + shift, 0.50 + shift, 0.50 + shift, 0.50 + shift, 0.50 + shift, 0.50 + shift, 0.50 + shift, 0.50 + shift,
        0.50 + shift, 0.50 + shift, 0.30 + shift, 0.30 + shift, 0.30 + shift, 0.30 + shift, 0.30 + shift, 0.30 + shift}, new GridInterpolator2D(LINEAR, LINEAR));
=======
        1, 1, 1, 1, 1, 1, 10, 10, 10, 10, 10, 10}, new double[] {0.05, 0.05, 0.05, 0.05, 0.05, 0.05, 0.05, 0.05, 0.05, 0.05, 0.05, 0.05, 0.06, 0.06, 0.06, 0.06, 0.06, 0.06},
        new GridInterpolator2D<Interpolator1DDataBundle, Interpolator1DDataBundle>(LINEAR, LINEAR));
    final VolatilitySurface alphaVolatility = new VolatilitySurface(alphaSurface);
    final InterpolatedDoublesSurface betaSurface = InterpolatedDoublesSurface.from(new double[] {0.0, 0.5, 1, 2, 5, 10, 0.0, 0.5, 1, 2, 5, 10, 0.0, 0.5, 1, 2, 5, 10}, new double[] {0, 0, 0, 0, 0, 0,
        1, 1, 1, 1, 1, 1, 10, 10, 10, 10, 10, 10}, new double[] {0.5, 0.5, 0.5, 0.5, 0.5, 0.5, 0.5, 0.5, 0.5, 0.5, 0.5, 0.5, 0.5, 0.5, 0.5, 0.5, 0.5, 0.5},
        new GridInterpolator2D<Interpolator1DDataBundle, Interpolator1DDataBundle>(LINEAR, LINEAR));
    final VolatilitySurface betaVolatility = new VolatilitySurface(betaSurface);
    final InterpolatedDoublesSurface rhoSurface = InterpolatedDoublesSurface.from(new double[] {0.0, 0.5, 1, 2, 5, 10, 0.0, 0.5, 1, 2, 5, 10, 0.0, 0.5, 1, 2, 5, 10}, new double[] {0, 0, 0, 0, 0, 0,
        1, 1, 1, 1, 1, 1, 10, 10, 10, 10, 10, 10}, new double[] {-0.25, -0.25, -0.25, -0.25, -0.25, -0.25, -0.25, -0.25, -0.25, -0.25, -0.25, -0.25, 0.00, 0.00, 0.00, 0.00, 0.00, 0.00},
        new GridInterpolator2D<Interpolator1DDataBundle, Interpolator1DDataBundle>(LINEAR, LINEAR));
    final VolatilitySurface rhoVolatility = new VolatilitySurface(rhoSurface);
    final InterpolatedDoublesSurface nuSurface = InterpolatedDoublesSurface.from(new double[] {0.0, 0.5, 1, 2, 5, 10, 0.0, 0.5, 1, 2, 5, 10, 0.0, 0.5, 1, 2, 5, 10}, new double[] {0, 0, 0, 0, 0, 0, 1,
        1, 1, 1, 1, 1, 10, 10, 10, 10, 10, 10}, new double[] {0.50 + shift, 0.50 + shift, 0.50 + shift, 0.50 + shift, 0.50 + shift, 0.50 + shift, 0.50 + shift, 0.50 + shift, 0.50 + shift,
        0.50 + shift, 0.50 + shift, 0.50 + shift, 0.30 + shift, 0.30 + shift, 0.30 + shift, 0.30 + shift, 0.30 + shift, 0.30 + shift},
        new GridInterpolator2D<Interpolator1DDataBundle, Interpolator1DDataBundle>(LINEAR, LINEAR));
>>>>>>> a93a78d0
    final VolatilitySurface nuVolatility = new VolatilitySurface(nuSurface);
    return new SABRInterestRateParameters(alphaVolatility, betaVolatility, rhoVolatility, nuVolatility, DAY_COUNT, sabrFunction);
  }

  /**
   * Create a set of SABR parameter surface (linearly interpolated) with a given SABR function. Nu data is bumped by 0.0001 with respect to SABR1.
   * @param sabrFunction The SABR function.
   * @return The SABR parameters parameters.
   */
  public static SABRInterestRateParameters createSABR1NuBumped(final VolatilityFunctionProvider<SABRFormulaData> sabrFunction) {
    final double shift = 0.0001;
    return createSABR1NuBumped(sabrFunction, shift);
  }

  /**
   * Create a set of SABR parameter surface (linearly interpolated) with Hagan volatility function. Nu data is bumped by a given shift with respect to SABR1.
   * @param shift The shift.
   * @return The SABR parameters parameters.
   */
  public static SABRInterestRateParameters createSABR1NuBumped(final double shift) {
    return createSABR1NuBumped(new SABRHaganVolatilityFunction(), shift);
  }

  /**
   * Create a set of SABR parameter surface (linearly interpolated) with Hagan volatility function. Nu data is bumped by 0.0001 with respect to SABR1.
   * @return The SABR parameters parameters.
   */
  public static SABRInterestRateParameters createSABR1NuBumped() {
    final double shift = 0.0001;
    return createSABR1NuBumped(new SABRHaganVolatilityFunction(), shift);
  }

  /**
   * Create a SABR surface with extrapolation parameters based on createSABR1.
   * @param sabrFunction The SABR function.
   * @param cutOffStrike The cut-off strike.
   * @param mu The tail thickness parameter.
   * @return The SABR surface with extrapolation parameters.
   */
  public static SABRInterestRateExtrapolationParameter createSABRExtrapolation1(final VolatilityFunctionProvider<SABRFormulaData> sabrFunction, final double cutOffStrike, final double mu) {
    final SABRInterestRateParameters sabr = createSABR1();
    return SABRInterestRateExtrapolationParameter.from(sabr, cutOffStrike, mu);
  }

  /**
   * Create a SABR surface with extrapolation and with Hagan volatility function parameters based on createSABR1.
   * @param cutOffStrike The cut-off strike.
   * @param mu The tail thickness parameter.
   * @return The SABR surface with extrapolation parameters.
   */
  public static SABRInterestRateExtrapolationParameter createSABRExtrapolation1(final double cutOffStrike, final double mu) {
    return createSABRExtrapolation1(new SABRHaganVolatilityFunction(), cutOffStrike, mu);
  }

  /**
   * Create a yield curve bundle with two curves. One called "Funding" with a constant rate of 5% and one called "Forward" with a constant rate of 4%;
   * @return The yield curve bundle.
   */
  public static YieldCurveBundle createCurves1() {
    final String FUNDING_CURVE_NAME = "Funding";
    final String FORWARD_CURVE_NAME = "Forward";
    final YieldAndDiscountCurve CURVE_5 = new YieldCurve(ConstantDoublesCurve.from(0.05));
    final YieldAndDiscountCurve CURVE_4 = new YieldCurve(ConstantDoublesCurve.from(0.04));
    final YieldCurveBundle curves = new YieldCurveBundle();
    curves.setCurve(FUNDING_CURVE_NAME, CURVE_5);
    curves.setCurve(FORWARD_CURVE_NAME, CURVE_4);
    return curves;
  }

  /**
   * Create a yield curve bundle with three curves. One called "Credit" with a constant rate of 5%, one called "Discounting" with a constant rate of 4%, 
   * and one called "Forward" with a constant rate of 4.5%.
   * @return The yield curve bundle.
   */
  public static YieldCurveBundle createCurvesBond1() {
    final String CREDIT_CURVE_NAME = "Credit";
    final String DISCOUNTING_CURVE_NAME = "Repo";
    final String FORWARD_CURVE_NAME = "Forward";
    final YieldAndDiscountCurve CURVE_5 = new YieldCurve(ConstantDoublesCurve.from(0.05));
    final YieldAndDiscountCurve CURVE_4 = new YieldCurve(ConstantDoublesCurve.from(0.04));
    final YieldAndDiscountCurve CURVE_45 = new YieldCurve(ConstantDoublesCurve.from(0.045));
    final YieldCurveBundle curves = new YieldCurveBundle();
    curves.setCurve(CREDIT_CURVE_NAME, CURVE_5);
    curves.setCurve(DISCOUNTING_CURVE_NAME, CURVE_4);
    curves.setCurve(FORWARD_CURVE_NAME, CURVE_45);
    return curves;
  }

}<|MERGE_RESOLUTION|>--- conflicted
+++ resolved
@@ -43,25 +43,6 @@
    */
   public static SABRInterestRateParameters createSABR1(final VolatilityFunctionProvider<SABRFormulaData> sabrFunction) {
     final InterpolatedDoublesSurface alphaSurface = InterpolatedDoublesSurface.from(new double[] {0.0, 0.5, 1, 2, 5, 10, 0.0, 0.5, 1, 2, 5, 10, 0.0, 0.5, 1, 2, 5, 10}, new double[] {0, 0, 0, 0, 0, 0,
-<<<<<<< HEAD
-        1, 1,
-        1, 1, 1, 1, 10, 10, 10, 10, 10, 10}, new double[] {0.05, 0.05, 0.05, 0.05, 0.05, 0.05, 0.05, 0.05, 0.05, 0.05, 0.05, 0.05, 0.06, 0.06, 0.06, 0.06, 0.06, 0.06}, new GridInterpolator2D(LINEAR,
-        LINEAR));
-    final VolatilitySurface alphaVolatility = new VolatilitySurface(alphaSurface);
-    final InterpolatedDoublesSurface betaSurface = InterpolatedDoublesSurface.from(new double[] {0.0, 0.5, 1, 2, 5, 10, 0.0, 0.5, 1, 2, 5, 10, 0.0, 0.5, 1, 2, 5, 10}, new double[] {0, 0, 0, 0, 0, 0,
-        1, 1,
-        1, 1, 1, 1, 10, 10, 10, 10, 10, 10}, new double[] {0.5, 0.5, 0.5, 0.5, 0.5, 0.5, 0.5, 0.5, 0.5, 0.5, 0.5, 0.5, 0.5, 0.5, 0.5, 0.5, 0.5, 0.5}, new GridInterpolator2D(LINEAR, LINEAR));
-    final VolatilitySurface betaVolatility = new VolatilitySurface(betaSurface);
-    final InterpolatedDoublesSurface rhoSurface = InterpolatedDoublesSurface.from(new double[] {0.0, 0.5, 1, 2, 5, 10, 0.0, 0.5, 1, 2, 5, 10, 0.0, 0.5, 1, 2, 5, 10}, new double[] {0, 0, 0, 0, 0, 0,
-        1, 1,
-        1, 1, 1, 1, 10, 10, 10, 10, 10, 10}, new double[] {-0.25, -0.25, -0.25, -0.25, -0.25, -0.25, -0.25, -0.25, -0.25, -0.25, -0.25, -0.25, 0.00, 0.00, 0.00, 0.00, 0.00, 0.00},
-        new GridInterpolator2D(LINEAR, LINEAR));
-    final VolatilitySurface rhoVolatility = new VolatilitySurface(rhoSurface);
-    final InterpolatedDoublesSurface nuSurface = InterpolatedDoublesSurface.from(new double[] {0.0, 0.5, 1, 2, 5, 10, 0.0, 0.5, 1, 2, 5, 10, 0.0, 0.5, 1, 2, 5, 10}, new double[] {0, 0, 0, 0, 0, 0, 1,
-        1, 1,
-        1, 1, 1, 10, 10, 10, 10, 10, 10}, new double[] {0.50, 0.50, 0.50, 0.50, 0.50, 0.50, 0.50, 0.50, 0.50, 0.50, 0.50, 0.50, 0.30, 0.30, 0.30, 0.30, 0.30, 0.30}, new GridInterpolator2D(LINEAR,
-        LINEAR));
-=======
         1, 1, 1, 1, 1, 1, 10, 10, 10, 10, 10, 10}, new double[] {0.05, 0.05, 0.05, 0.05, 0.05, 0.05, 0.05, 0.05, 0.05, 0.05, 0.05, 0.05, 0.06, 0.06, 0.06, 0.06, 0.06, 0.06},
         new GridInterpolator2D<Interpolator1DDataBundle, Interpolator1DDataBundle>(LINEAR, LINEAR));
     final VolatilitySurface alphaVolatility = new VolatilitySurface(alphaSurface);
@@ -76,7 +57,6 @@
     final InterpolatedDoublesSurface nuSurface = InterpolatedDoublesSurface.from(new double[] {0.0, 0.5, 1, 2, 5, 10, 0.0, 0.5, 1, 2, 5, 10, 0.0, 0.5, 1, 2, 5, 10}, new double[] {0, 0, 0, 0, 0, 0, 1,
         1, 1, 1, 1, 1, 10, 10, 10, 10, 10, 10}, new double[] {0.50, 0.50, 0.50, 0.50, 0.50, 0.50, 0.50, 0.50, 0.50, 0.50, 0.50, 0.50, 0.30, 0.30, 0.30, 0.30, 0.30, 0.30},
         new GridInterpolator2D<Interpolator1DDataBundle, Interpolator1DDataBundle>(LINEAR, LINEAR));
->>>>>>> a93a78d0
     final VolatilitySurface nuVolatility = new VolatilitySurface(nuSurface);
     return new SABRInterestRateParameters(alphaVolatility, betaVolatility, rhoVolatility, nuVolatility, DAY_COUNT, sabrFunction);
   }
@@ -97,25 +77,6 @@
    */
   public static SABRInterestRateParameters createSABR1AlphaBumped(final VolatilityFunctionProvider<SABRFormulaData> sabrFunction, final double shift) {
     final InterpolatedDoublesSurface alphaSurface = InterpolatedDoublesSurface.from(new double[] {0.0, 0.5, 1, 2, 5, 10, 0.0, 0.5, 1, 2, 5, 10, 0.0, 0.5, 1, 2, 5, 10}, new double[] {0, 0, 0, 0, 0, 0,
-<<<<<<< HEAD
-        1, 1,
-        1, 1, 1, 1, 10, 10, 10, 10, 10, 10}, new double[] {0.05 + shift, 0.05 + shift, 0.05 + shift, 0.05 + shift, 0.05 + shift, 0.05 + shift, 0.05 + shift, 0.05 + shift, 0.05 + shift, 0.05 + shift,
-        0.05 + shift, 0.05 + shift, 0.06 + shift, 0.06 + shift, 0.06 + shift, 0.06 + shift, 0.06 + shift, 0.06 + shift}, new GridInterpolator2D(LINEAR, LINEAR));
-    final VolatilitySurface alphaVolatility = new VolatilitySurface(alphaSurface);
-    final InterpolatedDoublesSurface betaSurface = InterpolatedDoublesSurface.from(new double[] {0.0, 0.5, 1, 2, 5, 10, 0.0, 0.5, 1, 2, 5, 10, 0.0, 0.5, 1, 2, 5, 10}, new double[] {0, 0, 0, 0, 0, 0,
-        1, 1,
-        1, 1, 1, 1, 10, 10, 10, 10, 10, 10}, new double[] {0.5, 0.5, 0.5, 0.5, 0.5, 0.5, 0.5, 0.5, 0.5, 0.5, 0.5, 0.5, 0.5, 0.5, 0.5, 0.5, 0.5, 0.5}, new GridInterpolator2D(LINEAR, LINEAR));
-    final VolatilitySurface betaVolatility = new VolatilitySurface(betaSurface);
-    final InterpolatedDoublesSurface rhoSurface = InterpolatedDoublesSurface.from(new double[] {0.0, 0.5, 1, 2, 5, 10, 0.0, 0.5, 1, 2, 5, 10, 0.0, 0.5, 1, 2, 5, 10}, new double[] {0, 0, 0, 0, 0, 0,
-        1, 1,
-        1, 1, 1, 1, 10, 10, 10, 10, 10, 10}, new double[] {-0.25, -0.25, -0.25, -0.25, -0.25, -0.25, -0.25, -0.25, -0.25, -0.25, -0.25, -0.25, 0.00, 0.00, 0.00, 0.00, 0.00, 0.00},
-        new GridInterpolator2D(LINEAR, LINEAR));
-    final VolatilitySurface rhoVolatility = new VolatilitySurface(rhoSurface);
-    final InterpolatedDoublesSurface nuSurface = InterpolatedDoublesSurface.from(new double[] {0.0, 0.5, 1, 2, 5, 10, 0.0, 0.5, 1, 2, 5, 10, 0.0, 0.5, 1, 2, 5, 10}, new double[] {0, 0, 0, 0, 0, 0, 1,
-        1, 1,
-        1, 1, 1, 10, 10, 10, 10, 10, 10}, new double[] {0.50, 0.50, 0.50, 0.50, 0.50, 0.50, 0.50, 0.50, 0.50, 0.50, 0.50, 0.50, 0.30, 0.30, 0.30, 0.30, 0.30, 0.30}, new GridInterpolator2D(LINEAR,
-        LINEAR));
-=======
         1, 1, 1, 1, 1, 1, 10, 10, 10, 10, 10, 10}, new double[] {0.05 + shift, 0.05 + shift, 0.05 + shift, 0.05 + shift, 0.05 + shift, 0.05 + shift, 0.05 + shift, 0.05 + shift, 0.05 + shift,
         0.05 + shift, 0.05 + shift, 0.05 + shift, 0.06 + shift, 0.06 + shift, 0.06 + shift, 0.06 + shift, 0.06 + shift, 0.06 + shift},
         new GridInterpolator2D<Interpolator1DDataBundle, Interpolator1DDataBundle>(LINEAR, LINEAR));
@@ -131,7 +92,6 @@
     final InterpolatedDoublesSurface nuSurface = InterpolatedDoublesSurface.from(new double[] {0.0, 0.5, 1, 2, 5, 10, 0.0, 0.5, 1, 2, 5, 10, 0.0, 0.5, 1, 2, 5, 10}, new double[] {0, 0, 0, 0, 0, 0, 1,
         1, 1, 1, 1, 1, 10, 10, 10, 10, 10, 10}, new double[] {0.50, 0.50, 0.50, 0.50, 0.50, 0.50, 0.50, 0.50, 0.50, 0.50, 0.50, 0.50, 0.30, 0.30, 0.30, 0.30, 0.30, 0.30},
         new GridInterpolator2D<Interpolator1DDataBundle, Interpolator1DDataBundle>(LINEAR, LINEAR));
->>>>>>> a93a78d0
     final VolatilitySurface nuVolatility = new VolatilitySurface(nuSurface);
     return new SABRInterestRateParameters(alphaVolatility, betaVolatility, rhoVolatility, nuVolatility, DAY_COUNT, sabrFunction);
   }
@@ -169,25 +129,6 @@
    */
   public static SABRInterestRateParameters createSABR1RhoBumped(final VolatilityFunctionProvider<SABRFormulaData> sabrFunction, final double shift) {
     final InterpolatedDoublesSurface alphaSurface = InterpolatedDoublesSurface.from(new double[] {0.0, 0.5, 1, 2, 5, 10, 0.0, 0.5, 1, 2, 5, 10, 0.0, 0.5, 1, 2, 5, 10}, new double[] {0, 0, 0, 0, 0, 0,
-<<<<<<< HEAD
-        1, 1,
-        1, 1, 1, 1, 10, 10, 10, 10, 10, 10}, new double[] {0.05, 0.05, 0.05, 0.05, 0.05, 0.05, 0.05, 0.05, 0.05, 0.05, 0.05, 0.05, 0.06, 0.06, 0.06, 0.06, 0.06, 0.06}, new GridInterpolator2D(LINEAR,
-        LINEAR));
-    final VolatilitySurface alphaVolatility = new VolatilitySurface(alphaSurface);
-    final InterpolatedDoublesSurface betaSurface = InterpolatedDoublesSurface.from(new double[] {0.0, 0.5, 1, 2, 5, 10, 0.0, 0.5, 1, 2, 5, 10, 0.0, 0.5, 1, 2, 5, 10}, new double[] {0, 0, 0, 0, 0, 0,
-        1, 1,
-        1, 1, 1, 1, 10, 10, 10, 10, 10, 10}, new double[] {0.5, 0.5, 0.5, 0.5, 0.5, 0.5, 0.5, 0.5, 0.5, 0.5, 0.5, 0.5, 0.5, 0.5, 0.5, 0.5, 0.5, 0.5}, new GridInterpolator2D(LINEAR, LINEAR));
-    final VolatilitySurface betaVolatility = new VolatilitySurface(betaSurface);
-    final InterpolatedDoublesSurface rhoSurface = InterpolatedDoublesSurface.from(new double[] {0.0, 0.5, 1, 2, 5, 10, 0.0, 0.5, 1, 2, 5, 10, 0.0, 0.5, 1, 2, 5, 10}, new double[] {0, 0, 0, 0, 0, 0,
-        1, 1,
-        1, 1, 1, 1, 10, 10, 10, 10, 10, 10}, new double[] {-0.25 + shift, -0.25 + shift, -0.25 + shift, -0.25 + shift, -0.25 + shift, -0.25 + shift, -0.25 + shift, -0.25 + shift, -0.25 + shift,
-        -0.25 + shift, -0.25 + shift, -0.25 + shift, 0.00 + shift, 0.00 + shift, 0.00 + shift, 0.00 + shift, 0.00 + shift, 0.00 + shift}, new GridInterpolator2D(LINEAR, LINEAR));
-    final VolatilitySurface rhoVolatility = new VolatilitySurface(rhoSurface);
-    final InterpolatedDoublesSurface nuSurface = InterpolatedDoublesSurface.from(new double[] {0.0, 0.5, 1, 2, 5, 10, 0.0, 0.5, 1, 2, 5, 10, 0.0, 0.5, 1, 2, 5, 10}, new double[] {0, 0, 0, 0, 0, 0, 1,
-        1, 1,
-        1, 1, 1, 10, 10, 10, 10, 10, 10}, new double[] {0.50, 0.50, 0.50, 0.50, 0.50, 0.50, 0.50, 0.50, 0.50, 0.50, 0.50, 0.50, 0.30, 0.30, 0.30, 0.30, 0.30, 0.30}, new GridInterpolator2D(LINEAR,
-        LINEAR));
-=======
         1, 1, 1, 1, 1, 1, 10, 10, 10, 10, 10, 10}, new double[] {0.05, 0.05, 0.05, 0.05, 0.05, 0.05, 0.05, 0.05, 0.05, 0.05, 0.05, 0.05, 0.06, 0.06, 0.06, 0.06, 0.06, 0.06},
         new GridInterpolator2D<Interpolator1DDataBundle, Interpolator1DDataBundle>(LINEAR, LINEAR));
     final VolatilitySurface alphaVolatility = new VolatilitySurface(alphaSurface);
@@ -203,7 +144,6 @@
     final InterpolatedDoublesSurface nuSurface = InterpolatedDoublesSurface.from(new double[] {0.0, 0.5, 1, 2, 5, 10, 0.0, 0.5, 1, 2, 5, 10, 0.0, 0.5, 1, 2, 5, 10}, new double[] {0, 0, 0, 0, 0, 0, 1,
         1, 1, 1, 1, 1, 10, 10, 10, 10, 10, 10}, new double[] {0.50, 0.50, 0.50, 0.50, 0.50, 0.50, 0.50, 0.50, 0.50, 0.50, 0.50, 0.50, 0.30, 0.30, 0.30, 0.30, 0.30, 0.30},
         new GridInterpolator2D<Interpolator1DDataBundle, Interpolator1DDataBundle>(LINEAR, LINEAR));
->>>>>>> a93a78d0
     final VolatilitySurface nuVolatility = new VolatilitySurface(nuSurface);
     return new SABRInterestRateParameters(alphaVolatility, betaVolatility, rhoVolatility, nuVolatility, DAY_COUNT, sabrFunction);
   }
@@ -242,25 +182,6 @@
    */
   public static SABRInterestRateParameters createSABR1NuBumped(final VolatilityFunctionProvider<SABRFormulaData> sabrFunction, final double shift) {
     final InterpolatedDoublesSurface alphaSurface = InterpolatedDoublesSurface.from(new double[] {0.0, 0.5, 1, 2, 5, 10, 0.0, 0.5, 1, 2, 5, 10, 0.0, 0.5, 1, 2, 5, 10}, new double[] {0, 0, 0, 0, 0, 0,
-<<<<<<< HEAD
-        1, 1,
-        1, 1, 1, 1, 10, 10, 10, 10, 10, 10}, new double[] {0.05, 0.05, 0.05, 0.05, 0.05, 0.05, 0.05, 0.05, 0.05, 0.05, 0.05, 0.05, 0.06, 0.06, 0.06, 0.06, 0.06, 0.06}, new GridInterpolator2D(LINEAR,
-        LINEAR));
-    final VolatilitySurface alphaVolatility = new VolatilitySurface(alphaSurface);
-    final InterpolatedDoublesSurface betaSurface = InterpolatedDoublesSurface.from(new double[] {0.0, 0.5, 1, 2, 5, 10, 0.0, 0.5, 1, 2, 5, 10, 0.0, 0.5, 1, 2, 5, 10}, new double[] {0, 0, 0, 0, 0, 0,
-        1, 1,
-        1, 1, 1, 1, 10, 10, 10, 10, 10, 10}, new double[] {0.5, 0.5, 0.5, 0.5, 0.5, 0.5, 0.5, 0.5, 0.5, 0.5, 0.5, 0.5, 0.5, 0.5, 0.5, 0.5, 0.5, 0.5}, new GridInterpolator2D(LINEAR, LINEAR));
-    final VolatilitySurface betaVolatility = new VolatilitySurface(betaSurface);
-    final InterpolatedDoublesSurface rhoSurface = InterpolatedDoublesSurface.from(new double[] {0.0, 0.5, 1, 2, 5, 10, 0.0, 0.5, 1, 2, 5, 10, 0.0, 0.5, 1, 2, 5, 10}, new double[] {0, 0, 0, 0, 0, 0,
-        1, 1,
-        1, 1, 1, 1, 10, 10, 10, 10, 10, 10}, new double[] {-0.25, -0.25, -0.25, -0.25, -0.25, -0.25, -0.25, -0.25, -0.25, -0.25, -0.25, -0.25, 0.00, 0.00, 0.00, 0.00, 0.00, 0.00},
-        new GridInterpolator2D(LINEAR, LINEAR));
-    final VolatilitySurface rhoVolatility = new VolatilitySurface(rhoSurface);
-    final InterpolatedDoublesSurface nuSurface = InterpolatedDoublesSurface.from(new double[] {0.0, 0.5, 1, 2, 5, 10, 0.0, 0.5, 1, 2, 5, 10, 0.0, 0.5, 1, 2, 5, 10}, new double[] {0, 0, 0, 0, 0, 0, 1,
-        1, 1,
-        1, 1, 1, 10, 10, 10, 10, 10, 10}, new double[] {0.50 + shift, 0.50 + shift, 0.50 + shift, 0.50 + shift, 0.50 + shift, 0.50 + shift, 0.50 + shift, 0.50 + shift, 0.50 + shift, 0.50 + shift,
-        0.50 + shift, 0.50 + shift, 0.30 + shift, 0.30 + shift, 0.30 + shift, 0.30 + shift, 0.30 + shift, 0.30 + shift}, new GridInterpolator2D(LINEAR, LINEAR));
-=======
         1, 1, 1, 1, 1, 1, 10, 10, 10, 10, 10, 10}, new double[] {0.05, 0.05, 0.05, 0.05, 0.05, 0.05, 0.05, 0.05, 0.05, 0.05, 0.05, 0.05, 0.06, 0.06, 0.06, 0.06, 0.06, 0.06},
         new GridInterpolator2D<Interpolator1DDataBundle, Interpolator1DDataBundle>(LINEAR, LINEAR));
     final VolatilitySurface alphaVolatility = new VolatilitySurface(alphaSurface);
@@ -276,7 +197,6 @@
         1, 1, 1, 1, 1, 10, 10, 10, 10, 10, 10}, new double[] {0.50 + shift, 0.50 + shift, 0.50 + shift, 0.50 + shift, 0.50 + shift, 0.50 + shift, 0.50 + shift, 0.50 + shift, 0.50 + shift,
         0.50 + shift, 0.50 + shift, 0.50 + shift, 0.30 + shift, 0.30 + shift, 0.30 + shift, 0.30 + shift, 0.30 + shift, 0.30 + shift},
         new GridInterpolator2D<Interpolator1DDataBundle, Interpolator1DDataBundle>(LINEAR, LINEAR));
->>>>>>> a93a78d0
     final VolatilitySurface nuVolatility = new VolatilitySurface(nuSurface);
     return new SABRInterestRateParameters(alphaVolatility, betaVolatility, rhoVolatility, nuVolatility, DAY_COUNT, sabrFunction);
   }
