--- conflicted
+++ resolved
@@ -44,18 +44,15 @@
       <artifactId>json-simple</artifactId>
     </dependency>
     <dependency>
-<<<<<<< HEAD
-=======
       <groupId>org.apache.poi</groupId>
       <artifactId>poi</artifactId>
       <version>3.7</version>
     </dependency>
     <dependency>
->>>>>>> 5d954552
       <groupId>org.testng</groupId>
       <artifactId>testng</artifactId>
       <scope>provided</scope>
     </dependency> 
   </dependencies>
-  
+
 </project>